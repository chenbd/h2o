--- conflicted
+++ resolved
@@ -1,7 +1,5 @@
 Revision history for H2O.
 
-<<<<<<< HEAD
-=======
 2.1.0-beta1 2016-06-24 00:15:00+0000
 	- [http2][proxy] recognize link rel=preload headers in interim response as a trigger to push resources #916 (Kazuho Oku)
 	- [http2] add `http2-push-preload` directive to turn off H2 push being initiated by link rel=preload header #929 (Kazuho Oku)
@@ -18,7 +16,6 @@
 	- [libh2o] fix resource leaks upon startup failure #936 (David CARLIER)
 	- [libh2o] do not require linking to libbrotli externally #941 (Kazuho Oku)
 
->>>>>>> afae3ec9
 2.0.0 2016-06-01 01:55:00+0000
 	- [core][breaking change] do not automatically append `/` to path-level configuration #820 (Kazuho Oku)
 	- [core] support `<<` in configuration file #786 (Kazuho Oku)
