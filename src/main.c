--- conflicted
+++ resolved
@@ -524,11 +524,7 @@
                                        NULL,            /* update_traffic_key */
                                        NULL,            /* decompress_certificate */
                                        NULL,            /* update_esni_key */
-<<<<<<< HEAD
                                        &is_traced,      /* is_traced */
-                                       {NULL, 0},       /* pkey_buf */
-=======
->>>>>>> 7eaa914c
                                        NULL},           /* on_extension */
                                       {{on_client_hello_ptls}, listener},
                                       {{on_emit_certificate_ptls}, ssl_config}};
