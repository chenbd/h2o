/*
 * Copyright (c) 2016 DeNA Co., Ltd., Ichito Nagata
 *
 * Permission is hereby granted, free of charge, to any person obtaining a copy
 * of this software and associated documentation files (the "Software"), to
 * deal in the Software without restriction, including without limitation the
 * rights to use, copy, modify, merge, publish, distribute, sublicense, and/or
 * sell copies of the Software, and to permit persons to whom the Software is
 * furnished to do so, subject to the following conditions:
 *
 * The above copyright notice and this permission notice shall be included in
 * all copies or substantial portions of the Software.
 *
 * THE SOFTWARE IS PROVIDED "AS IS", WITHOUT WARRANTY OF ANY KIND, EXPRESS OR
 * IMPLIED, INCLUDING BUT NOT LIMITED TO THE WARRANTIES OF MERCHANTABILITY,
 * FITNESS FOR A PARTICULAR PURPOSE AND NONINFRINGEMENT. IN NO EVENT SHALL THE
 * AUTHORS OR COPYRIGHT HOLDERS BE LIABLE FOR ANY CLAIM, DAMAGES OR OTHER
 * LIABILITY, WHETHER IN AN ACTION OF CONTRACT, TORT OR OTHERWISE, ARISING
 * FROM, OUT OF OR IN CONNECTION WITH THE SOFTWARE OR THE USE OR OTHER DEALINGS
 * IN THE SOFTWARE.
 */
#include "async.h"
#include "hiredis.h"
#include "h2o/redis.h"
#include "h2o/socket.h"

static void attach_loop(redisAsyncContext *ac, h2o_loop_t *loop);

static void on_redis_connect(const redisAsyncContext *redis, int status)
{
    h2o_redis_conn_t *conn = (h2o_redis_conn_t *)redis->data;
    if (status == REDIS_OK) {
        conn->state = H2O_REDIS_CONNECTION_STATE_CONNECTED;
        if (conn->on_connect != NULL) {
            conn->on_connect();
        }
    } else {
        conn->state = H2O_REDIS_CONNECTION_STATE_CLOSED;
        conn->_redis = NULL;
        if (conn->on_close != NULL) {
            conn->on_close(redis->errstr);
        }
    }
}

static void on_redis_disconnect(const redisAsyncContext *redis, int status)
{
    h2o_redis_conn_t *conn = (h2o_redis_conn_t *)redis->data;
    conn->state = H2O_REDIS_CONNECTION_STATE_CLOSED;
    conn->_redis = NULL;
    if (conn->on_close != NULL) {
        conn->on_close(redis->errstr);
    }
}

h2o_redis_conn_t *h2o_redis_create_connection(h2o_loop_t *loop, size_t sz)
{
    h2o_redis_conn_t *conn = h2o_mem_alloc(sz);
    memset(conn, 0, sz);

    conn->loop = loop;
    conn->state = H2O_REDIS_CONNECTION_STATE_CLOSED;

    return conn;
}

static void on_connect_error_deferred(h2o_timerwheel_timer_t *timeout_entry)
{
    h2o_redis_conn_t *conn = H2O_STRUCT_FROM_MEMBER(h2o_redis_conn_t, _timeout_entry, timeout_entry);
    on_redis_disconnect(conn->_redis, REDIS_ERR);
    h2o_timerwheel_del_timer(timeout_entry);
    redisAsyncFree(conn->_redis);
}

void h2o_redis_connect(h2o_redis_conn_t *conn, const char *host, uint16_t port)
{
    if (conn->state != H2O_REDIS_CONNECTION_STATE_CLOSED) {
        return;
    }

    redisAsyncContext *redis = redisAsyncConnect(host, port);
    if (redis == NULL) {
        h2o_fatal("no memory");
    }

    conn->_redis = redis;
    conn->_redis->data = conn;
    conn->state = H2O_REDIS_CONNECTION_STATE_CONNECTING;

    if (redis->err != REDIS_OK) {
        /* some connection failures can be detected at this time */
<<<<<<< HEAD
        conn->_timeout_entry.cb = on_connect_error_deferred;
	h2o_timerwheel_add_timer(&conn->loop->_timerwheel, &conn->_timeout_entry, h2o_now(conn->loop) + conn->_defer_timeout);
=======
        h2o_timerwheel_init_timer(&conn->_timeout_entry, on_connect_error_deferred);
        h2o_timerwheel_add_timer(&conn->loop->_timerwheel, &conn->_timeout_entry, h2o_now(conn->loop));
>>>>>>> 14bf50e2
        return;
    }

    attach_loop(redis, conn->loop);
    redisAsyncSetConnectCallback(redis, on_redis_connect);
    redisAsyncSetDisconnectCallback(redis, on_redis_disconnect);
}

void h2o_redis_disconnect(h2o_redis_conn_t *conn)
{
    if (conn->state != H2O_REDIS_CONNECTION_STATE_CLOSED) {
        assert(conn->_redis != NULL);
        conn->state = H2O_REDIS_CONNECTION_STATE_CLOSED;
        redisAsyncDisconnect(conn->_redis);
    }
}

static void on_command(redisAsyncContext *redis, void *reply, void *privdata)
{
    struct st_h2o_redis_command_t *command = (struct st_h2o_redis_command_t *)privdata;
    if (command->cb != NULL) {
        command->cb((redisReply *)reply, command->data);
    }
    free(command);
}

static void on_command_error_deferred(h2o_timerwheel_timer_t *entry)
{
    struct st_h2o_redis_command_t *command = H2O_STRUCT_FROM_MEMBER(struct st_h2o_redis_command_t, _timeout_entry, entry);
    h2o_timerwheel_del_timer(entry);
    on_command(command->conn->_redis, NULL, command);
}

h2o_redis_command_t *h2o_redis_command(h2o_redis_conn_t *conn, h2o_redis_command_cb cb, void *cb_data, const char *format, ...)
{
    h2o_redis_command_t *command = h2o_mem_alloc(sizeof(h2o_redis_command_t));
    *command = (struct st_h2o_redis_command_t){NULL};
    command->conn = conn;
    command->cb = cb;
    command->data = cb_data;
    h2o_timerwheel_init_timer(&command->_timeout_entry, on_command_error_deferred);

    if (conn->state == H2O_REDIS_CONNECTION_STATE_CLOSED) {
<<<<<<< HEAD
        h2o_timerwheel_add_timer(conn->loop, &command->_timeout_entry, h2o_now(conn->loop) + conn->_defer_timeout);
=======
        h2o_timerwheel_add_timer(&conn->loop->_timerwheel, &command->_timeout_entry, h2o_now(conn->loop));
>>>>>>> 14bf50e2
    } else {
        va_list ap;
        va_start(ap, format);
        if (redisvAsyncCommand(conn->_redis, on_command, command, format, ap) != REDIS_OK) {
            /* the case that redisAsyncContext is disconnecting or freeing */
            /* call the callback immediately with NULL reply */
<<<<<<< HEAD
            h2o_timerwheel_add_timer(conn->loop, &conn->_timeout_entry, h2o_now(conn->loop) +conn->_defer_timeout);
=======
            h2o_timerwheel_add_timer(&conn->loop->_timerwheel, &command->_timeout_entry, h2o_now(conn->loop));
>>>>>>> 14bf50e2
        }
        va_end(ap);
    }

    return command;
}

void h2o_redis_free(h2o_redis_conn_t *conn)
{
    if (conn->state != H2O_REDIS_CONNECTION_STATE_CLOSED) {
        assert(conn->_redis != NULL);
        redisAsyncDisconnect(conn->_redis);
    }
    free(conn);
}

/* redis socket adapter */

struct st_redis_socket_data_t {
    redisAsyncContext *context;
    h2o_socket_t *socket;
};

static void on_read(h2o_socket_t *sock, const char *err)
{
    struct st_redis_socket_data_t *p = (struct st_redis_socket_data_t *)sock->data;
    redisAsyncHandleRead(p->context);
}

static void on_write(h2o_socket_t *sock, const char *err)
{
    struct st_redis_socket_data_t *p = (struct st_redis_socket_data_t *)sock->data;
    redisAsyncHandleWrite(p->context);
}

static void socket_add_read(void *privdata)
{
    struct st_redis_socket_data_t *p = (struct st_redis_socket_data_t *)privdata;
    h2o_socket_read_start(p->socket, on_read);
}

static void socket_del_read(void *privdata)
{
    struct st_redis_socket_data_t *p = (struct st_redis_socket_data_t *)privdata;
    h2o_socket_read_stop(p->socket);
}

static void socket_add_write(void *privdata)
{
    struct st_redis_socket_data_t *p = (struct st_redis_socket_data_t *)privdata;
    if (!h2o_socket_is_writing(p->socket)) {
        h2o_socket_notify_write(p->socket, on_write);
    }
}

static void socket_cleanup(void *privdata)
{
    struct st_redis_socket_data_t *p = (struct st_redis_socket_data_t *)privdata;
    h2o_socket_close(p->socket);
    p->context->c.fd = -1; /* prevent hiredis from closing fd twice */
    free(p);
}

static void attach_loop(redisAsyncContext *ac, h2o_loop_t *loop)
{
    redisContext *c = &(ac->c);

    struct st_redis_socket_data_t *p = h2o_mem_alloc(sizeof(*p));
    *p = (struct st_redis_socket_data_t){NULL};

    ac->ev.addRead = socket_add_read;
    ac->ev.delRead = socket_del_read;
    ac->ev.addWrite = socket_add_write;
    ac->ev.cleanup = socket_cleanup;
    ac->ev.data = p;

#if H2O_USE_LIBUV
    p->socket = h2o_uv__poll_create(loop, c->fd, (uv_close_cb)free);
#else
    p->socket = h2o_evloop_socket_create(loop, c->fd, H2O_SOCKET_FLAG_DONT_READ);
#endif

    p->socket->data = p;
    p->context = ac;
}<|MERGE_RESOLUTION|>--- conflicted
+++ resolved
@@ -89,13 +89,8 @@
 
     if (redis->err != REDIS_OK) {
         /* some connection failures can be detected at this time */
-<<<<<<< HEAD
-        conn->_timeout_entry.cb = on_connect_error_deferred;
-	h2o_timerwheel_add_timer(&conn->loop->_timerwheel, &conn->_timeout_entry, h2o_now(conn->loop) + conn->_defer_timeout);
-=======
         h2o_timerwheel_init_timer(&conn->_timeout_entry, on_connect_error_deferred);
-        h2o_timerwheel_add_timer(&conn->loop->_timerwheel, &conn->_timeout_entry, h2o_now(conn->loop));
->>>>>>> 14bf50e2
+	h2o_timerwheel_add_timer(&conn->loop->_timerwheel, &conn->_timeout_entry, h2o_now(conn->loop));
         return;
     }
 
@@ -139,22 +134,14 @@
     h2o_timerwheel_init_timer(&command->_timeout_entry, on_command_error_deferred);
 
     if (conn->state == H2O_REDIS_CONNECTION_STATE_CLOSED) {
-<<<<<<< HEAD
-        h2o_timerwheel_add_timer(conn->loop, &command->_timeout_entry, h2o_now(conn->loop) + conn->_defer_timeout);
-=======
-        h2o_timerwheel_add_timer(&conn->loop->_timerwheel, &command->_timeout_entry, h2o_now(conn->loop));
->>>>>>> 14bf50e2
+        h2o_timerwheel_add_timer(&conn->loop->_timerwheel, &conn->_timeout_entry, h2o_now(conn->loop));
     } else {
         va_list ap;
         va_start(ap, format);
         if (redisvAsyncCommand(conn->_redis, on_command, command, format, ap) != REDIS_OK) {
             /* the case that redisAsyncContext is disconnecting or freeing */
             /* call the callback immediately with NULL reply */
-<<<<<<< HEAD
-            h2o_timerwheel_add_timer(conn->loop, &conn->_timeout_entry, h2o_now(conn->loop) +conn->_defer_timeout);
-=======
-            h2o_timerwheel_add_timer(&conn->loop->_timerwheel, &command->_timeout_entry, h2o_now(conn->loop));
->>>>>>> 14bf50e2
+            h2o_timerwheel_add_timer(&conn->loop->_timerwheel, &conn->_timeout_entry, h2o_now(conn->loop));
         }
         va_end(ap);
     }
