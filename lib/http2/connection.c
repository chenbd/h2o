/*
 * Copyright (c) 2014-2016 DeNA Co., Ltd., Kazuho Oku, Fastly, Inc.
 *
 * Permission is hereby granted, free of charge, to any person obtaining a copy
 * of this software and associated documentation files (the "Software"), to
 * deal in the Software without restriction, including without limitation the
 * rights to use, copy, modify, merge, publish, distribute, sublicense, and/or
 * sell copies of the Software, and to permit persons to whom the Software is
 * furnished to do so, subject to the following conditions:
 *
 * The above copyright notice and this permission notice shall be included in
 * all copies or substantial portions of the Software.
 *
 * THE SOFTWARE IS PROVIDED "AS IS", WITHOUT WARRANTY OF ANY KIND, EXPRESS OR
 * IMPLIED, INCLUDING BUT NOT LIMITED TO THE WARRANTIES OF MERCHANTABILITY,
 * FITNESS FOR A PARTICULAR PURPOSE AND NONINFRINGEMENT. IN NO EVENT SHALL THE
 * AUTHORS OR COPYRIGHT HOLDERS BE LIABLE FOR ANY CLAIM, DAMAGES OR OTHER
 * LIABILITY, WHETHER IN AN ACTION OF CONTRACT, TORT OR OTHERWISE, ARISING
 * FROM, OUT OF OR IN CONNECTION WITH THE SOFTWARE OR THE USE OR OTHER DEALINGS
 * IN THE SOFTWARE.
 */
#include <inttypes.h>
#include <stdio.h>
#include <stdlib.h>
#include "h2o.h"
#include "h2o/http1.h"
#include "h2o/http2.h"
#include "h2o/http2_internal.h"

static const h2o_iovec_t CONNECTION_PREFACE = {H2O_STRLIT("PRI * HTTP/2.0\r\n\r\nSM\r\n\r\n")};

const h2o_http2_priority_t h2o_http2_default_priority = {
    0, /* exclusive */
    0, /* dependency */
    16 /* weight */
};

const h2o_http2_settings_t H2O_HTTP2_SETTINGS_HOST = {
    4096,  /* header_table_size */
    0,     /* enable_push (clients are never allowed to initiate server push; RFC 7540 Section 8.2) */
    100,   /* max_concurrent_streams */
    65535, /* initial_window_size */
    16384  /* max_frame_size */
};

static const h2o_iovec_t SERVER_PREFACE = {H2O_STRLIT("\x00\x00\x06"     /* frame size */
                                                      "\x04"             /* settings frame */
                                                      "\x00"             /* no flags */
                                                      "\x00\x00\x00\x00" /* stream id */
                                                      "\x00\x03"
                                                      "\x00\x00\x00\x64" /* max_concurrent_streams = 100 */
                                                      "\x00\x00\x04"     /* frame size */
                                                      "\x08"             /* window_update */
                                                      "\x00"             /* no flags */
                                                      "\x00\x00\x00\x00" /* stream id */
                                                      "\x00\xff\x00\x01" /* 16777216 - 65535 */
                                                      )};

static __thread h2o_buffer_prototype_t wbuf_buffer_prototype = {{16}, {H2O_HTTP2_DEFAULT_OUTBUF_SIZE}};

static void initiate_graceful_shutdown(h2o_context_t *ctx);
static int close_connection(h2o_http2_conn_t *conn);
static ssize_t expect_default(h2o_http2_conn_t *conn, const uint8_t *src, size_t len, const char **err_desc);
static void do_emit_writereq(h2o_http2_conn_t *conn);
static void on_read(h2o_socket_t *sock, const char *err);
static void push_path(h2o_req_t *src_req, const char *abspath, size_t abspath_len, int is_critical);
static int foreach_request(h2o_context_t *ctx, int (*cb)(h2o_req_t *req, void *cbdata), void *cbdata);
static void stream_send_error(h2o_http2_conn_t *conn, uint32_t stream_id, int errnum);

const h2o_protocol_callbacks_t H2O_HTTP2_CALLBACKS = {initiate_graceful_shutdown, foreach_request};

static int is_idle_stream_id(h2o_http2_conn_t *conn, uint32_t stream_id)
{
    return (h2o_http2_stream_is_push(stream_id) ? conn->push_stream_ids.max_open : conn->pull_stream_ids.max_open) < stream_id;
}

static void enqueue_goaway(h2o_http2_conn_t *conn, int errnum, h2o_iovec_t additional_data)
{
    if (conn->state < H2O_HTTP2_CONN_STATE_IS_CLOSING) {
        /* http2 spec allows sending GOAWAY more than once (for one reason since errors may arise after sending the first one) */
        h2o_http2_encode_goaway_frame(&conn->_write.buf, conn->pull_stream_ids.max_open, errnum, additional_data);
        h2o_http2_conn_request_write(conn);
        conn->state = H2O_HTTP2_CONN_STATE_HALF_CLOSED;
    }
}

static void graceful_shutdown_close_stragglers(h2o_timeout_entry_t *entry)
{
    h2o_context_t *ctx = H2O_STRUCT_FROM_MEMBER(h2o_context_t, http2._graceful_shutdown_timeout, entry);
    h2o_linklist_t *node, *next;

    /* We've sent two GOAWAY frames, close the remaining connections */
    for (node = ctx->http2._conns.next; node != &ctx->http2._conns; node = next) {
        h2o_http2_conn_t *conn = H2O_STRUCT_FROM_MEMBER(h2o_http2_conn_t, _conns, node);
        next = node->next;
        close_connection(conn);
    }
}

static void graceful_shutdown_resend_goaway(h2o_timeout_entry_t *entry)
{
    h2o_context_t *ctx = H2O_STRUCT_FROM_MEMBER(h2o_context_t, http2._graceful_shutdown_timeout, entry);
    h2o_linklist_t *node;
    int do_close_stragglers = 0;

    for (node = ctx->http2._conns.next; node != &ctx->http2._conns; node = node->next) {
        h2o_http2_conn_t *conn = H2O_STRUCT_FROM_MEMBER(h2o_http2_conn_t, _conns, node);
        if (conn->state < H2O_HTTP2_CONN_STATE_HALF_CLOSED) {
            enqueue_goaway(conn, H2O_HTTP2_ERROR_NONE, (h2o_iovec_t){NULL});
            do_close_stragglers = 1;
        }
    }

    /* After waiting a second, we still had active connections. If configured, wait one
     * final timeout before closing the connections */
    if (do_close_stragglers && ctx->globalconf->http2.graceful_shutdown_timeout) {
        ctx->http2._graceful_shutdown_timeout.cb = graceful_shutdown_close_stragglers;
        h2o_timeout_link(ctx->loop, &ctx->http2.graceful_shutdown_timeout, &ctx->http2._graceful_shutdown_timeout);
    }
}

static void initiate_graceful_shutdown(h2o_context_t *ctx)
{
    /* draft-16 6.8
     * A server that is attempting to gracefully shut down a connection SHOULD send an initial GOAWAY frame with the last stream
     * identifier set to 231-1 and a NO_ERROR code. This signals to the client that a shutdown is imminent and that no further
     * requests can be initiated. After waiting at least one round trip time, the server can send another GOAWAY frame with an
     * updated last stream identifier. This ensures that a connection can be cleanly shut down without losing requests.
     */
    h2o_linklist_t *node;

    /* only doit once */
    if (ctx->http2._graceful_shutdown_timeout.cb != NULL)
        return;
    ctx->http2._graceful_shutdown_timeout.cb = graceful_shutdown_resend_goaway;

    for (node = ctx->http2._conns.next; node != &ctx->http2._conns; node = node->next) {
        h2o_http2_conn_t *conn = H2O_STRUCT_FROM_MEMBER(h2o_http2_conn_t, _conns, node);
        if (conn->state < H2O_HTTP2_CONN_STATE_HALF_CLOSED) {
            h2o_http2_encode_goaway_frame(&conn->_write.buf, INT32_MAX, H2O_HTTP2_ERROR_NONE,
                                          (h2o_iovec_t){H2O_STRLIT("graceful shutdown")});
            h2o_http2_conn_request_write(conn);
        }
    }
    h2o_timeout_link(ctx->loop, &ctx->one_sec_timeout, &ctx->http2._graceful_shutdown_timeout);
}

static void on_idle_timeout(h2o_timeout_entry_t *entry)
{
    h2o_http2_conn_t *conn = H2O_STRUCT_FROM_MEMBER(h2o_http2_conn_t, _timeout_entry, entry);

    enqueue_goaway(conn, H2O_HTTP2_ERROR_NONE, h2o_iovec_init(H2O_STRLIT("idle timeout")));
    close_connection(conn);
}

static void update_idle_timeout(h2o_http2_conn_t *conn)
{
    h2o_timeout_unlink(&conn->_timeout_entry);

    if (conn->num_streams.blocked_by_server == 0 && conn->_write.buf_in_flight == NULL) {
        conn->_timeout_entry.cb = on_idle_timeout;
        h2o_timeout_link(conn->super.ctx->loop, &conn->super.ctx->http2.idle_timeout, &conn->_timeout_entry);
    }
}

static int can_run_requests(h2o_http2_conn_t *conn)
{
    return conn->num_streams.pull.half_closed + conn->num_streams.push.half_closed <
           conn->super.ctx->globalconf->http2.max_concurrent_requests_per_connection;
}

static void run_pending_requests(h2o_http2_conn_t *conn)
{
    h2o_linklist_t *link, *lnext;
    int ran_one_request;

    do {
        ran_one_request = 0;

        for (link = conn->_pending_reqs.next; link != &conn->_pending_reqs && can_run_requests(conn); link = lnext) {
            /* fetch and detach a pending stream */
            h2o_http2_stream_t *stream = H2O_STRUCT_FROM_MEMBER(h2o_http2_stream_t, _refs.link, link);

            lnext = link->next;

            if (stream->req.proceed_req != NULL) {
                if (conn->num_streams._request_body_in_progress) {
                    continue;
                }
                conn->num_streams._request_body_in_progress++;
                stream->_conn_stream_in_progress = 1;
            } else {
                if (stream->state < H2O_HTTP2_STREAM_STATE_SEND_HEADERS) {
                    h2o_http2_stream_set_state(conn, stream, H2O_HTTP2_STREAM_STATE_REQ_PENDING);
                    h2o_http2_stream_set_state(conn, stream, H2O_HTTP2_STREAM_STATE_SEND_HEADERS);
                }
            }

            h2o_linklist_unlink(&stream->_refs.link);
            ran_one_request = 1;

            /* handle it */
            if (!h2o_http2_stream_is_push(stream->stream_id) && conn->pull_stream_ids.max_processed < stream->stream_id)
                conn->pull_stream_ids.max_processed = stream->stream_id;
            h2o_process_request(&stream->req);
        }

    } while (ran_one_request && !h2o_linklist_is_empty(&conn->_pending_reqs));
}

static void execute_or_enqueue_request_core(h2o_http2_conn_t *conn, h2o_http2_stream_t *stream)
{
    /* TODO schedule the pending reqs using the scheduler */
    h2o_linklist_insert(&conn->_pending_reqs, &stream->_refs.link);

    run_pending_requests(conn);
    update_idle_timeout(conn);
}

static void execute_or_enqueue_request(h2o_http2_conn_t *conn, h2o_http2_stream_t *stream)
{
    assert(stream->state == H2O_HTTP2_STREAM_STATE_RECV_HEADERS || stream->state == H2O_HTTP2_STREAM_STATE_REQ_PENDING);

    h2o_http2_stream_set_state(conn, stream, H2O_HTTP2_STREAM_STATE_REQ_PENDING);
    if (!stream->blocked_by_server)
        h2o_http2_stream_set_blocked_by_server(conn, stream, 1);
    execute_or_enqueue_request_core(conn, stream);
}

void h2o_http2_conn_register_stream(h2o_http2_conn_t *conn, h2o_http2_stream_t *stream)
{
    khiter_t iter;
    int r;

    iter = kh_put(h2o_http2_stream_t, conn->streams, stream->stream_id, &r);
    assert(iter != kh_end(conn->streams));
    kh_val(conn->streams, iter) = stream;
}

void h2o_http2_conn_unregister_stream(h2o_http2_conn_t *conn, h2o_http2_stream_t *stream)
{
    khiter_t iter = kh_get(h2o_http2_stream_t, conn->streams, stream->stream_id);
    assert(iter != kh_end(conn->streams));
    kh_del(h2o_http2_stream_t, conn->streams, iter);

    assert(h2o_http2_scheduler_is_open(&stream->_refs.scheduler));
    h2o_http2_scheduler_close(&stream->_refs.scheduler);

    if (stream->_conn_stream_in_progress) {
        h2o_http2_conn_t *conn = (h2o_http2_conn_t *)stream->req.conn;
        stream->_conn_stream_in_progress = 0;
        conn->num_streams._request_body_in_progress--;
    }

    switch (stream->state) {
    case H2O_HTTP2_STREAM_STATE_RECV_BODY:
        if (h2o_linklist_is_linked(&stream->_refs.link))
            h2o_linklist_unlink(&stream->_refs.link);
    /* fallthru */
    case H2O_HTTP2_STREAM_STATE_IDLE:
    case H2O_HTTP2_STREAM_STATE_RECV_HEADERS:
        assert(!h2o_linklist_is_linked(&stream->_refs.link));
        break;
    case H2O_HTTP2_STREAM_STATE_REQ_PENDING:
        assert(h2o_linklist_is_linked(&stream->_refs.link));
        h2o_linklist_unlink(&stream->_refs.link);
        break;
    case H2O_HTTP2_STREAM_STATE_SEND_HEADERS:
    case H2O_HTTP2_STREAM_STATE_SEND_BODY:
    case H2O_HTTP2_STREAM_STATE_SEND_BODY_IS_FINAL:
    case H2O_HTTP2_STREAM_STATE_END_STREAM:
        if (h2o_linklist_is_linked(&stream->_refs.link))
            h2o_linklist_unlink(&stream->_refs.link);
        break;
    }
    if (stream->state != H2O_HTTP2_STREAM_STATE_END_STREAM)
        h2o_http2_stream_set_state(conn, stream, H2O_HTTP2_STREAM_STATE_END_STREAM);

    if (conn->state < H2O_HTTP2_CONN_STATE_IS_CLOSING) {
        run_pending_requests(conn);
        update_idle_timeout(conn);
    }
}

static void close_connection_now(h2o_http2_conn_t *conn)
{
    h2o_http2_stream_t *stream;

    assert(!h2o_timeout_is_linked(&conn->_write.timeout_entry));

    kh_foreach_value(conn->streams, stream, { h2o_http2_stream_close(conn, stream); });

    assert(conn->num_streams.pull.open == 0);
    assert(conn->num_streams.pull.half_closed == 0);
    assert(conn->num_streams.pull.send_body == 0);
    assert(conn->num_streams.push.half_closed == 0);
    assert(conn->num_streams.push.send_body == 0);
    assert(conn->num_streams.priority.open == 0);
    kh_destroy(h2o_http2_stream_t, conn->streams);
    assert(conn->_http1_req_input == NULL);
    h2o_hpack_dispose_header_table(&conn->_input_header_table);
    h2o_hpack_dispose_header_table(&conn->_output_header_table);
    assert(h2o_linklist_is_empty(&conn->_pending_reqs));
    h2o_timeout_unlink(&conn->_timeout_entry);
    h2o_buffer_dispose(&conn->_write.buf);
    if (conn->_write.buf_in_flight != NULL)
        h2o_buffer_dispose(&conn->_write.buf_in_flight);
    h2o_http2_scheduler_dispose(&conn->scheduler);
    assert(h2o_linklist_is_empty(&conn->_write.streams_to_proceed));
    assert(!h2o_timeout_is_linked(&conn->_write.timeout_entry));
    if (conn->_headers_unparsed != NULL)
        h2o_buffer_dispose(&conn->_headers_unparsed);
    if (conn->push_memo != NULL)
        h2o_cache_destroy(conn->push_memo);
    if (conn->casper != NULL)
        h2o_http2_casper_destroy(conn->casper);
    h2o_linklist_unlink(&conn->_conns);

    if (conn->sock != NULL)
        h2o_socket_close(conn->sock);
    free(conn);
}

int close_connection(h2o_http2_conn_t *conn)
{
    conn->state = H2O_HTTP2_CONN_STATE_IS_CLOSING;

    if (conn->_write.buf_in_flight != NULL || h2o_timeout_is_linked(&conn->_write.timeout_entry)) {
        /* there is a pending write, let on_write_complete actually close the connection */
    } else {
        close_connection_now(conn);
        return -1;
    }
    return 0;
}

static void stream_send_error(h2o_http2_conn_t *conn, uint32_t stream_id, int errnum)
{
    assert(stream_id != 0);
    assert(conn->state < H2O_HTTP2_CONN_STATE_IS_CLOSING);

    conn->super.ctx->http2.events.protocol_level_errors[-errnum]++;

    h2o_http2_encode_rst_stream_frame(&conn->_write.buf, stream_id, -errnum);
    h2o_http2_conn_request_write(conn);
}

static void request_gathered_write(h2o_http2_conn_t *conn)
{
    assert(conn->state < H2O_HTTP2_CONN_STATE_IS_CLOSING);
    if (conn->sock->_cb.write == NULL && !h2o_timeout_is_linked(&conn->_write.timeout_entry))
        h2o_timeout_link(conn->super.ctx->loop, &conn->super.ctx->zero_timeout, &conn->_write.timeout_entry);
}

static int update_stream_output_window(h2o_http2_stream_t *stream, ssize_t delta)
{
    ssize_t cur = h2o_http2_window_get_window(&stream->output_window);
    if (h2o_http2_window_update(&stream->output_window, delta) != 0)
        return -1;
    if (cur <= 0 && h2o_http2_window_get_window(&stream->output_window) > 0 &&
        (h2o_http2_stream_has_pending_data(stream) || stream->state >= H2O_HTTP2_STREAM_STATE_SEND_BODY_IS_FINAL)) {
        assert(!h2o_linklist_is_linked(&stream->_refs.link));
        h2o_http2_scheduler_activate(&stream->_refs.scheduler);
    }
    return 0;
}

static void handle_request_body_chunk(h2o_http2_conn_t *conn, h2o_http2_stream_t *stream, h2o_iovec_t payload, int is_end_stream)
{
    stream->_req_body.bytes_received += payload.len;

    /* check size */
    if (stream->_req_body.bytes_received > conn->super.ctx->globalconf->max_request_entity_size) {
        stream_send_error(conn, stream->stream_id, H2O_HTTP2_ERROR_REFUSED_STREAM);
        h2o_http2_stream_reset(conn, stream);
        return;
    }
    if (stream->req.content_length != SIZE_MAX) {
        size_t received = stream->_req_body.bytes_received, cl = stream->req.content_length;
        if (is_end_stream ? (received != cl) : (received > cl)) {
            stream_send_error(conn, stream->stream_id, H2O_HTTP2_ERROR_PROTOCOL);
            h2o_http2_stream_reset(conn, stream);
            return;
        }
    }

    /* update timer */
    if (!stream->blocked_by_server)
        h2o_http2_stream_set_blocked_by_server(conn, stream, 1);

    /* handle input */
    if (is_end_stream) {
        h2o_http2_stream_set_state(conn, stream, H2O_HTTP2_STREAM_STATE_REQ_PENDING);
        if (stream->req.proceed_req != NULL)
            h2o_http2_stream_set_state(conn, stream, H2O_HTTP2_STREAM_STATE_SEND_HEADERS);
    }
    if (stream->req.write_req.cb(stream->req.write_req.ctx, payload, is_end_stream) != 0) {
        stream_send_error(conn, stream->stream_id, H2O_HTTP2_ERROR_STREAM_CLOSED);
        h2o_http2_stream_reset(conn, stream);
    }
}

static int handle_incoming_request(h2o_http2_conn_t *conn, h2o_http2_stream_t *stream, const uint8_t *src, size_t len,
                                   const char **err_desc)
{
    int ret, header_exists_map;

    assert(stream->state == H2O_HTTP2_STREAM_STATE_RECV_HEADERS);

    header_exists_map = 0;
    if ((ret = h2o_hpack_parse_headers(&stream->req, &conn->_input_header_table, src, len, &header_exists_map,
                                       &stream->req.content_length, &stream->cache_digests, err_desc)) != 0) {
        if (ret == H2O_HTTP2_ERROR_INVALID_HEADER_CHAR) {
            /* fast forward the stream's state so that we can start sending the response */
            h2o_http2_stream_set_state(conn, stream, H2O_HTTP2_STREAM_STATE_REQ_PENDING);
            h2o_http2_stream_set_state(conn, stream, H2O_HTTP2_STREAM_STATE_SEND_HEADERS);
            h2o_send_error_400(&stream->req, "Invalid Headers", *err_desc, 0);
            return 0;
        }
        return ret;
    }

#define EXPECTED_MAP                                                                                                               \
    (H2O_HPACK_PARSE_HEADERS_METHOD_EXISTS | H2O_HPACK_PARSE_HEADERS_PATH_EXISTS | H2O_HPACK_PARSE_HEADERS_SCHEME_EXISTS)
    if ((header_exists_map & EXPECTED_MAP) != EXPECTED_MAP) {
        ret = H2O_HTTP2_ERROR_PROTOCOL;
        goto SendRSTStream;
    }
#undef EXPECTED_MAP

    /* handle the request */
    if (conn->num_streams.pull.open > H2O_HTTP2_SETTINGS_HOST.max_concurrent_streams) {
        ret = H2O_HTTP2_ERROR_REFUSED_STREAM;
        goto SendRSTStream;
    }

    if (stream->_req_body.body == NULL) {
        execute_or_enqueue_request(conn, stream);
    } else {
        h2o_http2_stream_set_state(conn, stream, H2O_HTTP2_STREAM_STATE_RECV_BODY);
    }
    return 0;

SendRSTStream:
    stream_send_error(conn, stream->stream_id, ret);
    h2o_http2_stream_reset(conn, stream);
    return 0;
}

static int handle_trailing_headers(h2o_http2_conn_t *conn, h2o_http2_stream_t *stream, const uint8_t *src, size_t len,
                                   const char **err_desc)
{
    size_t dummy_content_length;
    int ret;

    if ((ret = h2o_hpack_parse_headers(&stream->req, &conn->_input_header_table, src, len, NULL, &dummy_content_length, NULL,
                                       err_desc)) != 0)
        return ret;
    handle_request_body_chunk(conn, stream, h2o_iovec_init(NULL, 0), 1);
    return 0;
}

static ssize_t expect_continuation_of_headers(h2o_http2_conn_t *conn, const uint8_t *src, size_t len, const char **err_desc)
{
    h2o_http2_frame_t frame;
    ssize_t ret;
    h2o_http2_stream_t *stream;
    int hret;

    if ((ret = h2o_http2_decode_frame(&frame, src, len, &H2O_HTTP2_SETTINGS_HOST, err_desc)) < 0)
        return ret;
    if (frame.type != H2O_HTTP2_FRAME_TYPE_CONTINUATION) {
        *err_desc = "expected CONTINUATION frame";
        return H2O_HTTP2_ERROR_PROTOCOL;
    }

    if (conn->state >= H2O_HTTP2_CONN_STATE_HALF_CLOSED)
        return 0;

    if ((stream = h2o_http2_conn_get_stream(conn, frame.stream_id)) == NULL ||
        !(stream->state == H2O_HTTP2_STREAM_STATE_RECV_HEADERS || stream->state == H2O_HTTP2_STREAM_STATE_RECV_BODY)) {
        *err_desc = "unexpected stream id in CONTINUATION frame";
        return H2O_HTTP2_ERROR_PROTOCOL;
    }

    if (conn->_headers_unparsed->size + frame.length <= H2O_MAX_REQLEN) {
        h2o_buffer_reserve(&conn->_headers_unparsed, frame.length);
        memcpy(conn->_headers_unparsed->bytes + conn->_headers_unparsed->size, frame.payload, frame.length);
        conn->_headers_unparsed->size += frame.length;

        if ((frame.flags & H2O_HTTP2_FRAME_FLAG_END_HEADERS) != 0) {
            conn->_read_expect = expect_default;
            if (stream->state == H2O_HTTP2_STREAM_STATE_RECV_HEADERS) {
                hret = handle_incoming_request(conn, stream, (const uint8_t *)conn->_headers_unparsed->bytes,
                                               conn->_headers_unparsed->size, err_desc);
            } else {
                hret = handle_trailing_headers(conn, stream, (const uint8_t *)conn->_headers_unparsed->bytes,
                                               conn->_headers_unparsed->size, err_desc);
            }
            if (hret != 0)
                ret = hret;
            h2o_buffer_dispose(&conn->_headers_unparsed);
            conn->_headers_unparsed = NULL;
        }
    } else {
        /* request is too large (TODO log) */
        stream_send_error(conn, stream->stream_id, H2O_HTTP2_ERROR_REFUSED_STREAM);
        h2o_http2_stream_reset(conn, stream);
    }

    return ret;
}

static void update_input_window(h2o_http2_conn_t *conn, uint32_t stream_id, h2o_http2_window_t *window, size_t consumed)
{
    h2o_http2_window_consume_window(window, consumed);
    if (h2o_http2_window_get_window(window) * 2 < H2O_HTTP2_SETTINGS_HOST.initial_window_size) {
        int32_t delta = (int32_t)(H2O_HTTP2_SETTINGS_HOST.initial_window_size - h2o_http2_window_get_window(window));
        h2o_http2_encode_window_update_frame(&conn->_write.buf, stream_id, delta);
        h2o_http2_conn_request_write(conn);
        h2o_http2_window_update(window, delta);
    }
}

static void set_priority(h2o_http2_conn_t *conn, h2o_http2_stream_t *stream, const h2o_http2_priority_t *priority,
                         int scheduler_is_open)
{
    h2o_http2_scheduler_node_t *parent_sched;

    /* determine the parent */
    if (priority->dependency != 0) {
        h2o_http2_stream_t *parent_stream = h2o_http2_conn_get_stream(conn, priority->dependency);
        if (parent_stream != NULL) {
            parent_sched = &parent_stream->_refs.scheduler.node;
        } else {
            /* A dependency on a stream that is not currently in the tree - such as a stream in the "idle" state - results in that
             * stream being given a default priority. (RFC 7540 5.3.1)
             * It is possible for a stream to become closed while prioritization information that creates a dependency on that
             * stream is in transit. If a stream identified in a dependency has no associated priority information, then the
             * dependent stream is instead assigned a default priority. (RFC 7540 5.3.4)
             */
            parent_sched = &conn->scheduler;
            priority = &h2o_http2_default_priority;
        }
    } else {
        parent_sched = &conn->scheduler;
    }

    /* setup the scheduler */
    if (!scheduler_is_open) {
        h2o_http2_scheduler_open(&stream->_refs.scheduler, parent_sched, priority->weight, priority->exclusive);
    } else {
        h2o_http2_scheduler_rebind(&stream->_refs.scheduler, parent_sched, priority->weight, priority->exclusive);
    }
}

static void proceed_request(h2o_req_t *req, size_t written, int is_end_stream)
{
    h2o_http2_stream_t *stream = H2O_STRUCT_FROM_MEMBER(h2o_http2_stream_t, req, req);
    h2o_http2_conn_t *conn = (h2o_http2_conn_t *)stream->req.conn;

    if (stream->blocked_by_server && stream->state == H2O_HTTP2_STREAM_STATE_RECV_BODY) {
        h2o_http2_stream_set_blocked_by_server(conn, stream, 0);
        update_idle_timeout(conn);
    }

    update_input_window(conn, stream->stream_id, &stream->input_window, written);
}

static int write_req_non_streaming(void *_req, h2o_iovec_t payload, int is_end_stream)
{
    h2o_http2_stream_t *stream = H2O_STRUCT_FROM_MEMBER(h2o_http2_stream_t, req, _req);

    if (h2o_buffer_append(&stream->_req_body.body, payload.base, payload.len) == 0)
        return -1;
    proceed_request(&stream->req, payload.len, is_end_stream);

    if (is_end_stream) {
        stream->req.entity = h2o_iovec_init(stream->_req_body.body->bytes, stream->_req_body.body->size);
        execute_or_enqueue_request((h2o_http2_conn_t *)stream->req.conn, stream);
    }
    return 0;
}

static int write_req_streaming_pre_dispatch(void *_req, h2o_iovec_t payload, int is_end_stream)
{
    h2o_http2_stream_t *stream = H2O_STRUCT_FROM_MEMBER(h2o_http2_stream_t, req, _req);

    if (h2o_buffer_append(&stream->_req_body.body, payload.base, payload.len) == 0)
        return -1;
    stream->req.entity = h2o_iovec_init(stream->_req_body.body->bytes, stream->_req_body.body->size);

    /* mark that we have seen eos */
    if (is_end_stream)
        stream->req.proceed_req = NULL;

    return 0;
}

static int write_req_first(void *_req, h2o_iovec_t payload, int is_end_stream)
{
    h2o_http2_stream_t *stream = H2O_STRUCT_FROM_MEMBER(h2o_http2_stream_t, req, _req);
    h2o_handler_t *first_handler;

    /* if possible, switch to either streaming request body mode */
    if (!is_end_stream && (first_handler = h2o_get_first_handler(&stream->req)) != NULL &&
        first_handler->supports_request_streaming) {
        if (h2o_buffer_append(&stream->_req_body.body, payload.base, payload.len) == 0)
            return -1;
        stream->req.entity = h2o_iovec_init(stream->_req_body.body->bytes, stream->_req_body.body->size);
        stream->req.write_req.cb = write_req_streaming_pre_dispatch;
        stream->req.proceed_req = proceed_request;
        execute_or_enqueue_request_core((h2o_http2_conn_t *)stream->req.conn, stream);
        return 0;
    }

    stream->req.write_req.cb = write_req_non_streaming;
    return write_req_non_streaming(stream->req.write_req.ctx, payload, is_end_stream);
}

static int handle_data_frame(h2o_http2_conn_t *conn, h2o_http2_frame_t *frame, const char **err_desc)
{
    h2o_http2_data_payload_t payload;
    h2o_http2_stream_t *stream;
    int ret;

    if ((ret = h2o_http2_decode_data_payload(&payload, frame, err_desc)) != 0)
        return ret;

    if (conn->state >= H2O_HTTP2_CONN_STATE_HALF_CLOSED)
        return 0;

    update_input_window(conn, 0, &conn->_input_window, payload.length);

    /* save the input in the request body buffer, or send error (and close the stream) */
    if ((stream = h2o_http2_conn_get_stream(conn, frame->stream_id)) == NULL) {
        if (frame->stream_id <= conn->pull_stream_ids.max_open) {
            stream_send_error(conn, frame->stream_id, H2O_HTTP2_ERROR_STREAM_CLOSED);
            return 0;
        } else {
            *err_desc = "invalid DATA frame";
            return H2O_HTTP2_ERROR_PROTOCOL;
        }
    }
    if (stream->state != H2O_HTTP2_STREAM_STATE_RECV_BODY) {
        stream_send_error(conn, frame->stream_id, H2O_HTTP2_ERROR_STREAM_CLOSED);
        h2o_http2_stream_reset(conn, stream);
        return 0;
    }
    handle_request_body_chunk(conn, stream, h2o_iovec_init(payload.data, payload.length),
                              (frame->flags & H2O_HTTP2_FRAME_FLAG_END_STREAM) != 0);
    return 0;
}

static int handle_headers_frame(h2o_http2_conn_t *conn, h2o_http2_frame_t *frame, const char **err_desc)
{
    h2o_http2_headers_payload_t payload;
    h2o_http2_stream_t *stream;
    int ret;

    /* decode */
    if ((ret = h2o_http2_decode_headers_payload(&payload, frame, err_desc)) != 0)
        return ret;
    if ((frame->stream_id & 1) == 0) {
        *err_desc = "invalid stream id in HEADERS frame";
        return H2O_HTTP2_ERROR_PROTOCOL;
    }
    if (!(conn->pull_stream_ids.max_open < frame->stream_id)) {
        if ((stream = h2o_http2_conn_get_stream(conn, frame->stream_id)) != NULL &&
            stream->state == H2O_HTTP2_STREAM_STATE_RECV_BODY) {
            /* is a trailer */
            if ((frame->flags & H2O_HTTP2_FRAME_FLAG_END_STREAM) == 0) {
                *err_desc = "trailing HEADERS frame MUST have END_STREAM flag set";
                return H2O_HTTP2_ERROR_PROTOCOL;
            }
            stream->req.entity = h2o_iovec_init(stream->_req_body.body->bytes, stream->_req_body.body->size);
            if ((frame->flags & H2O_HTTP2_FRAME_FLAG_END_HEADERS) == 0)
                goto PREPARE_FOR_CONTINUATION;
            return handle_trailing_headers(conn, stream, payload.headers, payload.headers_len, err_desc);
        } else if (!stream || stream->state != H2O_HTTP2_STREAM_STATE_IDLE) {
            /* it's legit that stream exists and is IDLE if a PRIORITY frame was received earlier */
            *err_desc = "invalid stream id in HEADERS frame";
            return H2O_HTTP2_ERROR_STREAM_CLOSED;
        }
    }
    if (frame->stream_id == payload.priority.dependency) {
        *err_desc = "stream cannot depend on itself";
        return H2O_HTTP2_ERROR_PROTOCOL;
    }

    if (conn->state >= H2O_HTTP2_CONN_STATE_HALF_CLOSED)
        return 0;

    /* open or determine the stream and prepare */
    if ((stream = h2o_http2_conn_get_stream(conn, frame->stream_id)) != NULL) {
        if ((frame->flags & H2O_HTTP2_FRAME_FLAG_PRIORITY) != 0) {
            set_priority(conn, stream, &payload.priority, 1);
            stream->received_priority = payload.priority;
        }
    } else {
        stream = h2o_http2_stream_open(conn, frame->stream_id, NULL, &payload.priority);
        set_priority(conn, stream, &payload.priority, 0);
    }
    h2o_http2_stream_prepare_for_request(conn, stream);
    stream->req.write_req.cb = write_req_first;
    stream->req.write_req.ctx = &stream->req;

    /* setup container for request body if it is expected to arrive */
    if ((frame->flags & H2O_HTTP2_FRAME_FLAG_END_STREAM) == 0)
        h2o_buffer_init(&stream->_req_body.body, &h2o_socket_buffer_prototype);

    if ((frame->flags & H2O_HTTP2_FRAME_FLAG_END_HEADERS) != 0) {
        /* request is complete, handle it */
        return handle_incoming_request(conn, stream, payload.headers, payload.headers_len, err_desc);
    }

PREPARE_FOR_CONTINUATION:
    /* request is not complete, store in buffer */
    conn->_read_expect = expect_continuation_of_headers;
    h2o_buffer_init(&conn->_headers_unparsed, &h2o_socket_buffer_prototype);
    h2o_buffer_reserve(&conn->_headers_unparsed, payload.headers_len);
    memcpy(conn->_headers_unparsed->bytes, payload.headers, payload.headers_len);
    conn->_headers_unparsed->size = payload.headers_len;
    return 0;
}

static int handle_priority_frame(h2o_http2_conn_t *conn, h2o_http2_frame_t *frame, const char **err_desc)
{
    h2o_http2_priority_t payload;
    h2o_http2_stream_t *stream;
    int ret;

    if ((ret = h2o_http2_decode_priority_payload(&payload, frame, err_desc)) != 0)
        return ret;
    if (frame->stream_id == payload.dependency) {
        *err_desc = "stream cannot depend on itself";
        return H2O_HTTP2_ERROR_PROTOCOL;
    }

    if ((stream = h2o_http2_conn_get_stream(conn, frame->stream_id)) != NULL) {
        stream->received_priority = payload;
        /* ignore priority changes to pushed streams with weight=257, since that is where we are trying to be smarter than the web
         * browsers
         */
        if (h2o_http2_scheduler_get_weight(&stream->_refs.scheduler) != 257)
            set_priority(conn, stream, &payload, 1);
    } else {
        if (h2o_http2_stream_is_push(frame->stream_id)) {
            /* Ignore PRIORITY frames for closed or idle pushed streams */
            return 0;
        } else {
            /* Ignore PRIORITY frames for closed pull streams */
            if (frame->stream_id <= conn->pull_stream_ids.max_open)
                return 0;
        }
        if (conn->num_streams.priority.open >= conn->super.ctx->globalconf->http2.max_streams_for_priority) {
            *err_desc = "too many streams in idle/closed state";
            /* RFC 7540 10.5: An endpoint MAY treat activity that is suspicious as a connection error (Section 5.4.1) of type
             * ENHANCE_YOUR_CALM.
             */
            return H2O_HTTP2_ERROR_ENHANCE_YOUR_CALM;
        }
        stream = h2o_http2_stream_open(conn, frame->stream_id, NULL, &payload);
        set_priority(conn, stream, &payload, 0);
    }

    return 0;
}

static void resume_send(h2o_http2_conn_t *conn)
{
    if (h2o_http2_conn_get_buffer_window(conn) <= 0)
        return;
#if 0 /* TODO reenable this check for performance? */
    if (conn->scheduler.list.size == 0)
        return;
#endif
    request_gathered_write(conn);
}

static int handle_settings_frame(h2o_http2_conn_t *conn, h2o_http2_frame_t *frame, const char **err_desc)
{
    if (frame->stream_id != 0) {
        *err_desc = "invalid stream id in SETTINGS frame";
        return H2O_HTTP2_ERROR_PROTOCOL;
    }

    if ((frame->flags & H2O_HTTP2_FRAME_FLAG_ACK) != 0) {
        if (frame->length != 0) {
            *err_desc = "invalid SETTINGS frame (+ACK)";
            return H2O_HTTP2_ERROR_FRAME_SIZE;
        }
    } else {
        uint32_t prev_initial_window_size = conn->peer_settings.initial_window_size;
        /* FIXME handle SETTINGS_HEADER_TABLE_SIZE */
        int ret = h2o_http2_update_peer_settings(&conn->peer_settings, frame->payload, frame->length, err_desc);
        if (ret != 0)
            return ret;
        { /* schedule ack */
            h2o_iovec_t header_buf = h2o_buffer_reserve(&conn->_write.buf, H2O_HTTP2_FRAME_HEADER_SIZE);
            h2o_http2_encode_frame_header((void *)header_buf.base, 0, H2O_HTTP2_FRAME_TYPE_SETTINGS, H2O_HTTP2_FRAME_FLAG_ACK, 0);
            conn->_write.buf->size += H2O_HTTP2_FRAME_HEADER_SIZE;
            h2o_http2_conn_request_write(conn);
        }
        /* apply the change to window size (to all the streams but not the connection, see 6.9.2 of draft-15) */
        if (prev_initial_window_size != conn->peer_settings.initial_window_size) {
            ssize_t delta = conn->peer_settings.initial_window_size - prev_initial_window_size;
            h2o_http2_stream_t *stream;
            kh_foreach_value(conn->streams, stream, { update_stream_output_window(stream, delta); });
            resume_send(conn);
        }
    }

    return 0;
}

static int handle_window_update_frame(h2o_http2_conn_t *conn, h2o_http2_frame_t *frame, const char **err_desc)
{
    h2o_http2_window_update_payload_t payload;
    int ret, err_is_stream_level;

    if ((ret = h2o_http2_decode_window_update_payload(&payload, frame, err_desc, &err_is_stream_level)) != 0) {
        if (err_is_stream_level) {
            h2o_http2_stream_t *stream = h2o_http2_conn_get_stream(conn, frame->stream_id);
            if (stream != NULL)
                h2o_http2_stream_reset(conn, stream);
            stream_send_error(conn, frame->stream_id, ret);
            return 0;
        } else {
            return ret;
        }
    }

    if (frame->stream_id == 0) {
        if (h2o_http2_window_update(&conn->_write.window, payload.window_size_increment) != 0) {
            *err_desc = "flow control window overflow";
            return H2O_HTTP2_ERROR_FLOW_CONTROL;
        }
    } else if (!is_idle_stream_id(conn, frame->stream_id)) {
        h2o_http2_stream_t *stream = h2o_http2_conn_get_stream(conn, frame->stream_id);
        if (stream != NULL) {
            if (update_stream_output_window(stream, payload.window_size_increment) != 0) {
                h2o_http2_stream_reset(conn, stream);
                stream_send_error(conn, frame->stream_id, H2O_HTTP2_ERROR_FLOW_CONTROL);
                return 0;
            }
        }
    } else {
        *err_desc = "invalid stream id in WINDOW_UPDATE frame";
        return H2O_HTTP2_ERROR_PROTOCOL;
    }

    resume_send(conn);

    return 0;
}

static int handle_goaway_frame(h2o_http2_conn_t *conn, h2o_http2_frame_t *frame, const char **err_desc)
{
    h2o_http2_goaway_payload_t payload;
    int ret;

    if ((ret = h2o_http2_decode_goaway_payload(&payload, frame, err_desc)) != 0)
        return ret;

    /* nothing to do, since we do not open new streams by ourselves */
    return 0;
}

static int handle_ping_frame(h2o_http2_conn_t *conn, h2o_http2_frame_t *frame, const char **err_desc)
{
    h2o_http2_ping_payload_t payload;
    int ret;

    if ((ret = h2o_http2_decode_ping_payload(&payload, frame, err_desc)) != 0)
        return ret;

    if ((frame->flags & H2O_HTTP2_FRAME_FLAG_ACK) == 0) {
        h2o_http2_encode_ping_frame(&conn->_write.buf, 1, payload.data);
        h2o_http2_conn_request_write(conn);
    }

    return 0;
}

static int handle_rst_stream_frame(h2o_http2_conn_t *conn, h2o_http2_frame_t *frame, const char **err_desc)
{
    h2o_http2_rst_stream_payload_t payload;
    h2o_http2_stream_t *stream;
    int ret;

    if ((ret = h2o_http2_decode_rst_stream_payload(&payload, frame, err_desc)) != 0)
        return ret;
    if (is_idle_stream_id(conn, frame->stream_id)) {
        *err_desc = "unexpected stream id in RST_STREAM frame";
        return H2O_HTTP2_ERROR_PROTOCOL;
    }

    stream = h2o_http2_conn_get_stream(conn, frame->stream_id);
    if (stream != NULL) {
        /* reset the stream */
        h2o_http2_stream_reset(conn, stream);
    }
    /* TODO log */

    return 0;
}

static int handle_push_promise_frame(h2o_http2_conn_t *conn, h2o_http2_frame_t *frame, const char **err_desc)
{
    *err_desc = "received PUSH_PROMISE frame";
    return H2O_HTTP2_ERROR_PROTOCOL;
}

static int handle_invalid_continuation_frame(h2o_http2_conn_t *conn, h2o_http2_frame_t *frame, const char **err_desc)
{
    *err_desc = "received invalid CONTINUATION frame";
    return H2O_HTTP2_ERROR_PROTOCOL;
}

ssize_t expect_default(h2o_http2_conn_t *conn, const uint8_t *src, size_t len, const char **err_desc)
{
    h2o_http2_frame_t frame;
    ssize_t ret;
    static int (*FRAME_HANDLERS[])(h2o_http2_conn_t * conn, h2o_http2_frame_t * frame, const char **err_desc) = {
        handle_data_frame,                /* DATA */
        handle_headers_frame,             /* HEADERS */
        handle_priority_frame,            /* PRIORITY */
        handle_rst_stream_frame,          /* RST_STREAM */
        handle_settings_frame,            /* SETTINGS */
        handle_push_promise_frame,        /* PUSH_PROMISE */
        handle_ping_frame,                /* PING */
        handle_goaway_frame,              /* GOAWAY */
        handle_window_update_frame,       /* WINDOW_UPDATE */
        handle_invalid_continuation_frame /* CONTINUATION */
    };

    if ((ret = h2o_http2_decode_frame(&frame, src, len, &H2O_HTTP2_SETTINGS_HOST, err_desc)) < 0)
        return ret;

    if (frame.type < sizeof(FRAME_HANDLERS) / sizeof(FRAME_HANDLERS[0])) {
        int hret = FRAME_HANDLERS[frame.type](conn, &frame, err_desc);
        if (hret != 0)
            ret = hret;
    } else {
        fprintf(stderr, "skipping frame (type:%d)\n", frame.type);
    }

    return ret;
}

static ssize_t expect_preface(h2o_http2_conn_t *conn, const uint8_t *src, size_t len, const char **err_desc)
{
    if (len < CONNECTION_PREFACE.len) {
        return H2O_HTTP2_ERROR_INCOMPLETE;
    }
    if (memcmp(src, CONNECTION_PREFACE.base, CONNECTION_PREFACE.len) != 0) {
        return H2O_HTTP2_ERROR_PROTOCOL_CLOSE_IMMEDIATELY;
    }

<<<<<<< HEAD
    { /* send SETTINGS */
        h2o_iovec_t vec = h2o_buffer_reserve(&conn->_write.buf, SETTINGS_HOST_BIN.len);
        memcpy(vec.base, SETTINGS_HOST_BIN.base, SETTINGS_HOST_BIN.len);
        conn->_write.buf->size += SETTINGS_HOST_BIN.len;
        if (conn->http2_origin_frame) {
            /* write origin frame */
            h2o_http2_encode_origin_frame(&conn->_write.buf, *conn->http2_origin_frame);
        }
=======
    { /* send SETTINGS and connection-level WINDOW_UPDATE */
        h2o_iovec_t vec = h2o_buffer_reserve(&conn->_write.buf, SERVER_PREFACE.len);
        memcpy(vec.base, SERVER_PREFACE.base, SERVER_PREFACE.len);
        conn->_write.buf->size += SERVER_PREFACE.len;
>>>>>>> 378a5e9e
        h2o_http2_conn_request_write(conn);
    }

    conn->_read_expect = expect_default;
    return CONNECTION_PREFACE.len;
}

static int parse_input(h2o_http2_conn_t *conn)
{
    /* handle the input */
    while (conn->state < H2O_HTTP2_CONN_STATE_IS_CLOSING && conn->sock->input->size != 0) {
        /* process a frame */
        const char *err_desc = NULL;
        ssize_t ret = conn->_read_expect(conn, (uint8_t *)conn->sock->input->bytes, conn->sock->input->size, &err_desc);
        if (ret == H2O_HTTP2_ERROR_INCOMPLETE) {
            break;
        } else if (ret < 0) {
            if (ret != H2O_HTTP2_ERROR_PROTOCOL_CLOSE_IMMEDIATELY) {
                enqueue_goaway(conn, (int)ret,
                               err_desc != NULL ? (h2o_iovec_t){(char *)err_desc, strlen(err_desc)} : (h2o_iovec_t){NULL});
            }
            return close_connection(conn);
        }
        /* advance to the next frame */
        h2o_buffer_consume(&conn->sock->input, ret);
    }
    return 0;
}

static void on_read(h2o_socket_t *sock, const char *err)
{
    h2o_http2_conn_t *conn = sock->data;

    if (err != NULL) {
        conn->super.ctx->http2.events.read_closed++;
        h2o_socket_read_stop(conn->sock);
        close_connection(conn);
        return;
    }

    if (parse_input(conn) != 0)
        return;
    update_idle_timeout(conn);

    /* write immediately, if there is no write in flight and if pending write exists */
    if (h2o_timeout_is_linked(&conn->_write.timeout_entry)) {
        h2o_timeout_unlink(&conn->_write.timeout_entry);
        do_emit_writereq(conn);
    }
}

static void on_upgrade_complete(void *_conn, h2o_socket_t *sock, size_t reqsize)
{
    h2o_http2_conn_t *conn = _conn;

    if (sock == NULL) {
        close_connection(conn);
        return;
    }

    conn->sock = sock;
    sock->data = conn;
    conn->_http1_req_input = sock->input;
    h2o_buffer_init(&sock->input, &h2o_socket_buffer_prototype);

    /* setup inbound */
    h2o_socket_read_start(conn->sock, on_read);

    /* handle the request */
    execute_or_enqueue_request(conn, h2o_http2_conn_get_stream(conn, 1));

    if (conn->_http1_req_input->size > reqsize) {
        size_t remaining_bytes = conn->_http1_req_input->size - reqsize;
        h2o_buffer_reserve(&sock->input, remaining_bytes);
        memcpy(sock->input->bytes, conn->_http1_req_input->bytes + reqsize, remaining_bytes);
        sock->input->size += remaining_bytes;
        on_read(conn->sock, NULL);
    }
}

void h2o_http2_conn_request_write(h2o_http2_conn_t *conn)
{
    if (conn->state == H2O_HTTP2_CONN_STATE_IS_CLOSING)
        return;
    request_gathered_write(conn);
}

void h2o_http2_conn_register_for_proceed_callback(h2o_http2_conn_t *conn, h2o_http2_stream_t *stream)
{
    h2o_http2_conn_request_write(conn);

    if (h2o_http2_stream_has_pending_data(stream) || stream->state >= H2O_HTTP2_STREAM_STATE_SEND_BODY_IS_FINAL) {
        if (h2o_http2_window_get_window(&stream->output_window) > 0) {
            assert(!h2o_linklist_is_linked(&stream->_refs.link));
            h2o_http2_scheduler_activate(&stream->_refs.scheduler);
        }
    } else {
        h2o_linklist_insert(&conn->_write.streams_to_proceed, &stream->_refs.link);
    }
}

static void on_notify_write(h2o_socket_t *sock, const char *err)
{
    h2o_http2_conn_t *conn = sock->data;

    if (err != NULL) {
        close_connection_now(conn);
        return;
    }
    do_emit_writereq(conn);
}

static void on_write_complete(h2o_socket_t *sock, const char *err)
{
    h2o_http2_conn_t *conn = sock->data;

    assert(conn->_write.buf_in_flight != NULL);

    /* close by error if necessary */
    if (err != NULL) {
        conn->super.ctx->http2.events.write_closed++;
        close_connection_now(conn);
        return;
    }

    /* reset the other memory pool */
    h2o_buffer_dispose(&conn->_write.buf_in_flight);
    assert(conn->_write.buf_in_flight == NULL);

    /* call the proceed callback of the streams that have been flushed (while unlinking them from the list) */
    if (conn->state < H2O_HTTP2_CONN_STATE_IS_CLOSING) {
        while (!h2o_linklist_is_empty(&conn->_write.streams_to_proceed)) {
            h2o_http2_stream_t *stream =
                H2O_STRUCT_FROM_MEMBER(h2o_http2_stream_t, _refs.link, conn->_write.streams_to_proceed.next);
            assert(!h2o_http2_stream_has_pending_data(stream));
            h2o_linklist_unlink(&stream->_refs.link);
            h2o_http2_stream_proceed(conn, stream);
        }
    }

    /* update the timeout now that the states have been updated */
    update_idle_timeout(conn);

    /* cancel the write callback if scheduled (as the generator may have scheduled a write just before this function gets called) */
    if (h2o_timeout_is_linked(&conn->_write.timeout_entry))
        h2o_timeout_unlink(&conn->_write.timeout_entry);

#if !H2O_USE_LIBUV
    if (conn->state == H2O_HTTP2_CONN_STATE_OPEN) {
        if (conn->_write.buf->size != 0 || h2o_http2_scheduler_is_active(&conn->scheduler))
            h2o_socket_notify_write(sock, on_notify_write);
        return;
    }
#endif

    /* write more, if possible */
    do_emit_writereq(conn);
}

static int emit_writereq_of_openref(h2o_http2_scheduler_openref_t *ref, int *still_is_active, void *cb_arg)
{
    h2o_http2_conn_t *conn = cb_arg;
    h2o_http2_stream_t *stream = H2O_STRUCT_FROM_MEMBER(h2o_http2_stream_t, _refs.scheduler, ref);

    assert(h2o_http2_stream_has_pending_data(stream) || stream->state >= H2O_HTTP2_STREAM_STATE_SEND_BODY_IS_FINAL);

    *still_is_active = 0;

    h2o_http2_stream_send_pending_data(conn, stream);
    if (h2o_http2_stream_has_pending_data(stream)) {
        if (h2o_http2_window_get_window(&stream->output_window) <= 0) {
            /* is blocked */
        } else {
            *still_is_active = 1;
        }
    } else {
        h2o_linklist_insert(&conn->_write.streams_to_proceed, &stream->_refs.link);
    }

    return h2o_http2_conn_get_buffer_window(conn) > 0 ? 0 : -1;
}

void do_emit_writereq(h2o_http2_conn_t *conn)
{
    assert(conn->_write.buf_in_flight == NULL);

    /* push DATA frames */
    if (conn->state < H2O_HTTP2_CONN_STATE_IS_CLOSING && h2o_http2_conn_get_buffer_window(conn) > 0)
        h2o_http2_scheduler_run(&conn->scheduler, emit_writereq_of_openref, conn);

    if (conn->_write.buf->size != 0) {
        /* write and wait for completion */
        h2o_iovec_t buf = {conn->_write.buf->bytes, conn->_write.buf->size};
        h2o_socket_write(conn->sock, &buf, 1, on_write_complete);
        conn->_write.buf_in_flight = conn->_write.buf;
        h2o_buffer_init(&conn->_write.buf, &wbuf_buffer_prototype);
        update_idle_timeout(conn);
    }

    /* close the connection if necessary */
    switch (conn->state) {
    case H2O_HTTP2_CONN_STATE_OPEN:
        break;
    case H2O_HTTP2_CONN_STATE_HALF_CLOSED:
        if (conn->num_streams.pull.half_closed + conn->num_streams.push.half_closed != 0)
            break;
        conn->state = H2O_HTTP2_CONN_STATE_IS_CLOSING;
    /* fall-thru */
    case H2O_HTTP2_CONN_STATE_IS_CLOSING:
        close_connection_now(conn);
        break;
    }
}

static void emit_writereq(h2o_timeout_entry_t *entry)
{
    h2o_http2_conn_t *conn = H2O_STRUCT_FROM_MEMBER(h2o_http2_conn_t, _write.timeout_entry, entry);

    do_emit_writereq(conn);
}

static socklen_t get_sockname(h2o_conn_t *_conn, struct sockaddr *sa)
{
    h2o_http2_conn_t *conn = (void *)_conn;
    return h2o_socket_getsockname(conn->sock, sa);
}

static socklen_t get_peername(h2o_conn_t *_conn, struct sockaddr *sa)
{
    h2o_http2_conn_t *conn = (void *)_conn;
    return h2o_socket_getpeername(conn->sock, sa);
}

static h2o_socket_t *get_socket(h2o_conn_t *_conn)
{
    h2o_http2_conn_t *conn = (void *)_conn;
    return conn->sock;
}

#define DEFINE_TLS_LOGGER(name)                                                                                                    \
    static h2o_iovec_t log_##name(h2o_req_t *req)                                                                                  \
    {                                                                                                                              \
        h2o_http2_conn_t *conn = (void *)req->conn;                                                                                \
        return h2o_socket_log_ssl_##name(conn->sock, &req->pool);                                                                  \
    }

DEFINE_TLS_LOGGER(protocol_version)
DEFINE_TLS_LOGGER(session_reused)
DEFINE_TLS_LOGGER(cipher)
DEFINE_TLS_LOGGER(cipher_bits)
DEFINE_TLS_LOGGER(session_id)
#undef DEFINE_TLS_LOGGER

static h2o_iovec_t log_stream_id(h2o_req_t *req)
{
    h2o_http2_stream_t *stream = H2O_STRUCT_FROM_MEMBER(h2o_http2_stream_t, req, req);
    char *s = h2o_mem_alloc_pool(&stream->req.pool, sizeof(H2O_UINT32_LONGEST_STR));
    size_t len = (size_t)sprintf(s, "%" PRIu32, stream->stream_id);
    return h2o_iovec_init(s, len);
}

static h2o_iovec_t log_priority_received(h2o_req_t *req)
{
    h2o_http2_stream_t *stream = H2O_STRUCT_FROM_MEMBER(h2o_http2_stream_t, req, req);
    char *s = h2o_mem_alloc_pool(&stream->req.pool, sizeof("1:" H2O_UINT32_LONGEST_STR ":" H2O_UINT16_LONGEST_STR));
    size_t len = (size_t)sprintf(s, "%c:%" PRIu32 ":%" PRIu16, stream->received_priority.exclusive ? '1' : '0',
                                 stream->received_priority.dependency, stream->received_priority.weight);
    return h2o_iovec_init(s, len);
}

static h2o_iovec_t log_priority_received_exclusive(h2o_req_t *req)
{
    h2o_http2_stream_t *stream = H2O_STRUCT_FROM_MEMBER(h2o_http2_stream_t, req, req);
    return h2o_iovec_init(stream->received_priority.exclusive ? "1" : "0", 1);
}

static h2o_iovec_t log_priority_received_parent(h2o_req_t *req)
{
    h2o_http2_stream_t *stream = H2O_STRUCT_FROM_MEMBER(h2o_http2_stream_t, req, req);
    char *s = h2o_mem_alloc_pool(&stream->req.pool, sizeof(H2O_UINT32_LONGEST_STR));
    size_t len = sprintf(s, "%" PRIu32, stream->received_priority.dependency);
    return h2o_iovec_init(s, len);
}

static h2o_iovec_t log_priority_received_weight(h2o_req_t *req)
{
    h2o_http2_stream_t *stream = H2O_STRUCT_FROM_MEMBER(h2o_http2_stream_t, req, req);
    char *s = h2o_mem_alloc_pool(&stream->req.pool, sizeof(H2O_UINT16_LONGEST_STR));
    size_t len = sprintf(s, "%" PRIu16, stream->received_priority.weight);
    return h2o_iovec_init(s, len);
}

static uint32_t get_parent_stream_id(h2o_http2_conn_t *conn, h2o_http2_stream_t *stream)
{
    h2o_http2_scheduler_node_t *parent_sched = h2o_http2_scheduler_get_parent(&stream->_refs.scheduler);
    if (parent_sched == &conn->scheduler) {
        return 0;
    } else {
        h2o_http2_stream_t *parent_stream = H2O_STRUCT_FROM_MEMBER(h2o_http2_stream_t, _refs.scheduler, parent_sched);
        return parent_stream->stream_id;
    }
}

static h2o_iovec_t log_priority_actual(h2o_req_t *req)
{
    h2o_http2_conn_t *conn = (void *)req->conn;
    h2o_http2_stream_t *stream = H2O_STRUCT_FROM_MEMBER(h2o_http2_stream_t, req, req);
    char *s = h2o_mem_alloc_pool(&stream->req.pool, sizeof(H2O_UINT32_LONGEST_STR ":" H2O_UINT16_LONGEST_STR));
    size_t len = (size_t)sprintf(s, "%" PRIu32 ":%" PRIu16, get_parent_stream_id(conn, stream),
                                 h2o_http2_scheduler_get_weight(&stream->_refs.scheduler));
    return h2o_iovec_init(s, len);
}

static h2o_iovec_t log_priority_actual_parent(h2o_req_t *req)
{
    h2o_http2_conn_t *conn = (void *)req->conn;
    h2o_http2_stream_t *stream = H2O_STRUCT_FROM_MEMBER(h2o_http2_stream_t, req, req);
    char *s = h2o_mem_alloc_pool(&stream->req.pool, sizeof(H2O_UINT32_LONGEST_STR));
    size_t len = (size_t)sprintf(s, "%" PRIu32, get_parent_stream_id(conn, stream));
    return h2o_iovec_init(s, len);
}

static h2o_iovec_t log_priority_actual_weight(h2o_req_t *req)
{
    h2o_http2_stream_t *stream = H2O_STRUCT_FROM_MEMBER(h2o_http2_stream_t, req, req);
    char *s = h2o_mem_alloc_pool(&stream->req.pool, sizeof(H2O_UINT16_LONGEST_STR));
    size_t len = (size_t)sprintf(s, "%" PRIu16, h2o_http2_scheduler_get_weight(&stream->_refs.scheduler));
    return h2o_iovec_init(s, len);
}

static h2o_http2_conn_t *create_conn(h2o_context_t *ctx, h2o_hostconf_t **hosts, h2o_socket_t *sock, struct timeval connected_at)
{
    static const h2o_conn_callbacks_t callbacks = {
        get_sockname,              /* stringify address */
        get_peername,              /* ditto */
        push_path,                 /* HTTP2 push */
        get_socket,                /* get underlying socket */
        h2o_http2_get_debug_state, /* get debug state */
        {{
            {log_protocol_version, log_session_reused, log_cipher, log_cipher_bits, log_session_id}, /* ssl */
            {NULL},                                                                                  /* http1 */
            {log_stream_id, log_priority_received, log_priority_received_exclusive, log_priority_received_parent,
             log_priority_received_weight, log_priority_actual, log_priority_actual_parent, log_priority_actual_weight} /* http2 */
        }} /* loggers */
    };

    h2o_http2_conn_t *conn = (void *)h2o_create_connection(sizeof(*conn), ctx, hosts, connected_at, &callbacks);

    memset((char *)conn + sizeof(conn->super), 0, sizeof(*conn) - sizeof(conn->super));
    conn->sock = sock;
    conn->peer_settings = H2O_HTTP2_SETTINGS_DEFAULT;
    conn->streams = kh_init(h2o_http2_stream_t);
    h2o_http2_scheduler_init(&conn->scheduler);
    conn->state = H2O_HTTP2_CONN_STATE_OPEN;
    h2o_linklist_insert(&ctx->http2._conns, &conn->_conns);
    conn->_read_expect = expect_preface;
    conn->_input_header_table.hpack_capacity = conn->_input_header_table.hpack_max_capacity =
        H2O_HTTP2_SETTINGS_DEFAULT.header_table_size;
    h2o_http2_window_init(&conn->_input_window, &H2O_HTTP2_SETTINGS_DEFAULT);
    conn->_output_header_table.hpack_capacity = H2O_HTTP2_SETTINGS_HOST.header_table_size;
    h2o_linklist_init_anchor(&conn->_pending_reqs);
    h2o_buffer_init(&conn->_write.buf, &wbuf_buffer_prototype);
    h2o_linklist_init_anchor(&conn->_write.streams_to_proceed);
    conn->_write.timeout_entry.cb = emit_writereq;
    h2o_http2_window_init(&conn->_write.window, &conn->peer_settings);

    return conn;
}

static int update_push_memo(h2o_http2_conn_t *conn, h2o_req_t *src_req, const char *abspath, size_t abspath_len)
{

    if (conn->push_memo == NULL)
        conn->push_memo = h2o_cache_create(0, 1024, 1, NULL);

    /* uses the hash as the key */
    h2o_cache_hashcode_t url_hash = h2o_cache_calchash(src_req->input.scheme->name.base, src_req->input.scheme->name.len) ^
                                    h2o_cache_calchash(src_req->input.authority.base, src_req->input.authority.len) ^
                                    h2o_cache_calchash(abspath, abspath_len);
    return h2o_cache_set(conn->push_memo, 0, h2o_iovec_init(&url_hash, sizeof(url_hash)), url_hash, h2o_iovec_init(NULL, 0));
}

static void push_path(h2o_req_t *src_req, const char *abspath, size_t abspath_len, int is_critical)
{
    h2o_http2_conn_t *conn = (void *)src_req->conn;
    h2o_http2_stream_t *src_stream = H2O_STRUCT_FROM_MEMBER(h2o_http2_stream_t, req, src_req);

    /* RFC 7540 8.2.1: PUSH_PROMISE frames can be sent by the server in response to any client-initiated stream */
    if (h2o_http2_stream_is_push(src_stream->stream_id))
        return;

    if (!src_stream->req.hostconf->http2.push_preload || !conn->peer_settings.enable_push ||
        conn->num_streams.push.open >= conn->peer_settings.max_concurrent_streams)
        return;

    if (conn->push_stream_ids.max_open >= 0x7ffffff0)
        return;
    if (!(h2o_linklist_is_empty(&conn->_pending_reqs) && can_run_requests(conn)))
        return;

    if (h2o_find_header(&src_stream->req.headers, H2O_TOKEN_X_FORWARDED_FOR, -1) != -1)
        return;

    if (src_stream->cache_digests != NULL) {
        h2o_iovec_t url = h2o_concat(&src_stream->req.pool, src_stream->req.input.scheme->name, h2o_iovec_init(H2O_STRLIT("://")),
                                     src_stream->req.input.authority, h2o_iovec_init(abspath, abspath_len));
        if (h2o_cache_digests_lookup_by_url(src_stream->cache_digests, url.base, url.len) == H2O_CACHE_DIGESTS_STATE_FRESH)
            return;
    }

    /* delayed initialization of casper (cookie-based), that MAY be used together to cache-digests */
    if (src_stream->req.hostconf->http2.casper.capacity_bits != 0) {
        if (!src_stream->pull.casper_is_ready) {
            src_stream->pull.casper_is_ready = 1;
            if (conn->casper == NULL)
                h2o_http2_conn_init_casper(conn, src_stream->req.hostconf->http2.casper.capacity_bits);
            ssize_t header_index;
            for (header_index = -1;
                 (header_index = h2o_find_header(&src_stream->req.headers, H2O_TOKEN_COOKIE, header_index)) != -1;) {
                h2o_header_t *header = src_stream->req.headers.entries + header_index;
                h2o_http2_casper_consume_cookie(conn->casper, header->value.base, header->value.len);
            }
        }
    }

    /* update the push memo, and if it already pushed on the same connection, return */
    if (update_push_memo(conn, &src_stream->req, abspath, abspath_len))
        return;

    /* open the stream */
    h2o_http2_stream_t *stream = h2o_http2_stream_open(conn, conn->push_stream_ids.max_open + 2, NULL, &h2o_http2_default_priority);
    stream->received_priority.dependency = src_stream->stream_id;
    stream->push.parent_stream_id = src_stream->stream_id;
    if (is_critical) {
        h2o_http2_scheduler_open(&stream->_refs.scheduler, &conn->scheduler, 257, 0);
    } else {
        h2o_http2_scheduler_open(&stream->_refs.scheduler, &src_stream->_refs.scheduler.node, 16, 0);
    }
    h2o_http2_stream_prepare_for_request(conn, stream);

    /* setup request */
    stream->req.input.method = (h2o_iovec_t){H2O_STRLIT("GET")};
    stream->req.input.scheme = src_stream->req.input.scheme;
    stream->req.input.authority =
        h2o_strdup(&stream->req.pool, src_stream->req.input.authority.base, src_stream->req.input.authority.len);
    stream->req.input.path = h2o_strdup(&stream->req.pool, abspath, abspath_len);
    stream->req.version = 0x200;

    { /* copy headers that may affect the response (of a cacheable response) */
        size_t i;
        for (i = 0; i != src_stream->req.headers.size; ++i) {
            h2o_header_t *src_header = src_stream->req.headers.entries + i;
            if (h2o_iovec_is_token(src_header->name)) {
                h2o_token_t *token = H2O_STRUCT_FROM_MEMBER(h2o_token_t, buf, src_header->name);
                if (token->copy_for_push_request) {
                    h2o_add_header(&stream->req.pool, &stream->req.headers, token, NULL,
                                   h2o_strdup(&stream->req.pool, src_header->value.base, src_header->value.len).base,
                                   src_header->value.len);
                }
            }
        }
    }

    execute_or_enqueue_request(conn, stream);

    /* send push-promise ASAP (before the parent stream gets closed), even if execute_or_enqueue_request did not trigger the
     * invocation of send_headers */
    if (!stream->push.promise_sent && stream->state != H2O_HTTP2_STREAM_STATE_END_STREAM)
        h2o_http2_stream_send_push_promise(conn, stream);
}

static int foreach_request(h2o_context_t *ctx, int (*cb)(h2o_req_t *req, void *cbdata), void *cbdata)
{
    h2o_linklist_t *node;

    for (node = ctx->http2._conns.next; node != &ctx->http2._conns; node = node->next) {
        h2o_http2_conn_t *conn = H2O_STRUCT_FROM_MEMBER(h2o_http2_conn_t, _conns, node);
        h2o_http2_stream_t *stream;
        kh_foreach_value(conn->streams, stream, {
            int ret = cb(&stream->req, cbdata);
            if (ret != 0)
                return ret;
        });
    }
    return 0;
}

void h2o_http2_accept(h2o_accept_ctx_t *ctx, h2o_socket_t *sock, struct timeval connected_at)
{
    h2o_http2_conn_t *conn = create_conn(ctx->ctx, ctx->hosts, sock, connected_at);
    conn->http2_origin_frame = ctx->http2_origin_frame;
    sock->data = conn;
    h2o_socket_read_start(conn->sock, on_read);
    update_idle_timeout(conn);
    if (sock->input->size != 0)
        on_read(sock, 0);
}

int h2o_http2_handle_upgrade(h2o_req_t *req, struct timeval connected_at)
{
    h2o_http2_conn_t *http2conn = create_conn(req->conn->ctx, req->conn->hosts, NULL, connected_at);
    h2o_http2_stream_t *stream;
    ssize_t connection_index, settings_index;
    h2o_iovec_t settings_decoded;
    const char *err_desc;

    assert(req->version < 0x200); /* from HTTP/1.x */

    /* check that "HTTP2-Settings" is declared in the connection header */
    connection_index = h2o_find_header(&req->headers, H2O_TOKEN_CONNECTION, -1);
    assert(connection_index != -1);
    if (!h2o_contains_token(req->headers.entries[connection_index].value.base, req->headers.entries[connection_index].value.len,
                            H2O_STRLIT("http2-settings"), ',')) {
        goto Error;
    }

    /* decode the settings */
    if ((settings_index = h2o_find_header(&req->headers, H2O_TOKEN_HTTP2_SETTINGS, -1)) == -1) {
        goto Error;
    }
    if ((settings_decoded = h2o_decode_base64url(&req->pool, req->headers.entries[settings_index].value.base,
                                                 req->headers.entries[settings_index].value.len))
            .base == NULL) {
        goto Error;
    }
    if (h2o_http2_update_peer_settings(&http2conn->peer_settings, (uint8_t *)settings_decoded.base, settings_decoded.len,
                                       &err_desc) != 0) {
        goto Error;
    }

    /* open the stream, now that the function is guaranteed to succeed */
    stream = h2o_http2_stream_open(http2conn, 1, req, &h2o_http2_default_priority);
    h2o_http2_scheduler_open(&stream->_refs.scheduler, &http2conn->scheduler, h2o_http2_default_priority.weight, 0);
    h2o_http2_stream_prepare_for_request(http2conn, stream);

    /* send response */
    req->res.status = 101;
    req->res.reason = "Switching Protocols";
    h2o_add_header(&req->pool, &req->res.headers, H2O_TOKEN_UPGRADE, NULL, H2O_STRLIT("h2c"));
    h2o_http1_upgrade(req, (h2o_iovec_t *)&SERVER_PREFACE, 1, on_upgrade_complete, http2conn);

    return 0;
Error:
    h2o_linklist_unlink(&http2conn->_conns);
    kh_destroy(h2o_http2_stream_t, http2conn->streams);
    free(http2conn);
    return -1;
}<|MERGE_RESOLUTION|>--- conflicted
+++ resolved
@@ -958,21 +958,15 @@
         return H2O_HTTP2_ERROR_PROTOCOL_CLOSE_IMMEDIATELY;
     }
 
-<<<<<<< HEAD
-    { /* send SETTINGS */
-        h2o_iovec_t vec = h2o_buffer_reserve(&conn->_write.buf, SETTINGS_HOST_BIN.len);
-        memcpy(vec.base, SETTINGS_HOST_BIN.base, SETTINGS_HOST_BIN.len);
-        conn->_write.buf->size += SETTINGS_HOST_BIN.len;
-        if (conn->http2_origin_frame) {
-            /* write origin frame */
-            h2o_http2_encode_origin_frame(&conn->_write.buf, *conn->http2_origin_frame);
-        }
-=======
+
     { /* send SETTINGS and connection-level WINDOW_UPDATE */
         h2o_iovec_t vec = h2o_buffer_reserve(&conn->_write.buf, SERVER_PREFACE.len);
         memcpy(vec.base, SERVER_PREFACE.base, SERVER_PREFACE.len);
         conn->_write.buf->size += SERVER_PREFACE.len;
->>>>>>> 378a5e9e
+        if (conn->http2_origin_frame) {
+            /* write origin frame */
+            h2o_http2_encode_origin_frame(&conn->_write.buf, *conn->http2_origin_frame);
+        }
         h2o_http2_conn_request_write(conn);
     }
 
