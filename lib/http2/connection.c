--- conflicted
+++ resolved
@@ -648,11 +648,7 @@
 {
     h2o_http2_stream_t *stream = H2O_STRUCT_FROM_MEMBER(h2o_http2_stream_t, req, _req);
 
-<<<<<<< HEAD
-    if (h2o_buffer_try_append(&stream->_req_body.body, payload.base, payload.len) == 0)
-=======
-    if (h2o_buffer_append(&stream->req._req_body.body, payload.base, payload.len) == 0)
->>>>>>> c14554e7
+    if (h2o_buffer_try_append(&stream->req._req_body.body, payload.base, payload.len) == 0)
         return -1;
     proceed_request(&stream->req, payload.len, is_end_stream);
 
@@ -666,15 +662,8 @@
 static int write_req_streaming_pre_dispatch(void *_req, h2o_iovec_t payload, int is_end_stream)
 {
     h2o_http2_stream_t *stream = H2O_STRUCT_FROM_MEMBER(h2o_http2_stream_t, req, _req);
-<<<<<<< HEAD
-    h2o_buffer_append(&stream->_req_body.body, payload.base, payload.len);
-    stream->req.entity = h2o_iovec_init(stream->_req_body.body->bytes, stream->_req_body.body->size);
-=======
-
-    if (h2o_buffer_append(&stream->req._req_body.body, payload.base, payload.len) == 0)
-        return -1;
+    h2o_buffer_append(&stream->req._req_body.body, payload.base, payload.len);
     stream->req.entity = h2o_iovec_init(stream->req._req_body.body->bytes, stream->req._req_body.body->size);
->>>>>>> c14554e7
 
     /* mark that we have seen eos */
     if (is_end_stream)
