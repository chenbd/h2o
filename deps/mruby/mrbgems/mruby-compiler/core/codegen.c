/*
** codegen.c - mruby code generator
**
** See Copyright Notice in mruby.h
*/

#include <ctype.h>
#include <limits.h>
#include <stdlib.h>
#include <string.h>
#include <mruby.h>
#include <mruby/compile.h>
#include <mruby/proc.h>
#include <mruby/numeric.h>
#include <mruby/string.h>
#include <mruby/debug.h>
#include "node.h"
#include <mruby/opcode.h>
#include <mruby/re.h>
#include <mruby/throw.h>

typedef mrb_ast_node node;
typedef struct mrb_parser_state parser_state;

enum looptype {
  LOOP_NORMAL,
  LOOP_BLOCK,
  LOOP_FOR,
  LOOP_BEGIN,
  LOOP_RESCUE,
};

struct loopinfo {
  enum looptype type;
  int pc1, pc2, pc3, acc;
  int ensure_level;
  struct loopinfo *prev;
};

typedef struct scope {
  mrb_state *mrb;
  mrb_pool *mpool;
  struct mrb_jmpbuf jmp;

  struct scope *prev;

  node *lv;

  int sp;
  int pc;
  int lastlabel;
  int ainfo:15;
  mrb_bool mscope:1;

  struct loopinfo *loop;
  int ensure_level;
  char const *filename;
  uint16_t lineno;

  mrb_code *iseq;
  uint16_t *lines;
  int icapa;

  mrb_irep *irep;
  size_t pcapa;
  size_t scapa;
  size_t rcapa;

  uint16_t nlocals;
  uint16_t nregs;
  int ai;

  int debug_start_pos;
  uint16_t filename_index;
  parser_state* parser;
} codegen_scope;

static codegen_scope* scope_new(mrb_state *mrb, codegen_scope *prev, node *lv);
static void scope_finish(codegen_scope *s);
static struct loopinfo *loop_push(codegen_scope *s, enum looptype t);
static void loop_break(codegen_scope *s, node *tree);
static void loop_pop(codegen_scope *s, int val);

static void gen_assignment(codegen_scope *s, node *tree, int sp, int val);
static void gen_vmassignment(codegen_scope *s, node *tree, int rhs, int val);

static void codegen(codegen_scope *s, node *tree, int val);
static void raise_error(codegen_scope *s, const char *msg);

static void
codegen_error(codegen_scope *s, const char *message)
{
  if (!s) return;
  while (s->prev) {
    codegen_scope *tmp = s->prev;
    mrb_free(s->mrb, s->iseq);
    mrb_pool_close(s->mpool);
    s = tmp;
  }
#ifndef MRB_DISABLE_STDIO
  if (s->filename && s->lineno) {
    fprintf(stderr, "codegen error:%s:%d: %s\n", s->filename, s->lineno, message);
  }
  else {
    fprintf(stderr, "codegen error: %s\n", message);
  }
#endif
  MRB_THROW(&s->jmp);
}

static void*
codegen_palloc(codegen_scope *s, size_t len)
{
  void *p = mrb_pool_alloc(s->mpool, len);

  if (!p) codegen_error(s, "pool memory allocation");
  return p;
}

static void*
codegen_malloc(codegen_scope *s, size_t len)
{
  void *p = mrb_malloc_simple(s->mrb, len);

  if (!p) codegen_error(s, "mrb_malloc");
  return p;
}

static void*
codegen_realloc(codegen_scope *s, void *p, size_t len)
{
  p = mrb_realloc_simple(s->mrb, p, len);

  if (!p && len > 0) codegen_error(s, "mrb_realloc");
  return p;
}

static int
new_label(codegen_scope *s)
{
  s->lastlabel = s->pc;
  return s->pc;
}

static inline int
genop(codegen_scope *s, mrb_code i)
{
  if (s->pc == s->icapa) {
    s->icapa *= 2;
    s->iseq = (mrb_code *)codegen_realloc(s, s->iseq, sizeof(mrb_code)*s->icapa);
    if (s->lines) {
      s->lines = (uint16_t*)codegen_realloc(s, s->lines, sizeof(short)*s->icapa);
      s->irep->lines = s->lines;
    }
  }
  s->iseq[s->pc] = i;
  if (s->lines) {
    s->lines[s->pc] = s->lineno;
  }
  return s->pc++;
}

#define NOVAL  0
#define VAL    1

static mrb_bool
no_optimize(codegen_scope *s)
{
  if (s && s->parser && s->parser->no_optimize)
    return TRUE;
  return FALSE;
}

static int
genop_peep(codegen_scope *s, mrb_code i, int val)
{
  /* peephole optimization */
  if (!no_optimize(s) && s->lastlabel != s->pc && s->pc > 0) {
    mrb_code i0 = s->iseq[s->pc-1];
    int c1 = GET_OPCODE(i);
    int c0 = GET_OPCODE(i0);

    switch (c1) {
    case OP_MOVE:
      if (GETARG_A(i) == GETARG_B(i)) {
        /* skip useless OP_MOVE */
        return 0;
      }
      if (val) break;
      switch (c0) {
      case OP_MOVE:
        if (GETARG_A(i) == GETARG_A(i0)) {
          /* skip overriden OP_MOVE */
          s->pc--;
          s->iseq[s->pc] = i;
        }
        if (GETARG_B(i) == GETARG_A(i0) && GETARG_A(i) == GETARG_B(i0)) {
          /* skip swapping OP_MOVE */
          return 0;
        }
        if (GETARG_B(i) == GETARG_A(i0) && GETARG_A(i0) >= s->nlocals) {
          s->pc--;
          return genop_peep(s, MKOP_AB(OP_MOVE, GETARG_A(i), GETARG_B(i0)), val);
        }
        break;
      case OP_LOADI:
        if (GETARG_B(i) == GETARG_A(i0) && GETARG_A(i0) >= s->nlocals) {
          s->iseq[s->pc-1] = MKOP_AsBx(OP_LOADI, GETARG_A(i), GETARG_sBx(i0));
          return 0;
        }
        break;
      case OP_ARRAY:
      case OP_HASH:
      case OP_RANGE:
      case OP_AREF:
      case OP_GETUPVAR:
        if (GETARG_B(i) == GETARG_A(i0) && GETARG_A(i0) >= s->nlocals) {
          s->iseq[s->pc-1] = MKOP_ABC(c0, GETARG_A(i), GETARG_B(i0), GETARG_C(i0));
          return 0;
        }
        break;
      case OP_LOADSYM:
      case OP_GETGLOBAL:
      case OP_GETIV:
      case OP_GETCV:
      case OP_GETCONST:
      case OP_GETSPECIAL:
      case OP_LOADL:
      case OP_STRING:
        if (GETARG_B(i) == GETARG_A(i0) && GETARG_A(i0) >= s->nlocals) {
          s->iseq[s->pc-1] = MKOP_ABx(c0, GETARG_A(i), GETARG_Bx(i0));
          return 0;
        }
        break;
      case OP_SCLASS:
        if (GETARG_B(i) == GETARG_A(i0) && GETARG_A(i0) >= s->nlocals) {
          s->iseq[s->pc-1] = MKOP_AB(c0, GETARG_A(i), GETARG_B(i0));
          return 0;
        }
        break;
      case OP_LOADNIL:
      case OP_LOADSELF:
      case OP_LOADT:
      case OP_LOADF:
      case OP_OCLASS:
        if (GETARG_B(i) == GETARG_A(i0) && GETARG_A(i0) >= s->nlocals) {
          s->iseq[s->pc-1] = MKOP_A(c0, GETARG_A(i));
          return 0;
        }
        break;
      default:
        break;
      }
      break;
    case OP_SETIV:
    case OP_SETCV:
    case OP_SETCONST:
    case OP_SETMCNST:
    case OP_SETGLOBAL:
      if (val) break;
      if (c0 == OP_MOVE) {
        if (GETARG_A(i) == GETARG_A(i0)) {
          s->iseq[s->pc-1] = MKOP_ABx(c1, GETARG_B(i0), GETARG_Bx(i));
          return 0;
        }
      }
      break;
    case OP_SETUPVAR:
      if (val) break;
      if (c0 == OP_MOVE) {
        if (GETARG_A(i) == GETARG_A(i0)) {
          s->iseq[s->pc-1] = MKOP_ABC(c1, GETARG_B(i0), GETARG_B(i), GETARG_C(i));
          return 0;
        }
      }
      break;
    case OP_EPOP:
      if (c0 == OP_EPOP) {
        s->iseq[s->pc-1] = MKOP_A(OP_EPOP, GETARG_A(i0)+GETARG_A(i));
        return 0;
      }
      break;
    case OP_POPERR:
      if (c0 == OP_POPERR) {
        s->iseq[s->pc-1] = MKOP_A(OP_POPERR, GETARG_A(i0)+GETARG_A(i));
        return 0;
      }
      break;
    case OP_RETURN:
      switch (c0) {
      case OP_RETURN:
        return 0;
      case OP_MOVE:
        if (GETARG_A(i0) >= s->nlocals) {
          s->iseq[s->pc-1] = MKOP_AB(OP_RETURN, GETARG_B(i0), OP_R_NORMAL);
          return 0;
        }
        break;
      case OP_SETIV:
      case OP_SETCV:
      case OP_SETCONST:
      case OP_SETMCNST:
      case OP_SETUPVAR:
      case OP_SETGLOBAL:
        s->pc--;
        genop_peep(s, i0, NOVAL);
        i0 = s->iseq[s->pc-1];
        return genop(s, MKOP_AB(OP_RETURN, GETARG_A(i0), OP_R_NORMAL));
#if 0
      case OP_SEND:
        if (GETARG_B(i) == OP_R_NORMAL && GETARG_A(i) == GETARG_A(i0)) {
          s->iseq[s->pc-1] = MKOP_ABC(OP_TAILCALL, GETARG_A(i0), GETARG_B(i0), GETARG_C(i0));
          return;
        }
        break;
#endif
      default:
        break;
      }
      break;
    case OP_ADD:
    case OP_SUB:
      if (c0 == OP_LOADI) {
        int c = GETARG_sBx(i0);

        if (c1 == OP_SUB) c = -c;
        if (c > 127 || c < -127) break;
        if (0 <= c)
          s->iseq[s->pc-1] = MKOP_ABC(OP_ADDI, GETARG_A(i), GETARG_B(i), c);
        else
          s->iseq[s->pc-1] = MKOP_ABC(OP_SUBI, GETARG_A(i), GETARG_B(i), -c);
        return 0;
      }
    case OP_STRCAT:
      if (c0 == OP_STRING) {
        mrb_value v = s->irep->pool[GETARG_Bx(i0)];

        if (mrb_string_p(v) && RSTRING_LEN(v) == 0) {
          s->pc--;
          return 0;
        }
      }
      if (c0 == OP_LOADNIL) {
        if (GETARG_B(i) == GETARG_A(i0)) {
          s->pc--;
          return 0;
        }
      }
      break;
    case OP_JMPIF:
    case OP_JMPNOT:
      if (c0 == OP_MOVE && GETARG_A(i) == GETARG_A(i0)) {
        s->iseq[s->pc-1] = MKOP_AsBx(c1, GETARG_B(i0), GETARG_sBx(i));
        return s->pc-1;
      }
      break;
    default:
      break;
    }
  }
  return genop(s, i);
}

static void
scope_error(codegen_scope *s)
{
  exit(EXIT_FAILURE);
}

static inline void
dispatch(codegen_scope *s, int pc)
{
  int diff = s->pc - pc;
  mrb_code i = s->iseq[pc];
  int c = GET_OPCODE(i);

  s->lastlabel = s->pc;
  switch (c) {
  case OP_JMP:
  case OP_JMPIF:
  case OP_JMPNOT:
  case OP_ONERR:
    break;
  default:
#ifndef MRB_DISABLE_STDIO
    fprintf(stderr, "bug: dispatch on non JMP op\n");
#endif
    scope_error(s);
    break;
  }
  if (diff > MAXARG_sBx) {
    codegen_error(s, "too distant jump address");
  }
  s->iseq[pc] = MKOP_AsBx(c, GETARG_A(i), diff);
}

static void
dispatch_linked(codegen_scope *s, int pc)
{
  mrb_code i;
  int pos;

  if (!pc) return;
  for (;;) {
    i = s->iseq[pc];
    pos = GETARG_sBx(i);
    dispatch(s, pc);
    if (!pos) break;
    pc = pos;
  }
}

#define nregs_update do {if (s->sp > s->nregs) s->nregs = s->sp;} while (0)
static void
push_(codegen_scope *s)
{
  if (s->sp > 511) {
    codegen_error(s, "too complex expression");
  }
  s->sp++;
  nregs_update;
}

static void
push_n_(codegen_scope *s, size_t n)
{
  if (s->sp+n > 511) {
    codegen_error(s, "too complex expression");
  }
  s->sp+=n;
  nregs_update;
}

#define push() push_(s)
#define push_n(n) push_n_(s,n)
#define pop_(s) ((s)->sp--)
#define pop() pop_(s)
#define pop_n(n) (s->sp-=(n))
#define cursp() (s->sp)

static inline int
new_lit(codegen_scope *s, mrb_value val)
{
  size_t i;
  mrb_value *pv;

  switch (mrb_type(val)) {
  case MRB_TT_STRING:
    for (i=0; i<s->irep->plen; i++) {
      mrb_int len;
      pv = &s->irep->pool[i];

      if (mrb_type(*pv) != MRB_TT_STRING) continue;
      if ((len = RSTRING_LEN(*pv)) != RSTRING_LEN(val)) continue;
      if (memcmp(RSTRING_PTR(*pv), RSTRING_PTR(val), len) == 0)
        return i;
    }
    break;
  case MRB_TT_FLOAT:
    for (i=0; i<s->irep->plen; i++) {
      pv = &s->irep->pool[i];
      if (mrb_type(*pv) != MRB_TT_FLOAT) continue;
      if (mrb_float(*pv) == mrb_float(val)) return i;
    }
    break;
  case MRB_TT_FIXNUM:
    for (i=0; i<s->irep->plen; i++) {
      pv = &s->irep->pool[i];
      if (!mrb_fixnum_p(*pv)) continue;
      if (mrb_fixnum(*pv) == mrb_fixnum(val)) return i;
    }
    break;
  default:
    /* should not happen */
    return 0;
  }

  if (s->irep->plen == s->pcapa) {
    s->pcapa *= 2;
    s->irep->pool = (mrb_value *)codegen_realloc(s, s->irep->pool, sizeof(mrb_value)*s->pcapa);
  }

  pv = &s->irep->pool[s->irep->plen];
  i = s->irep->plen++;

  switch (mrb_type(val)) {
  case MRB_TT_STRING:
    *pv = mrb_str_pool(s->mrb, val);
    break;

  case MRB_TT_FLOAT:
#ifdef MRB_WORD_BOXING
    *pv = mrb_float_pool(s->mrb, mrb_float(val));
    break;
#endif
  case MRB_TT_FIXNUM:
    *pv = val;
    break;

  default:
    /* should not happen */
    break;
  }
  return i;
}

/* method symbols should be fit in 9 bits */
#define MAXMSYMLEN 512
/* maximum symbol numbers */
#define MAXSYMLEN 65536

static int
new_msym(codegen_scope *s, mrb_sym sym)
{
  size_t i, len;

  mrb_assert(s->irep);

  len = s->irep->slen;
  if (len > MAXMSYMLEN) len = MAXMSYMLEN;
  for (i=0; i<len; i++) {
    if (s->irep->syms[i] == sym) return i;
    if (s->irep->syms[i] == 0) break;
  }
  if (i == MAXMSYMLEN) {
    codegen_error(s, "too many symbols (max " MRB_STRINGIZE(MAXMSYMLEN) ")");
  }
  s->irep->syms[i] = sym;
  if (i == s->irep->slen) s->irep->slen++;
  return i;
}

static int
new_sym(codegen_scope *s, mrb_sym sym)
{
  size_t i;

  for (i=0; i<s->irep->slen; i++) {
    if (s->irep->syms[i] == sym) return i;
  }
  if (s->irep->slen == MAXSYMLEN) {
    codegen_error(s, "too many symbols (max " MRB_STRINGIZE(MAXSYMLEN) ")");
  }

  if (s->irep->slen > MAXMSYMLEN/2 && s->scapa == MAXMSYMLEN) {
    s->scapa = MAXSYMLEN;
    s->irep->syms = (mrb_sym *)codegen_realloc(s, s->irep->syms, sizeof(mrb_sym)*MAXSYMLEN);
    for (i = s->irep->slen; i < MAXMSYMLEN; i++) {
      static const mrb_sym mrb_sym_zero = { 0 };
      s->irep->syms[i] = mrb_sym_zero;
    }
    s->irep->slen = MAXMSYMLEN;
  }
  s->irep->syms[s->irep->slen] = sym;
  return s->irep->slen++;
}

static int
node_len(node *tree)
{
  int n = 0;

  while (tree) {
    n++;
    tree = tree->cdr;
  }
  return n;
}

#define sym(x) ((mrb_sym)(intptr_t)(x))
#define lv_name(lv) sym((lv)->car)
static int
lv_idx(codegen_scope *s, mrb_sym id)
{
  node *lv = s->lv;
  int n = 1;

  while (lv) {
    if (lv_name(lv) == id) return n;
    n++;
    lv = lv->cdr;
  }
  return 0;
}

static void
for_body(codegen_scope *s, node *tree)
{
  codegen_scope *prev = s;
  int idx;
  struct loopinfo *lp;
  node *n2;
  mrb_code c;

  /* generate receiver */
  codegen(s, tree->cdr->car, VAL);
  /* generate loop-block */
  s = scope_new(s->mrb, s, NULL);
  if (s == NULL) {
    raise_error(prev, "unexpected scope");
  }

  push();                       /* push for a block parameter */

  /* generate loop variable */
  n2 = tree->car;
  genop(s, MKOP_Ax(OP_ENTER, 0x40000));
  if (n2->car && !n2->car->cdr && !n2->cdr) {
    gen_assignment(s, n2->car->car, 1, NOVAL);
  }
  else {
    gen_vmassignment(s, n2, 1, VAL);
  }
  /* construct loop */
  lp = loop_push(s, LOOP_FOR);
  lp->pc2 = new_label(s);

  /* loop body */
  codegen(s, tree->cdr->cdr->car, VAL);
  pop();
  if (s->pc > 0) {
    c = s->iseq[s->pc-1];
    if (GET_OPCODE(c) != OP_RETURN || GETARG_B(c) != OP_R_NORMAL || s->pc == s->lastlabel)
      genop_peep(s, MKOP_AB(OP_RETURN, cursp(), OP_R_NORMAL), NOVAL);
  }
  loop_pop(s, NOVAL);
  scope_finish(s);
  s = prev;
  genop(s, MKOP_Abc(OP_LAMBDA, cursp(), s->irep->rlen-1, OP_L_BLOCK));
  pop();
  idx = new_msym(s, mrb_intern_lit(s->mrb, "each"));
  genop(s, MKOP_ABC(OP_SENDB, cursp(), idx, 0));
}

static int
lambda_body(codegen_scope *s, node *tree, int blk)
{
  mrb_code c;
  codegen_scope *parent = s;
  s = scope_new(s->mrb, s, tree->car);
  if (s == NULL) {
    raise_error(parent, "unexpected scope");
  }

  s->mscope = !blk;

  if (blk) {
    struct loopinfo *lp = loop_push(s, LOOP_BLOCK);
    lp->pc1 = new_label(s);
  }
  tree = tree->cdr;
  if (tree->car) {
    mrb_aspec a;
    int ma, oa, ra, pa, ka, kd, ba;
    int pos, i;
    node *n, *opt;

    ma = node_len(tree->car->car);
    n = tree->car->car;
    while (n) {
      n = n->cdr;
    }
    oa = node_len(tree->car->cdr->car);
    ra = tree->car->cdr->cdr->car ? 1 : 0;
    pa = node_len(tree->car->cdr->cdr->cdr->car);
    ka = kd = 0;
    ba = tree->car->cdr->cdr->cdr->cdr ? 1 : 0;

    if (ma > 0x1f || oa > 0x1f || pa > 0x1f || ka > 0x1f) {
      codegen_error(s, "too many formal arguments");
    }
    a = ((mrb_aspec)(ma & 0x1f) << 18)
      | ((mrb_aspec)(oa & 0x1f) << 13)
      | ((ra & 1) << 12)
      | ((pa & 0x1f) << 7)
      | ((ka & 0x1f) << 2)
      | ((kd & 1)<< 1)
      | (ba & 1);
    s->ainfo = (((ma+oa) & 0x3f) << 6) /* (12bits = 6:1:5) */
      | ((ra & 1) << 5)
      | (pa & 0x1f);
    genop(s, MKOP_Ax(OP_ENTER, a));
    pos = new_label(s);
    for (i=0; i<oa; i++) {
      new_label(s);
      genop(s, MKOP_sBx(OP_JMP, 0));
    }
    if (oa > 0) {
      genop(s, MKOP_sBx(OP_JMP, 0));
    }
    opt = tree->car->cdr->car;
    i = 0;
    while (opt) {
      int idx;

      dispatch(s, pos+i);
      codegen(s, opt->car->cdr, VAL);
      idx = lv_idx(s, (mrb_sym)(intptr_t)opt->car->car);
      pop();
      genop_peep(s, MKOP_AB(OP_MOVE, idx, cursp()), NOVAL);
      i++;
      opt = opt->cdr;
    }
    if (oa > 0) {
      dispatch(s, pos+i);
    }
  }
  codegen(s, tree->cdr->car, VAL);
  pop();
  if (s->pc > 0) {
    c = s->iseq[s->pc-1];
    if (GET_OPCODE(c) != OP_RETURN || GETARG_B(c) != OP_R_NORMAL || s->pc == s->lastlabel) {
      if (s->nregs == 0) {
        genop(s, MKOP_A(OP_LOADNIL, 0));
        genop(s, MKOP_AB(OP_RETURN, 0, OP_R_NORMAL));
      }
      else {
        genop_peep(s, MKOP_AB(OP_RETURN, cursp(), OP_R_NORMAL), NOVAL);
      }
    }
  }
  if (blk) {
    loop_pop(s, NOVAL);
  }
  scope_finish(s);
  return parent->irep->rlen - 1;
}

static int
scope_body(codegen_scope *s, node *tree, int val)
{
  codegen_scope *scope = scope_new(s->mrb, s, tree->car);
  if (scope == NULL) {
    raise_error(s, "unexpected scope");
  }

  codegen(scope, tree->cdr, VAL);
  if (!s->iseq) {
    genop(scope, MKOP_A(OP_STOP, 0));
  }
  else if (!val) {
    genop(scope, MKOP_AB(OP_RETURN, 0, OP_R_NORMAL));
  }
  else {
    if (scope->nregs == 0) {
      genop(scope, MKOP_A(OP_LOADNIL, 0));
      genop(scope, MKOP_AB(OP_RETURN, 0, OP_R_NORMAL));
    }
    else {
      genop_peep(scope, MKOP_AB(OP_RETURN, scope->sp-1, OP_R_NORMAL), NOVAL);
    }
  }
  scope_finish(scope);
  if (!s->irep) {
    /* should not happen */
    return 0;
  }
  return s->irep->rlen - 1;
}

static mrb_bool
nosplat(node *t)
{
  while (t) {
    if ((intptr_t)t->car->car == NODE_SPLAT) return FALSE;
    t = t->cdr;
  }
  return TRUE;
}

static mrb_sym
attrsym(codegen_scope *s, mrb_sym a)
{
  const char *name;
  mrb_int len;
  char *name2;

  name = mrb_sym2name_len(s->mrb, a, &len);
  name2 = (char *)codegen_palloc(s,
                                 (size_t)len
                                 + 1 /* '=' */
                                 + 1 /* '\0' */
                                 );
  mrb_assert_int_fit(mrb_int, len, size_t, SIZE_MAX);
  memcpy(name2, name, (size_t)len);
  name2[len] = '=';
  name2[len+1] = '\0';

  return mrb_intern(s->mrb, name2, len+1);
}

#define CALL_MAXARGS 127

static int
gen_values(codegen_scope *s, node *t, int val)
{
  int n = 0;
  int is_splat;

  while (t) {
    is_splat = (intptr_t)t->car->car == NODE_SPLAT; /* splat mode */
    if (
      n >= CALL_MAXARGS - 1 /* need to subtract one because vm.c expects an array if n == CALL_MAXARGS */
      || is_splat) {
      if (val) {
        if (is_splat && n == 0 && (intptr_t)t->car->cdr->car == NODE_ARRAY) {
          codegen(s, t->car->cdr, VAL);
          pop();
        }
        else {
          pop_n(n);
          genop(s, MKOP_ABC(OP_ARRAY, cursp(), cursp(), n));
          push();
          codegen(s, t->car, VAL);
          pop(); pop();
          if (is_splat) {
            genop(s, MKOP_AB(OP_ARYCAT, cursp(), cursp()+1));
          }
          else {
            genop(s, MKOP_AB(OP_ARYPUSH, cursp(), cursp()+1));
          }
        }
        t = t->cdr;
        while (t) {
          push();
          codegen(s, t->car, VAL);
          pop(); pop();
          if ((intptr_t)t->car->car == NODE_SPLAT) {
            genop(s, MKOP_AB(OP_ARYCAT, cursp(), cursp()+1));
          }
          else {
            genop(s, MKOP_AB(OP_ARYPUSH, cursp(), cursp()+1));
          }
          t = t->cdr;
        }
      }
      else {
        while (t) {
          codegen(s, t->car, NOVAL);
          t = t->cdr;
        }
      }
      return -1;
    }
    /* normal (no splat) mode */
    codegen(s, t->car, val);
    n++;
    t = t->cdr;
  }
  return n;
}

static void
gen_call(codegen_scope *s, node *tree, mrb_sym name, int sp, int val, int safe)
{
  mrb_sym sym = name ? name : sym(tree->cdr->car);
  int idx, skip = 0;
  int n = 0, noop = 0, sendv = 0, blk = 0;

  codegen(s, tree->car, VAL); /* receiver */
  if (safe) {
    int recv = cursp()-1;
    genop(s, MKOP_A(OP_LOADNIL, cursp()));
    push();
    genop(s, MKOP_AB(OP_MOVE, cursp(), recv));
    push(); pop();              /* space for a block */
    pop();
    idx = new_msym(s, mrb_intern_lit(s->mrb, "=="));
    genop(s, MKOP_ABC(OP_EQ, cursp(), idx, 1));
    skip = genop(s, MKOP_AsBx(OP_JMPIF, cursp(), 0));
  }
  idx = new_msym(s, sym);
  tree = tree->cdr->cdr->car;
  if (tree) {
    n = gen_values(s, tree->car, VAL);
    if (n < 0) {
      n = noop = sendv = 1;
      push();
    }
  }
  if (sp) {
    if (sendv) {
      pop();
      genop(s, MKOP_AB(OP_ARYPUSH, cursp(), sp));
      push();
    }
    else {
      genop(s, MKOP_AB(OP_MOVE, cursp(), sp));
      push();
      n++;
    }
  }
  if (tree && tree->cdr) {
    noop = 1;
    codegen(s, tree->cdr, VAL);
    pop();
  }
  else {
    blk = cursp();
  }
  push();pop();
  pop_n(n+1);
  {
    mrb_int symlen;
    const char *symname = mrb_sym2name_len(s->mrb, sym, &symlen);

    if (!noop && symlen == 1 && symname[0] == '+')  {
      genop_peep(s, MKOP_ABC(OP_ADD, cursp(), idx, n), val);
    }
    else if (!noop && symlen == 1 && symname[0] == '-')  {
      genop_peep(s, MKOP_ABC(OP_SUB, cursp(), idx, n), val);
    }
    else if (!noop && symlen == 1 && symname[0] == '*')  {
      genop(s, MKOP_ABC(OP_MUL, cursp(), idx, n));
    }
    else if (!noop && symlen == 1 && symname[0] == '/')  {
      genop(s, MKOP_ABC(OP_DIV, cursp(), idx, n));
    }
    else if (!noop && symlen == 1 && symname[0] == '<')  {
      genop(s, MKOP_ABC(OP_LT, cursp(), idx, n));
    }
    else if (!noop && symlen == 2 && symname[0] == '<' && symname[1] == '=')  {
      genop(s, MKOP_ABC(OP_LE, cursp(), idx, n));
    }
    else if (!noop && symlen == 1 && symname[0] == '>')  {
      genop(s, MKOP_ABC(OP_GT, cursp(), idx, n));
    }
    else if (!noop && symlen == 2 && symname[0] == '>' && symname[1] == '=')  {
      genop(s, MKOP_ABC(OP_GE, cursp(), idx, n));
    }
    else if (!noop && symlen == 2 && symname[0] == '=' && symname[1] == '=')  {
      genop(s, MKOP_ABC(OP_EQ, cursp(), idx, n));
    }
    else {
      if (sendv) n = CALL_MAXARGS;
      if (blk > 0) {                   /* no block */
        genop(s, MKOP_ABC(OP_SEND, cursp(), idx, n));
      }
      else {
        genop(s, MKOP_ABC(OP_SENDB, cursp(), idx, n));
      }
    }
  }
  if (safe) {
    dispatch(s, skip);
  }
  if (val) {
    push();
  }
}

static void
gen_assignment(codegen_scope *s, node *tree, int sp, int val)
{
  int idx;
  int type = (intptr_t)tree->car;

  tree = tree->cdr;
  switch ((intptr_t)type) {
  case NODE_GVAR:
    idx = new_sym(s, sym(tree));
    genop_peep(s, MKOP_ABx(OP_SETGLOBAL, sp, idx), val);
    break;
  case NODE_LVAR:
    idx = lv_idx(s, sym(tree));
    if (idx > 0) {
      if (idx != sp) {
        genop_peep(s, MKOP_AB(OP_MOVE, idx, sp), val);
      }
      break;
    }
    else {                      /* upvar */
      int lv = 0;
      codegen_scope *up = s->prev;

      while (up) {
        idx = lv_idx(up, sym(tree));
        if (idx > 0) {
          genop_peep(s, MKOP_ABC(OP_SETUPVAR, sp, idx, lv), val);
          break;
        }
        lv++;
        up = up->prev;
      }
    }
    break;
  case NODE_IVAR:
    idx = new_sym(s, sym(tree));
    genop_peep(s, MKOP_ABx(OP_SETIV, sp, idx), val);
    break;
  case NODE_CVAR:
    idx = new_sym(s, sym(tree));
    genop_peep(s, MKOP_ABx(OP_SETCV, sp, idx), val);
    break;
  case NODE_CONST:
    idx = new_sym(s, sym(tree));
    genop_peep(s, MKOP_ABx(OP_SETCONST, sp, idx), val);
    break;
  case NODE_COLON2:
    idx = new_sym(s, sym(tree->cdr));
    genop_peep(s, MKOP_AB(OP_MOVE, cursp(), sp), NOVAL);
    push();
    codegen(s, tree->car, VAL);
    pop_n(2);
    genop_peep(s, MKOP_ABx(OP_SETMCNST, cursp(), idx), val);
    break;

  case NODE_CALL:
    push();
    gen_call(s, tree, attrsym(s, sym(tree->cdr->car)), sp, NOVAL, 0);
    pop();
    if (val) {
      genop_peep(s, MKOP_AB(OP_MOVE, cursp(), sp), val);
    }
    break;

  case NODE_MASGN:
    gen_vmassignment(s, tree->car, sp, val);
    break;

  /* splat without assignment */
  case NODE_NIL:
    break;

  default:
#ifndef MRB_DISABLE_STDIO
    printf("unknown lhs %d\n", type);
#endif
    break;
  }
  if (val) push();
}

static void
gen_vmassignment(codegen_scope *s, node *tree, int rhs, int val)
{
  int n = 0, post = 0;
  node *t, *p;

  if (tree->car) {              /* pre */
    t = tree->car;
    n = 0;
    while (t) {
      genop(s, MKOP_ABC(OP_AREF, cursp(), rhs, n));
      gen_assignment(s, t->car, cursp(), NOVAL);
      n++;
      t = t->cdr;
    }
  }
  t = tree->cdr;
  if (t) {
    if (t->cdr) {               /* post count */
      p = t->cdr->car;
      while (p) {
        post++;
        p = p->cdr;
      }
    }
    if (val) {
      genop(s, MKOP_AB(OP_MOVE, cursp(), rhs));
    }
    else {
      pop();
    }
    push_n(post);
    pop_n(post);
    genop(s, MKOP_ABC(OP_APOST, cursp(), n, post));
    n = 1;
    if (t->car) {               /* rest */
      gen_assignment(s, t->car, cursp(), NOVAL);
    }
    if (t->cdr && t->cdr->car) {
      t = t->cdr->car;
      while (t) {
        gen_assignment(s, t->car, cursp()+n, NOVAL);
        t = t->cdr;
        n++;
      }
    }
    if (!val) {
      push();
    }
  }
}

static void
gen_send_intern(codegen_scope *s)
{
  pop();
  genop(s, MKOP_ABC(OP_SEND, cursp(), new_msym(s, mrb_intern_lit(s->mrb, "intern")), 0));
  push();
}
static void
gen_literal_array(codegen_scope *s, node *tree, mrb_bool sym, int val)
{
  if (val) {
    int i = 0, j = 0;

    while (tree) {
      switch ((intptr_t)tree->car->car) {
      case NODE_STR:
        if ((tree->cdr == NULL) && ((intptr_t)tree->car->cdr->cdr == 0))
          break;
        /* fall through */
      case NODE_BEGIN:
        codegen(s, tree->car, VAL);
        ++j;
        break;

      case NODE_LITERAL_DELIM:
        if (j > 0) {
          j = 0;
          ++i;
          if (sym)
            gen_send_intern(s);
        }
        break;
      }
      if (j >= 2) {
        pop(); pop();
        genop_peep(s, MKOP_AB(OP_STRCAT, cursp(), cursp()+1), VAL);
        push();
        j = 1;
      }
      tree = tree->cdr;
    }
    if (j > 0) {
      ++i;
      if (sym)
        gen_send_intern(s);
    }
    pop_n(i);
    genop(s, MKOP_ABC(OP_ARRAY, cursp(), cursp(), i));
    push();
  }
  else {
    while (tree) {
      switch ((intptr_t)tree->car->car) {
      case NODE_BEGIN: case NODE_BLOCK:
        codegen(s, tree->car, NOVAL);
      }
      tree = tree->cdr;
    }
  }
}

static void
raise_error(codegen_scope *s, const char *msg)
{
  int idx = new_lit(s, mrb_str_new_cstr(s->mrb, msg));

  genop(s, MKOP_ABx(OP_ERR, 1, idx));
}

static double
readint_float(codegen_scope *s, const char *p, int base)
{
  const char *e = p + strlen(p);
  double f = 0;
  int n;

  if (*p == '+') p++;
  while (p < e) {
    char c = *p;
    c = tolower((unsigned char)c);
    for (n=0; n<base; n++) {
      if (mrb_digitmap[n] == c) {
        f *= base;
        f += n;
        break;
      }
    }
    if (n == base) {
      codegen_error(s, "malformed readint input");
    }
    p++;
  }
  return f;
}

static mrb_int
readint_mrb_int(codegen_scope *s, const char *p, int base, mrb_bool neg, mrb_bool *overflow)
{
  const char *e = p + strlen(p);
  mrb_int result = 0;
  int n;

  mrb_assert(base >= 2 && base <= 36);
  if (*p == '+') p++;
  while (p < e) {
    char c = *p;
    c = tolower((unsigned char)c);
    for (n=0; n<base; n++) {
      if (mrb_digitmap[n] == c) {
        break;
      }
    }
    if (n == base) {
      codegen_error(s, "malformed readint input");
    }

    if (neg) {
      if ((MRB_INT_MIN + n)/base > result) {
        *overflow = TRUE;
        return 0;
      }
      result *= base;
      result -= n;
    }
    else {
      if ((MRB_INT_MAX - n)/base < result) {
        *overflow = TRUE;
        return 0;
      }
      result *= base;
      result += n;
    }
    p++;
  }
  *overflow = FALSE;
  return result;
}

static void
gen_retval(codegen_scope *s, node *tree)
{
  if ((intptr_t)tree->car == NODE_SPLAT) {
    genop(s, MKOP_ABC(OP_ARRAY, cursp(), cursp(), 0));
    push();
    codegen(s, tree, VAL);
    pop(); pop();
    genop(s, MKOP_AB(OP_ARYCAT, cursp(), cursp()+1));
  }
  else {
    codegen(s, tree, VAL);
    pop();
  }
}

static void
codegen(codegen_scope *s, node *tree, int val)
{
  int nt;

  if (!tree) {
    if (val) {
      genop(s, MKOP_A(OP_LOADNIL, cursp()));
      push();
    }
    return;
  }

  if (s->irep && s->filename_index != tree->filename_index) {
    s->irep->filename = mrb_parser_get_filename(s->parser, s->filename_index);
    mrb_debug_info_append_file(s->mrb, s->irep, s->debug_start_pos, s->pc);
    s->debug_start_pos = s->pc;
    s->filename_index = tree->filename_index;
    s->filename = mrb_parser_get_filename(s->parser, tree->filename_index);
  }

  nt = (intptr_t)tree->car;
  s->lineno = tree->lineno;
  tree = tree->cdr;
  switch (nt) {
  case NODE_BEGIN:
    if (val && !tree) {
      genop(s, MKOP_A(OP_LOADNIL, cursp()));
      push();
    }
    while (tree) {
      codegen(s, tree->car, tree->cdr ? NOVAL : val);
      tree = tree->cdr;
    }
    break;

  case NODE_RESCUE:
    {
      int onerr, noexc, exend, pos1, pos2, tmp;
      struct loopinfo *lp;

      if (tree->car == NULL) return;
      onerr = genop(s, MKOP_Bx(OP_ONERR, 0));
      lp = loop_push(s, LOOP_BEGIN);
      lp->pc1 = onerr;
      codegen(s, tree->car, VAL);
      pop();
      lp->type = LOOP_RESCUE;
      noexc = genop(s, MKOP_Bx(OP_JMP, 0));
      dispatch(s, onerr);
      tree = tree->cdr;
      exend = 0;
      pos1 = 0;
      if (tree->car) {
        node *n2 = tree->car;
        int exc = cursp();

        genop(s, MKOP_ABC(OP_RESCUE, exc, 0, 0));
        push();
        while (n2) {
          node *n3 = n2->car;
          node *n4 = n3->car;

          if (pos1) dispatch(s, pos1);
          pos2 = 0;
          do {
            if (n4 && n4->car && (intptr_t)n4->car->car == NODE_SPLAT) {
              genop(s, MKOP_AB(OP_MOVE, cursp(), exc));
              push();
              codegen(s, n4->car, VAL);
              pop_n(2);
              genop(s, MKOP_ABC(OP_SEND, cursp(), new_msym(s, mrb_intern_lit(s->mrb, "__case_eqq")), 1));
            }
            else {
              if (n4) {
                codegen(s, n4->car, VAL);
              }
              else {
                genop(s, MKOP_ABx(OP_GETCONST, cursp(), new_msym(s, mrb_intern_lit(s->mrb, "StandardError"))));
                push();
              }
              pop();
              genop(s, MKOP_ABC(OP_RESCUE, exc, cursp(), 1));
            }
            tmp = genop(s, MKOP_AsBx(OP_JMPIF, cursp(), pos2));
            pos2 = tmp;
            if (n4) {
              n4 = n4->cdr;
            }
          } while (n4);
          pos1 = genop(s, MKOP_sBx(OP_JMP, 0));
          dispatch_linked(s, pos2);

          pop();
          if (n3->cdr->car) {
            gen_assignment(s, n3->cdr->car, exc, NOVAL);
          }
          if (n3->cdr->cdr->car) {
            codegen(s, n3->cdr->cdr->car, val);
            if (val) pop();
          }
          tmp = genop(s, MKOP_sBx(OP_JMP, exend));
          exend = tmp;
          n2 = n2->cdr;
          push();
        }
        if (pos1) {
          dispatch(s, pos1);
          genop(s, MKOP_A(OP_RAISE, exc));
        }
      }
      pop();
      tree = tree->cdr;
      dispatch(s, noexc);
      genop(s, MKOP_A(OP_POPERR, 1));
      if (tree->car) {
        codegen(s, tree->car, val);
      }
      else if (val) {
        push();
      }
      dispatch_linked(s, exend);
      loop_pop(s, NOVAL);
    }
    break;

  case NODE_ENSURE:
    if (!tree->cdr || !tree->cdr->cdr ||
        ((intptr_t)tree->cdr->cdr->car == NODE_BEGIN &&
         tree->cdr->cdr->cdr)) {
      int idx;
      int epush = s->pc;

      genop(s, MKOP_Bx(OP_EPUSH, 0));
      s->ensure_level++;
      codegen(s, tree->car, val);
      idx = scope_body(s, tree->cdr, NOVAL);
      s->iseq[epush] = MKOP_Bx(OP_EPUSH, idx);
      s->ensure_level--;
      genop_peep(s, MKOP_A(OP_EPOP, 1), NOVAL);
    }
    else {                      /* empty ensure ignored */
      codegen(s, tree->car, val);
    }
    break;

  case NODE_LAMBDA:
    {
      int idx = lambda_body(s, tree, 1);

      genop(s, MKOP_Abc(OP_LAMBDA, cursp(), idx, OP_L_LAMBDA));
      push();
    }
    break;

  case NODE_BLOCK:
    {
      int idx = lambda_body(s, tree, 1);

      genop(s, MKOP_Abc(OP_LAMBDA, cursp(), idx, OP_L_BLOCK));
      push();
    }
    break;

  case NODE_IF:
    {
      int pos1, pos2;
      node *e = tree->cdr->cdr->car;

      if (!tree->car) {
        codegen(s, e, val);
        return;
      }
      switch ((intptr_t)tree->car->car) {
      case NODE_TRUE:
      case NODE_INT:
      case NODE_STR:
        codegen(s, tree->cdr->car, val);
        return;
      case NODE_FALSE:
      case NODE_NIL:
        codegen(s, e, val);
        return;
      }
      codegen(s, tree->car, VAL);
      pop();
      pos1 = genop_peep(s, MKOP_AsBx(OP_JMPNOT, cursp(), 0), NOVAL);

      codegen(s, tree->cdr->car, val);
      if (e) {
        if (val) pop();
        pos2 = genop(s, MKOP_sBx(OP_JMP, 0));
        dispatch(s, pos1);
        codegen(s, e, val);
        dispatch(s, pos2);
      }
      else {
        if (val) {
          pop();
          pos2 = genop(s, MKOP_sBx(OP_JMP, 0));
          dispatch(s, pos1);
          genop(s, MKOP_A(OP_LOADNIL, cursp()));
          dispatch(s, pos2);
          push();
        }
        else {
          dispatch(s, pos1);
        }
      }
    }
    break;

  case NODE_AND:
    {
      int pos;

      codegen(s, tree->car, VAL);
      pop();
      pos = genop(s, MKOP_AsBx(OP_JMPNOT, cursp(), 0));
      codegen(s, tree->cdr, val);
      dispatch(s, pos);
    }
    break;

  case NODE_OR:
    {
      int pos;

      codegen(s, tree->car, VAL);
      pop();
      pos = genop(s, MKOP_AsBx(OP_JMPIF, cursp(), 0));
      codegen(s, tree->cdr, val);
      dispatch(s, pos);
    }
    break;

  case NODE_WHILE:
    {
      struct loopinfo *lp = loop_push(s, LOOP_NORMAL);

      lp->pc1 = genop(s, MKOP_sBx(OP_JMP, 0));
      lp->pc2 = new_label(s);
      codegen(s, tree->cdr, NOVAL);
      dispatch(s, lp->pc1);
      codegen(s, tree->car, VAL);
      pop();
      genop(s, MKOP_AsBx(OP_JMPIF, cursp(), lp->pc2 - s->pc));

      loop_pop(s, val);
    }
    break;

  case NODE_UNTIL:
    {
      struct loopinfo *lp = loop_push(s, LOOP_NORMAL);

      lp->pc1 = genop(s, MKOP_sBx(OP_JMP, 0));
      lp->pc2 = new_label(s);
      codegen(s, tree->cdr, NOVAL);
      dispatch(s, lp->pc1);
      codegen(s, tree->car, VAL);
      pop();
      genop(s, MKOP_AsBx(OP_JMPNOT, cursp(), lp->pc2 - s->pc));

      loop_pop(s, val);
    }
    break;

  case NODE_FOR:
    for_body(s, tree);
    if (val) push();
    break;

  case NODE_CASE:
    {
      int head = 0;
      int pos1, pos2, pos3, tmp;
      node *n;

      pos3 = 0;
      if (tree->car) {
        head = cursp();
        codegen(s, tree->car, VAL);
      }
      tree = tree->cdr;
      while (tree) {
        n = tree->car->car;
        pos1 = pos2 = 0;
        while (n) {
          codegen(s, n->car, VAL);
          if (head) {
            genop(s, MKOP_AB(OP_MOVE, cursp(), head));
            pop();
            if ((intptr_t)n->car->car == NODE_SPLAT) {
              genop(s, MKOP_ABC(OP_SEND, cursp(), new_msym(s, mrb_intern_lit(s->mrb, "__case_eqq")), 1));
            }
            else {
              genop(s, MKOP_ABC(OP_SEND, cursp(), new_msym(s, mrb_intern_lit(s->mrb, "===")), 1));
            }
          }
          else {
            pop();
          }
          tmp = genop(s, MKOP_AsBx(OP_JMPIF, cursp(), pos2));
          pos2 = tmp;
          n = n->cdr;
        }
        if (tree->car->car) {
          pos1 = genop(s, MKOP_sBx(OP_JMP, 0));
          dispatch_linked(s, pos2);
        }
        codegen(s, tree->car->cdr, val);
        if (val) pop();
        tmp = genop(s, MKOP_sBx(OP_JMP, pos3));
        pos3 = tmp;
        if (pos1) dispatch(s, pos1);
        tree = tree->cdr;
      }
      if (val) {
        int pos = cursp();
        genop(s, MKOP_A(OP_LOADNIL, cursp()));
        if (pos3) dispatch_linked(s, pos3);
        if (head) pop();
        if (cursp() != pos) {
          genop(s, MKOP_AB(OP_MOVE, cursp(), pos));
        }
        push();
      }
      else {
        if (pos3) {
          dispatch_linked(s, pos3);
        }
        if (head) {
          pop();
        }
      }
    }
    break;

  case NODE_SCOPE:
    scope_body(s, tree, NOVAL);
    break;

  case NODE_FCALL:
  case NODE_CALL:
    gen_call(s, tree, 0, 0, val, 0);
    break;
  case NODE_SCALL:
    gen_call(s, tree, 0, 0, val, 1);
    break;

  case NODE_DOT2:
    codegen(s, tree->car, val);
    codegen(s, tree->cdr, val);
    if (val) {
      pop(); pop();
      genop(s, MKOP_ABC(OP_RANGE, cursp(), cursp(), FALSE));
      push();
    }
    break;

  case NODE_DOT3:
    codegen(s, tree->car, val);
    codegen(s, tree->cdr, val);
    if (val) {
      pop(); pop();
      genop(s, MKOP_ABC(OP_RANGE, cursp(), cursp(), TRUE));
      push();
    }
    break;

  case NODE_COLON2:
    {
      int sym = new_sym(s, sym(tree->cdr));

      codegen(s, tree->car, VAL);
      pop();
      genop(s, MKOP_ABx(OP_GETMCNST, cursp(), sym));
      if (val) push();
    }
    break;

  case NODE_COLON3:
    {
      int sym = new_sym(s, sym(tree));

      genop(s, MKOP_A(OP_OCLASS, cursp()));
      genop(s, MKOP_ABx(OP_GETMCNST, cursp(), sym));
      if (val) push();
    }
    break;

  case NODE_ARRAY:
    {
      int n;

      n = gen_values(s, tree, val);
      if (n >= 0) {
        if (val) {
          pop_n(n);
          genop(s, MKOP_ABC(OP_ARRAY, cursp(), cursp(), n));
          push();
        }
      }
      else if (val) {
        push();
      }
    }
    break;

  case NODE_HASH:
    {
      int len = 0;
      mrb_bool update = FALSE;

      while (tree) {
        codegen(s, tree->car->car, val);
        codegen(s, tree->car->cdr, val);
        len++;
        tree = tree->cdr;
        if (val && len == 126) {
          pop_n(len*2);
          genop(s, MKOP_ABC(OP_HASH, cursp(), cursp(), len));
          if (update) {
            pop();
            genop(s, MKOP_ABC(OP_SEND, cursp(), new_msym(s, mrb_intern_lit(s->mrb, "__update")), 1));
          }
          push();
          update = TRUE;
          len = 0;
        }
      }
      if (val) {
        pop_n(len*2);
        genop(s, MKOP_ABC(OP_HASH, cursp(), cursp(), len));
        if (update) {
          pop();
          genop(s, MKOP_ABC(OP_SEND, cursp(), new_msym(s, mrb_intern_lit(s->mrb, "__update")), 1));
        }
        push();
      }
    }
    break;

  case NODE_SPLAT:
    codegen(s, tree, VAL);
    break;

  case NODE_ASGN:
    codegen(s, tree->cdr, VAL);
    pop();
    gen_assignment(s, tree->car, cursp(), val);
    break;

  case NODE_MASGN:
    {
      int len = 0, n = 0, post = 0;
      node *t = tree->cdr, *p;
      int rhs = cursp();

      if ((intptr_t)t->car == NODE_ARRAY && t->cdr && nosplat(t->cdr)) {
        /* fixed rhs */
        t = t->cdr;
        while (t) {
          codegen(s, t->car, VAL);
          len++;
          t = t->cdr;
        }
        tree = tree->car;
        if (tree->car) {                /* pre */
          t = tree->car;
          n = 0;
          while (t) {
            if (n < len) {
              gen_assignment(s, t->car, rhs+n, NOVAL);
              n++;
            }
            else {
              genop(s, MKOP_A(OP_LOADNIL, rhs+n));
              gen_assignment(s, t->car, rhs+n, NOVAL);
            }
            t = t->cdr;
          }
        }
        t = tree->cdr;
        if (t) {
          if (t->cdr) {         /* post count */
            p = t->cdr->car;
            while (p) {
              post++;
              p = p->cdr;
            }
          }
          if (t->car) {         /* rest (len - pre - post) */
            int rn;

            if (len < post + n) {
              rn = 0;
            }
            else {
              rn = len - post - n;
            }
            genop(s, MKOP_ABC(OP_ARRAY, cursp(), rhs+n, rn));
            gen_assignment(s, t->car, cursp(), NOVAL);
            n += rn;
          }
          if (t->cdr && t->cdr->car) {
            t = t->cdr->car;
            while (n<len) {
              gen_assignment(s, t->car, rhs+n, NOVAL);
              t = t->cdr;
              n++;
            }
          }
        }
        pop_n(len);
        if (val) {
          genop(s, MKOP_ABC(OP_ARRAY, rhs, rhs, len));
          push();
        }
      }
      else {
        /* variable rhs */
        codegen(s, t, VAL);
        gen_vmassignment(s, tree->car, rhs, val);
        if (!val) {
          pop();
        }
      }
    }
    break;

  case NODE_OP_ASGN:
    {
      mrb_sym sym = sym(tree->cdr->car);
      mrb_int len;
      const char *name = mrb_sym2name_len(s->mrb, sym, &len);
      int idx, callargs = -1, vsp = -1;

      if ((len == 2 && name[0] == '|' && name[1] == '|') &&
          ((intptr_t)tree->car->car == NODE_CONST ||
           (intptr_t)tree->car->car == NODE_CVAR)) {
        int onerr, noexc, exc;
        struct loopinfo *lp;

        onerr = genop(s, MKOP_Bx(OP_ONERR, 0));
        lp = loop_push(s, LOOP_BEGIN);
        lp->pc1 = onerr;
        exc = cursp();
        codegen(s, tree->car, VAL);
        lp->type = LOOP_RESCUE;
        genop(s, MKOP_A(OP_POPERR, 1));
        noexc = genop(s, MKOP_Bx(OP_JMP, 0));
        dispatch(s, onerr);
        genop(s, MKOP_ABC(OP_RESCUE, exc, 0, 0));
        genop(s, MKOP_A(OP_LOADF, exc));
        dispatch(s, noexc);
        loop_pop(s, NOVAL);
      }
      else if ((intptr_t)tree->car->car == NODE_CALL) {
        node *n = tree->car->cdr;

        if (val) {
          vsp = cursp();
          push();
        }
        codegen(s, n->car, VAL);   /* receiver */
        idx = new_msym(s, sym(n->cdr->car));
        if (n->cdr->cdr->car) {
          int base = cursp()-1;
          int nargs = gen_values(s, n->cdr->cdr->car->car, VAL);

          /* copy receiver and arguments */
          if (nargs >= 0) {
            int i;

            genop(s, MKOP_AB(OP_MOVE, cursp(), base));
            for (i=0; i<nargs; i++) {
              genop(s, MKOP_AB(OP_MOVE, cursp()+i+1, base+i+1));
            }
            push_n(nargs+1);
            pop_n(nargs+1);
            callargs = nargs;
          }
          else {
            /* varargs */
            push();
            genop(s, MKOP_AB(OP_MOVE, cursp(), base));
            genop(s, MKOP_AB(OP_MOVE, cursp()+1, base+1));
            callargs = CALL_MAXARGS;
          }
          genop(s, MKOP_ABC(OP_SEND, cursp(), idx, callargs));
        }
        else {
          genop(s, MKOP_AB(OP_MOVE, cursp(), cursp()-1));
          genop(s, MKOP_ABC(OP_SEND, cursp(), idx, 0));
          callargs = 0;
        }
        push();
      }
      else {
        codegen(s, tree->car, VAL);
      }
      if (len == 2 &&
          ((name[0] == '|' && name[1] == '|') ||
           (name[0] == '&' && name[1] == '&'))) {
        int pos;

        pop();
        if (val) {
          if (vsp >= 0) {
            genop(s, MKOP_AB(OP_MOVE, vsp, cursp()));
          }
          pos = genop(s, MKOP_AsBx(name[0]=='|'?OP_JMPIF:OP_JMPNOT, cursp(), 0));
        }
        else {
          pos = genop_peep(s, MKOP_AsBx(name[0]=='|'?OP_JMPIF:OP_JMPNOT, cursp(), 0), NOVAL);
        }
        codegen(s, tree->cdr->cdr->car, VAL);
        pop();
        if (val && vsp >= 0) {
          genop(s, MKOP_AB(OP_MOVE, vsp, cursp()));
        }
        if ((intptr_t)tree->car->car == NODE_CALL) {
          mrb_sym m = sym(tree->car->cdr->cdr->car);
          mrb_sym m2 = attrsym(s, m);

          idx = new_msym(s, m2);
          pop();
          if (callargs == CALL_MAXARGS) {
            genop(s, MKOP_AB(OP_ARYPUSH, cursp(), cursp()+1));
            pop();
            genop(s, MKOP_ABC(OP_SEND, cursp(), idx, callargs));
          }
          else {
            pop_n(callargs);
            genop(s, MKOP_ABC(OP_SEND, cursp(), idx, callargs+1));
          }
        }
        else {
          gen_assignment(s, tree->car, cursp(), val);
        }
        dispatch(s, pos);
        return;
      }
      codegen(s, tree->cdr->cdr->car, VAL);
      push(); pop();
      pop(); pop();

      idx = new_msym(s, sym);
      if (len == 1 && name[0] == '+')  {
        genop_peep(s, MKOP_ABC(OP_ADD, cursp(), idx, 1), val);
      }
      else if (len == 1 && name[0] == '-')  {
        genop_peep(s, MKOP_ABC(OP_SUB, cursp(), idx, 1), val);
      }
      else if (len == 1 && name[0] == '*')  {
        genop(s, MKOP_ABC(OP_MUL, cursp(), idx, 1));
      }
      else if (len == 1 && name[0] == '/')  {
        genop(s, MKOP_ABC(OP_DIV, cursp(), idx, 1));
      }
      else if (len == 1 && name[0] == '<')  {
        genop(s, MKOP_ABC(OP_LT, cursp(), idx, 1));
      }
      else if (len == 2 && name[0] == '<' && name[1] == '=')  {
        genop(s, MKOP_ABC(OP_LE, cursp(), idx, 1));
      }
      else if (len == 1 && name[0] == '>')  {
        genop(s, MKOP_ABC(OP_GT, cursp(), idx, 1));
      }
      else if (len == 2 && name[0] == '>' && name[1] == '=')  {
        genop(s, MKOP_ABC(OP_GE, cursp(), idx, 1));
      }
      else {
        genop(s, MKOP_ABC(OP_SEND, cursp(), idx, 1));
      }
      if (callargs < 0) {
        gen_assignment(s, tree->car, cursp(), val);
      }
      else {
        if (val && vsp >= 0) {
          genop(s, MKOP_AB(OP_MOVE, vsp, cursp()));
        }
        if (callargs == CALL_MAXARGS) {
          pop();
          genop(s, MKOP_AB(OP_ARYPUSH, cursp(), cursp()+1));
        }
        else {
          pop_n(callargs);
          callargs++;
        }
        pop();
        idx = new_msym(s, attrsym(s,sym(tree->car->cdr->cdr->car)));
        genop(s, MKOP_ABC(OP_SEND, cursp(), idx, callargs));
      }
    }
    break;

  case NODE_SUPER:
    {
      int n = 0, noop = 0, sendv = 0;

      push();        /* room for receiver */
      if (tree) {
        node *args = tree->car;
        if (args) {
          n = gen_values(s, args, VAL);
          if (n < 0) {
            n = noop = sendv = 1;
            push();
          }
        }
      }
      if (tree && tree->cdr) {
        codegen(s, tree->cdr, VAL);
        pop();
      }
      else {
        genop(s, MKOP_A(OP_LOADNIL, cursp()));
        push(); pop();
      }
      pop_n(n+1);
      if (sendv) n = CALL_MAXARGS;
      genop(s, MKOP_ABC(OP_SUPER, cursp(), 0, n));
      if (val) push();
    }
    break;

  case NODE_ZSUPER:
    {
      codegen_scope *s2 = s;
      int lv = 0, ainfo = 0;

      push();        /* room for receiver */
      while (!s2->mscope) {
        lv++;
        s2 = s2->prev;
        if (!s2) break;
      }
      if (s2) ainfo = s2->ainfo;
      genop(s, MKOP_ABx(OP_ARGARY, cursp(), (ainfo<<4)|(lv & 0xf)));
      push(); push(); pop();    /* ARGARY pushes two values */
      if (tree && tree->cdr) {
        codegen(s, tree->cdr, VAL);
        pop();
      }
      pop(); pop();
      genop(s, MKOP_ABC(OP_SUPER, cursp(), 0, CALL_MAXARGS));
      if (val) push();
    }
    break;

  case NODE_RETURN:
    if (tree) {
      gen_retval(s, tree);
    }
    else {
      genop(s, MKOP_A(OP_LOADNIL, cursp()));
    }
    if (s->loop) {
      genop(s, MKOP_AB(OP_RETURN, cursp(), OP_R_RETURN));
    }
    else {
      genop_peep(s, MKOP_AB(OP_RETURN, cursp(), OP_R_NORMAL), NOVAL);
    }
    if (val) push();
    break;

  case NODE_YIELD:
    {
      codegen_scope *s2 = s;
      int lv = 0, ainfo = 0;
      int n = 0, sendv = 0;

      while (!s2->mscope) {
        lv++;
        s2 = s2->prev;
        if (!s2) break;
      }
      if (s2) ainfo = s2->ainfo;
      genop(s, MKOP_ABx(OP_BLKPUSH, cursp(), (ainfo<<4)|(lv & 0xf)));
      push();
      if (tree) {
        n = gen_values(s, tree, VAL);
        if (n < 0) {
          n = sendv = 1;
          push();
        }
      }
      pop_n(n+1);
      if (sendv) n = CALL_MAXARGS;
      genop(s, MKOP_ABC(OP_SEND, cursp(), new_msym(s, mrb_intern_lit(s->mrb, "call")), n));
      if (val) push();
    }
    break;

  case NODE_BREAK:
    loop_break(s, tree);
    if (val) push();
    break;

  case NODE_NEXT:
    if (!s->loop) {
      raise_error(s, "unexpected next");
    }
    else if (s->loop->type == LOOP_NORMAL) {
      if (s->ensure_level > s->loop->ensure_level) {
        genop_peep(s, MKOP_A(OP_EPOP, s->ensure_level - s->loop->ensure_level), NOVAL);
      }
      codegen(s, tree, NOVAL);
      genop(s, MKOP_sBx(OP_JMP, s->loop->pc1 - s->pc));
    }
    else {
      if (tree) {
        codegen(s, tree, VAL);
        pop();
      }
      else {
        genop(s, MKOP_A(OP_LOADNIL, cursp()));
      }
      genop_peep(s, MKOP_AB(OP_RETURN, cursp(), OP_R_NORMAL), NOVAL);
    }
    if (val) push();
    break;

  case NODE_REDO:
    if (!s->loop || s->loop->type == LOOP_BEGIN || s->loop->type == LOOP_RESCUE) {
      raise_error(s, "unexpected redo");
    }
    else {
      if (s->ensure_level > s->loop->ensure_level) {
        genop_peep(s, MKOP_A(OP_EPOP, s->ensure_level - s->loop->ensure_level), NOVAL);
      }
      genop(s, MKOP_sBx(OP_JMP, s->loop->pc2 - s->pc));
    }
    if (val) push();
    break;

  case NODE_RETRY:
    {
      const char *msg = "unexpected retry";

      if (!s->loop) {
        raise_error(s, msg);
      }
      else {
        struct loopinfo *lp = s->loop;
        int n = 0;

        while (lp && lp->type != LOOP_RESCUE) {
          if (lp->type == LOOP_BEGIN) {
            n++;
          }
          lp = lp->prev;
        }
        if (!lp) {
          raise_error(s, msg);
        }
        else {
          if (n > 0) {
            while (n--) {
              genop_peep(s, MKOP_A(OP_POPERR, 1), NOVAL);
            }
          }
          if (s->ensure_level > lp->ensure_level) {
            genop_peep(s, MKOP_A(OP_EPOP, s->ensure_level - lp->ensure_level), NOVAL);
          }
          genop(s, MKOP_sBx(OP_JMP, lp->pc1 - s->pc));
        }
      }
      if (val) push();
    }
    break;

  case NODE_LVAR:
    if (val) {
      int idx = lv_idx(s, sym(tree));

      if (idx > 0) {
        genop_peep(s, MKOP_AB(OP_MOVE, cursp(), idx), NOVAL);
      }
      else {
        int lv = 0;
        codegen_scope *up = s->prev;

        while (up) {
          idx = lv_idx(up, sym(tree));
          if (idx > 0) {
            genop(s, MKOP_ABC(OP_GETUPVAR, cursp(), idx, lv));
            break;
          }
          lv++;
          up = up->prev;
        }
      }
      push();
    }
    break;

  case NODE_GVAR:
    if (val) {
      int sym = new_sym(s, sym(tree));

      genop(s, MKOP_ABx(OP_GETGLOBAL, cursp(), sym));
      push();
    }
    break;

  case NODE_IVAR:
    if (val) {
      int sym = new_sym(s, sym(tree));

      genop(s, MKOP_ABx(OP_GETIV, cursp(), sym));
      push();
    }
    break;

  case NODE_CVAR:
    if (val) {
      int sym = new_sym(s, sym(tree));

      genop(s, MKOP_ABx(OP_GETCV, cursp(), sym));
      push();
    }
    break;

  case NODE_CONST:
    {
      int sym = new_sym(s, sym(tree));

      genop(s, MKOP_ABx(OP_GETCONST, cursp(), sym));
      if (val) {
        push();
      }
    }
    break;

  case NODE_DEFINED:
    codegen(s, tree, VAL);
    break;

  case NODE_BACK_REF:
    if (val) {
      char buf[3];
      int sym;

      buf[0] = '$';
      buf[1] = (char)(intptr_t)tree;
      buf[2] = 0;
      sym = new_sym(s, mrb_intern_cstr(s->mrb, buf));
      genop(s, MKOP_ABx(OP_GETGLOBAL, cursp(), sym));
      push();
    }
    break;

  case NODE_NTH_REF:
    if (val) {
      mrb_state *mrb = s->mrb;
      char buf[32];
      int sym;

<<<<<<< HEAD
      snprintf(buf, sizeof(buf), "$%" PRId64, (intptr_t)tree);
=======
      snprintf(buf, sizeof(buf), "$%" MRB_PRId, (mrb_int)(intptr_t)tree);
>>>>>>> 9153a98d
      sym = new_sym(s, mrb_intern_cstr(mrb, buf));
      genop(s, MKOP_ABx(OP_GETGLOBAL, cursp(), sym));
      push();
    }
    break;

  case NODE_ARG:
    /* should not happen */
    break;

  case NODE_BLOCK_ARG:
    codegen(s, tree, VAL);
    break;

  case NODE_INT:
    if (val) {
      char *p = (char*)tree->car;
      int base = (intptr_t)tree->cdr->car;
      mrb_int i;
      mrb_code co;
      mrb_bool overflow;

      i = readint_mrb_int(s, p, base, FALSE, &overflow);
      if (overflow) {
        double f = readint_float(s, p, base);
        int off = new_lit(s, mrb_float_value(s->mrb, f));

        genop(s, MKOP_ABx(OP_LOADL, cursp(), off));
      }
      else {
        if (i < MAXARG_sBx && i > -MAXARG_sBx) {
          co = MKOP_AsBx(OP_LOADI, cursp(), i);
        }
        else {
          int off = new_lit(s, mrb_fixnum_value(i));
          co = MKOP_ABx(OP_LOADL, cursp(), off);
        }
        genop(s, co);
      }
      push();
    }
    break;

  case NODE_FLOAT:
    if (val) {
      char *p = (char*)tree;
      mrb_float f = mrb_float_read(p, NULL);
      int off = new_lit(s, mrb_float_value(s->mrb, f));

      genop(s, MKOP_ABx(OP_LOADL, cursp(), off));
      push();
    }
    break;

  case NODE_NEGATE:
    {
      nt = (intptr_t)tree->car;
      tree = tree->cdr;
      switch (nt) {
      case NODE_FLOAT:
        if (val) {
          char *p = (char*)tree;
          mrb_float f = mrb_float_read(p, NULL);
          int off = new_lit(s, mrb_float_value(s->mrb, -f));

          genop(s, MKOP_ABx(OP_LOADL, cursp(), off));
          push();
        }
        break;

      case NODE_INT:
        if (val) {
          char *p = (char*)tree->car;
          int base = (intptr_t)tree->cdr->car;
          mrb_int i;
          mrb_code co;
          mrb_bool overflow;

          i = readint_mrb_int(s, p, base, TRUE, &overflow);
          if (overflow) {
            double f = readint_float(s, p, base);
            int off = new_lit(s, mrb_float_value(s->mrb, -f));

            genop(s, MKOP_ABx(OP_LOADL, cursp(), off));
          }
          else {
            if (i < MAXARG_sBx && i > -MAXARG_sBx) {
              co = MKOP_AsBx(OP_LOADI, cursp(), i);
            }
            else {
              int off = new_lit(s, mrb_fixnum_value(i));
              co = MKOP_ABx(OP_LOADL, cursp(), off);
            }
            genop(s, co);
          }
          push();
        }
        break;

      default:
        if (val) {
          int sym = new_msym(s, mrb_intern_lit(s->mrb, "-"));

          genop(s, MKOP_ABx(OP_LOADI, cursp(), 0));
          push();
          codegen(s, tree, VAL);
          pop(); pop();
          genop(s, MKOP_ABC(OP_SUB, cursp(), sym, 2));
        }
        else {
          codegen(s, tree, NOVAL);
        }
        break;
      }
    }
    break;

  case NODE_STR:
    if (val) {
      char *p = (char*)tree->car;
      size_t len = (intptr_t)tree->cdr;
      int ai = mrb_gc_arena_save(s->mrb);
      int off = new_lit(s, mrb_str_new(s->mrb, p, len));

      mrb_gc_arena_restore(s->mrb, ai);
      genop(s, MKOP_ABx(OP_STRING, cursp(), off));
      push();
    }
    break;

  case NODE_HEREDOC:
    tree = ((struct mrb_parser_heredoc_info *)tree)->doc;
    /* fall through */
  case NODE_DSTR:
    if (val) {
      node *n = tree;

      if (!n) {
        genop(s, MKOP_A(OP_LOADNIL, cursp()));
        push();
        break;
      }
      codegen(s, n->car, VAL);
      n = n->cdr;
      while (n) {
        codegen(s, n->car, VAL);
        pop(); pop();
        genop_peep(s, MKOP_AB(OP_STRCAT, cursp(), cursp()+1), VAL);
        push();
        n = n->cdr;
      }
    }
    else {
      node *n = tree;

      while (n) {
        if ((intptr_t)n->car->car != NODE_STR) {
          codegen(s, n->car, NOVAL);
        }
        n = n->cdr;
      }
    }
    break;

  case NODE_WORDS:
    gen_literal_array(s, tree, FALSE, val);
    break;

  case NODE_SYMBOLS:
    gen_literal_array(s, tree, TRUE, val);
    break;

  case NODE_DXSTR:
    {
      node *n;
      int ai = mrb_gc_arena_save(s->mrb);
      int sym = new_sym(s, mrb_intern_lit(s->mrb, "Kernel"));

      if (val == NOVAL) { push(); }
      genop(s, MKOP_A(OP_OCLASS, cursp()));
      genop(s, MKOP_ABx(OP_GETMCNST, cursp(), sym));
      push();
      codegen(s, tree->car, VAL);
      n = tree->cdr;
      while (n) {
        if ((intptr_t)n->car->car == NODE_XSTR) {
          n->car->car = (struct mrb_ast_node*)(intptr_t)NODE_STR;
          mrb_assert(!n->cdr); /* must be the end */
        }
        codegen(s, n->car, VAL);
        pop(); pop();
        genop_peep(s, MKOP_AB(OP_STRCAT, cursp(), cursp()+1), VAL);
        push();
        n = n->cdr;
      }
      pop();
      pop();
      sym = new_sym(s, mrb_intern_lit(s->mrb, "`"));
      genop(s, MKOP_ABC(OP_SEND, cursp(), sym, 1));
      if (val == NOVAL) { pop(); }
      else { push(); }
      mrb_gc_arena_restore(s->mrb, ai);
    }
    break;

  case NODE_XSTR:
    {
      char *p = (char*)tree->car;
      size_t len = (intptr_t)tree->cdr;
      int ai = mrb_gc_arena_save(s->mrb);
      int sym = new_sym(s, mrb_intern_lit(s->mrb, "Kernel"));
      int off = new_lit(s, mrb_str_new(s->mrb, p, len));

      if (val == NOVAL) { push(); }
      genop(s, MKOP_A(OP_OCLASS, cursp()));
      genop(s, MKOP_ABx(OP_GETMCNST, cursp(), sym));
      push();
      genop(s, MKOP_ABx(OP_STRING, cursp(), off));
      pop();
      sym = new_sym(s, mrb_intern_lit(s->mrb, "`"));
      genop(s, MKOP_ABC(OP_SEND, cursp(), sym, 1));
      if (val == NOVAL) { pop(); }
      else { push(); }
      mrb_gc_arena_restore(s->mrb, ai);
    }
    break;

  case NODE_REGX:
    if (val) {
      char *p1 = (char*)tree->car;
      char *p2 = (char*)tree->cdr->car;
      char *p3 = (char*)tree->cdr->cdr;
      int ai = mrb_gc_arena_save(s->mrb);
      int sym = new_sym(s, mrb_intern_lit(s->mrb, REGEXP_CLASS));
      int off = new_lit(s, mrb_str_new_cstr(s->mrb, p1));
      int argc = 1;

      genop(s, MKOP_A(OP_OCLASS, cursp()));
      genop(s, MKOP_ABx(OP_GETMCNST, cursp(), sym));
      push();
      genop(s, MKOP_ABx(OP_STRING, cursp(), off));
      if (p2 || p3) {
        push();
        if (p2) {
          off = new_lit(s, mrb_str_new_cstr(s->mrb, p2));
          genop(s, MKOP_ABx(OP_STRING, cursp(), off));
        } else {
          genop(s, MKOP_A(OP_LOADNIL, cursp()));
        }
        argc++;
        if (p3) {
          push();
          off = new_lit(s, mrb_str_new(s->mrb, p3, 1));
          genop(s, MKOP_ABx(OP_STRING, cursp(), off));
          argc++;
          pop();
        }
        pop();
      }
      pop();
      sym = new_sym(s, mrb_intern_lit(s->mrb, "compile"));
      genop(s, MKOP_ABC(OP_SEND, cursp(), sym, argc));
      mrb_gc_arena_restore(s->mrb, ai);
      push();
    }
    break;

  case NODE_DREGX:
    if (val) {
      node *n = tree->car;
      int ai = mrb_gc_arena_save(s->mrb);
      int sym = new_sym(s, mrb_intern_lit(s->mrb, REGEXP_CLASS));
      int argc = 1;
      int off;
      char *p;

      genop(s, MKOP_A(OP_OCLASS, cursp()));
      genop(s, MKOP_ABx(OP_GETMCNST, cursp(), sym));
      push();
      codegen(s, n->car, VAL);
      n = n->cdr;
      while (n) {
        codegen(s, n->car, VAL);
        pop(); pop();
        genop_peep(s, MKOP_AB(OP_STRCAT, cursp(), cursp()+1), VAL);
        push();
        n = n->cdr;
      }
      n = tree->cdr->cdr;
      if (n->car) {
        p = (char*)n->car;
        off = new_lit(s, mrb_str_new_cstr(s->mrb, p));
        codegen(s, tree->car, VAL);
        genop(s, MKOP_ABx(OP_STRING, cursp(), off));
        pop();
        genop_peep(s, MKOP_AB(OP_STRCAT, cursp(), cursp()+1), VAL);
      }
      if (n->cdr->car) {
        char *p2 = (char*)n->cdr->car;

        push();
        off = new_lit(s, mrb_str_new_cstr(s->mrb, p2));
        genop(s, MKOP_ABx(OP_STRING, cursp(), off));
        argc++;
      }
      if (n->cdr->cdr) {
        char *p2 = (char*)n->cdr->cdr;

        push();
        off = new_lit(s, mrb_str_new_cstr(s->mrb, p2));
        genop(s, MKOP_ABx(OP_STRING, cursp(), off));
        argc++;
      }
      pop_n(argc);
      sym = new_sym(s, mrb_intern_lit(s->mrb, "compile"));
      genop(s, MKOP_ABC(OP_SEND, cursp(), sym, argc));
      mrb_gc_arena_restore(s->mrb, ai);
      push();
    }
    else {
      node *n = tree->car;

      while (n) {
        if ((intptr_t)n->car->car != NODE_STR) {
          codegen(s, n->car, NOVAL);
        }
        n = n->cdr;
      }
    }
    break;

  case NODE_SYM:
    if (val) {
      int sym = new_sym(s, sym(tree));

      genop(s, MKOP_ABx(OP_LOADSYM, cursp(), sym));
      push();
    }
    break;

  case NODE_DSYM:
    codegen(s, tree, val);
    if (val) {
      gen_send_intern(s);
    }
    break;

  case NODE_SELF:
    if (val) {
      genop(s, MKOP_A(OP_LOADSELF, cursp()));
      push();
    }
    break;

  case NODE_NIL:
    if (val) {
      genop(s, MKOP_A(OP_LOADNIL, cursp()));
      push();
    }
    break;

  case NODE_TRUE:
    if (val) {
      genop(s, MKOP_A(OP_LOADT, cursp()));
      push();
    }
    break;

  case NODE_FALSE:
    if (val) {
      genop(s, MKOP_A(OP_LOADF, cursp()));
      push();
    }
    break;

  case NODE_ALIAS:
    {
      int a = new_msym(s, sym(tree->car));
      int b = new_msym(s, sym(tree->cdr));
      int c = new_msym(s, mrb_intern_lit(s->mrb, "alias_method"));

      genop(s, MKOP_A(OP_TCLASS, cursp()));
      push();
      genop(s, MKOP_ABx(OP_LOADSYM, cursp(), a));
      push();
      genop(s, MKOP_ABx(OP_LOADSYM, cursp(), b));
      push();
      genop(s, MKOP_A(OP_LOADNIL, cursp()));
      pop_n(3);
      genop(s, MKOP_ABC(OP_SEND, cursp(), c, 2));
      if (val) {
        push();
      }
    }
   break;

  case NODE_UNDEF:
    {
      int undef = new_msym(s, mrb_intern_lit(s->mrb, "undef_method"));
      int num = 0;
      node *t = tree;

      genop(s, MKOP_A(OP_TCLASS, cursp()));
      push();
      while (t) {
        int symbol;
        if (num >= CALL_MAXARGS - 1) {
          pop_n(num);
          genop(s, MKOP_ABC(OP_ARRAY, cursp(), cursp(), num));
          while (t) {
            symbol = new_msym(s, sym(t->car));
            push();
            genop(s, MKOP_ABx(OP_LOADSYM, cursp(), symbol));
            pop();
            genop(s, MKOP_AB(OP_ARYPUSH, cursp(), cursp()+1));
            t = t->cdr;
          }
          num = CALL_MAXARGS;
          break;
        }
        symbol = new_msym(s, sym(t->car));
        genop(s, MKOP_ABx(OP_LOADSYM, cursp(), symbol));
        push();
        t = t->cdr;
        num++;
      }
      pop();
      if (num < CALL_MAXARGS) {
        pop_n(num);
      }
      genop(s, MKOP_ABC(OP_SEND, cursp(), undef, num));
      if (val) {
        push();
      }
    }
    break;

  case NODE_CLASS:
    {
      int idx;

      if (tree->car->car == (node*)0) {
        genop(s, MKOP_A(OP_LOADNIL, cursp()));
        push();
      }
      else if (tree->car->car == (node*)1) {
        genop(s, MKOP_A(OP_OCLASS, cursp()));
        push();
      }
      else {
        codegen(s, tree->car->car, VAL);
      }
      if (tree->cdr->car) {
        codegen(s, tree->cdr->car, VAL);
      }
      else {
        genop(s, MKOP_A(OP_LOADNIL, cursp()));
        push();
      }
      pop(); pop();
      idx = new_msym(s, sym(tree->car->cdr));
      genop(s, MKOP_AB(OP_CLASS, cursp(), idx));
      idx = scope_body(s, tree->cdr->cdr->car, val);
      genop(s, MKOP_ABx(OP_EXEC, cursp(), idx));
      if (val) {
        push();
      }
    }
    break;

  case NODE_MODULE:
    {
      int idx;

      if (tree->car->car == (node*)0) {
        genop(s, MKOP_A(OP_LOADNIL, cursp()));
        push();
      }
      else if (tree->car->car == (node*)1) {
        genop(s, MKOP_A(OP_OCLASS, cursp()));
        push();
      }
      else {
        codegen(s, tree->car->car, VAL);
      }
      pop();
      idx = new_msym(s, sym(tree->car->cdr));
      genop(s, MKOP_AB(OP_MODULE, cursp(), idx));
      idx = scope_body(s, tree->cdr->car, val);
      genop(s, MKOP_ABx(OP_EXEC, cursp(), idx));
      if (val) {
        push();
      }
    }
    break;

  case NODE_SCLASS:
    {
      int idx;

      codegen(s, tree->car, VAL);
      pop();
      genop(s, MKOP_AB(OP_SCLASS, cursp(), cursp()));
      idx = scope_body(s, tree->cdr->car, val);
      genop(s, MKOP_ABx(OP_EXEC, cursp(), idx));
      if (val) {
        push();
      }
    }
    break;

  case NODE_DEF:
    {
      int sym = new_msym(s, sym(tree->car));
      int idx = lambda_body(s, tree->cdr, 0);

      genop(s, MKOP_A(OP_TCLASS, cursp()));
      push();
      genop(s, MKOP_Abc(OP_LAMBDA, cursp(), idx, OP_L_METHOD));
      push(); pop();
      pop();
      genop(s, MKOP_AB(OP_METHOD, cursp(), sym));
      if (val) {
        genop(s, MKOP_ABx(OP_LOADSYM, cursp(), sym));
        push();
      }
    }
    break;

  case NODE_SDEF:
    {
      node *recv = tree->car;
      int sym = new_msym(s, sym(tree->cdr->car));
      int idx = lambda_body(s, tree->cdr->cdr, 0);

      codegen(s, recv, VAL);
      pop();
      genop(s, MKOP_AB(OP_SCLASS, cursp(), cursp()));
      push();
      genop(s, MKOP_Abc(OP_LAMBDA, cursp(), idx, OP_L_METHOD));
      pop();
      genop(s, MKOP_AB(OP_METHOD, cursp(), sym));
      if (val) {
        genop(s, MKOP_ABx(OP_LOADSYM, cursp(), sym));
        push();
      }
    }
    break;

  case NODE_POSTEXE:
    codegen(s, tree, NOVAL);
    break;

  default:
    break;
  }
}

static void
scope_add_irep(codegen_scope *s, mrb_irep *irep)
{
  if (s->irep == NULL) {
    s->irep = irep;
    return;
  }
  if (s->irep->rlen == s->rcapa) {
    s->rcapa *= 2;
    s->irep->reps = (mrb_irep**)codegen_realloc(s, s->irep->reps, sizeof(mrb_irep*)*s->rcapa);
  }
  s->irep->reps[s->irep->rlen] = irep;
  s->irep->rlen++;
}

static codegen_scope*
scope_new(mrb_state *mrb, codegen_scope *prev, node *lv)
{
  static const codegen_scope codegen_scope_zero = { 0 };
  mrb_pool *pool = mrb_pool_open(mrb);
  codegen_scope *p = (codegen_scope *)mrb_pool_alloc(pool, sizeof(codegen_scope));

  if (!p) return NULL;
  *p = codegen_scope_zero;
  p->mrb = mrb;
  p->mpool = pool;
  if (!prev) return p;
  p->prev = prev;
  p->ainfo = -1;
  p->mscope = 0;

  p->irep = mrb_add_irep(mrb);
  scope_add_irep(prev, p->irep);

  p->rcapa = 8;
  p->irep->reps = (mrb_irep**)mrb_malloc(mrb, sizeof(mrb_irep*)*p->rcapa);

  p->icapa = 1024;
  p->iseq = (mrb_code*)mrb_malloc(mrb, sizeof(mrb_code)*p->icapa);
  p->irep->iseq = NULL;

  p->pcapa = 32;
  p->irep->pool = (mrb_value*)mrb_malloc(mrb, sizeof(mrb_value)*p->pcapa);
  p->irep->plen = 0;

  p->scapa = MAXMSYMLEN;
  p->irep->syms = (mrb_sym*)mrb_malloc(mrb, sizeof(mrb_sym)*p->scapa);
  p->irep->slen = 0;

  p->lv = lv;
  p->sp += node_len(lv)+1;        /* add self */
  p->nlocals = p->sp;
  if (lv) {
    node *n = lv;
    size_t i = 0;

    p->irep->lv = (struct mrb_locals*)mrb_malloc(mrb, sizeof(struct mrb_locals) * (p->nlocals - 1));
    for (i=0, n=lv; n; i++,n=n->cdr) {
      p->irep->lv[i].name = lv_name(n);
      if (lv_name(n)) {
        p->irep->lv[i].r = lv_idx(p, lv_name(n));
      }
      else {
        p->irep->lv[i].r = 0;
      }
    }
    mrb_assert(i + 1 == p->nlocals);
  }
  p->ai = mrb_gc_arena_save(mrb);

  p->filename = prev->filename;
  if (p->filename) {
    p->lines = (uint16_t*)mrb_malloc(mrb, sizeof(short)*p->icapa);
  }
  p->lineno = prev->lineno;

  /* debug setting */
  p->debug_start_pos = 0;
  if (p->filename) {
    mrb_debug_info_alloc(mrb, p->irep);
    p->irep->filename = p->filename;
    p->irep->lines = p->lines;
  }
  else {
    p->irep->debug_info = NULL;
  }
  p->parser = prev->parser;
  p->filename_index = prev->filename_index;

  return p;
}

static void
scope_finish(codegen_scope *s)
{
  mrb_state *mrb = s->mrb;
  mrb_irep *irep = s->irep;
  size_t fname_len;
  char *fname;

  irep->flags = 0;
  if (s->iseq) {
    irep->iseq = (mrb_code *)codegen_realloc(s, s->iseq, sizeof(mrb_code)*s->pc);
    irep->ilen = s->pc;
    if (s->lines) {
      irep->lines = (uint16_t *)codegen_realloc(s, s->lines, sizeof(uint16_t)*s->pc);
    }
    else {
      irep->lines = 0;
    }
  }
  irep->pool = (mrb_value*)codegen_realloc(s, irep->pool, sizeof(mrb_value)*irep->plen);
  irep->syms = (mrb_sym*)codegen_realloc(s, irep->syms, sizeof(mrb_sym)*irep->slen);
  irep->reps = (mrb_irep**)codegen_realloc(s, irep->reps, sizeof(mrb_irep*)*irep->rlen);
  if (s->filename) {
    s->irep->filename = mrb_parser_get_filename(s->parser, s->filename_index);
    mrb_debug_info_append_file(mrb, s->irep, s->debug_start_pos, s->pc);

    fname_len = strlen(s->filename);
    fname = (char*)codegen_malloc(s, fname_len + 1);
    memcpy(fname, s->filename, fname_len);
    fname[fname_len] = '\0';
    irep->filename = fname;
    irep->own_filename = TRUE;
  }

  irep->nlocals = s->nlocals;
  irep->nregs = s->nregs;

  mrb_gc_arena_restore(mrb, s->ai);
  mrb_pool_close(s->mpool);
}

static struct loopinfo*
loop_push(codegen_scope *s, enum looptype t)
{
  struct loopinfo *p = (struct loopinfo *)codegen_palloc(s, sizeof(struct loopinfo));

  p->type = t;
  p->pc1 = p->pc2 = p->pc3 = 0;
  p->prev = s->loop;
  p->ensure_level = s->ensure_level;
  p->acc = cursp();
  s->loop = p;

  return p;
}

static void
loop_break(codegen_scope *s, node *tree)
{
  if (!s->loop) {
    codegen(s, tree, NOVAL);
    raise_error(s, "unexpected break");
  }
  else {
    struct loopinfo *loop;

    if (tree) {
      gen_retval(s, tree);
    }

    loop = s->loop;
    while (loop && loop->type == LOOP_BEGIN) {
      genop_peep(s, MKOP_A(OP_POPERR, 1), NOVAL);
      loop = loop->prev;
    }
    while (loop && loop->type == LOOP_RESCUE) {
      loop = loop->prev;
    }
    if (!loop) {
      raise_error(s, "unexpected break");
      return;
    }

    if (loop->type == LOOP_NORMAL) {
      int tmp;

      if (s->ensure_level > s->loop->ensure_level) {
        genop_peep(s, MKOP_A(OP_EPOP, s->ensure_level - s->loop->ensure_level), NOVAL);
      }
      if (tree) {
        genop_peep(s, MKOP_AB(OP_MOVE, loop->acc, cursp()), NOVAL);
      }
      tmp = genop(s, MKOP_sBx(OP_JMP, loop->pc3));
      loop->pc3 = tmp;
    }
    else {
      if (!tree) {
        genop(s, MKOP_A(OP_LOADNIL, cursp()));
      }
      genop(s, MKOP_AB(OP_RETURN, cursp(), OP_R_BREAK));
    }
  }
}

static void
loop_pop(codegen_scope *s, int val)
{
  if (val) {
    genop(s, MKOP_A(OP_LOADNIL, cursp()));
  }
  dispatch_linked(s, s->loop->pc3);
  s->loop = s->loop->prev;
  if (val) push();
}

MRB_API struct RProc*
mrb_generate_code(mrb_state *mrb, parser_state *p)
{
  codegen_scope *scope = scope_new(mrb, 0, 0);
  struct RProc *proc;

  if (!scope) {
    return NULL;
  }
  scope->mrb = mrb;
  scope->parser = p;
  scope->filename = p->filename;
  scope->filename_index = p->current_filename_index;

  MRB_TRY(&scope->jmp) {
    /* prepare irep */
    codegen(scope, p->tree, NOVAL);
    proc = mrb_proc_new(mrb, scope->irep);
    mrb_irep_decref(mrb, scope->irep);
    mrb_pool_close(scope->mpool);
    return proc;
  }
  MRB_CATCH(&scope->jmp) {
    mrb_irep_decref(mrb, scope->irep);
    mrb_pool_close(scope->mpool);
    return NULL;
  }
  MRB_END_EXC(&scope->jmp);
}<|MERGE_RESOLUTION|>--- conflicted
+++ resolved
@@ -2199,11 +2199,7 @@
       char buf[32];
       int sym;
 
-<<<<<<< HEAD
-      snprintf(buf, sizeof(buf), "$%" PRId64, (intptr_t)tree);
-=======
       snprintf(buf, sizeof(buf), "$%" MRB_PRId, (mrb_int)(intptr_t)tree);
->>>>>>> 9153a98d
       sym = new_sym(s, mrb_intern_cstr(mrb, buf));
       genop(s, MKOP_ABx(OP_GETGLOBAL, cursp(), sym));
       push();
