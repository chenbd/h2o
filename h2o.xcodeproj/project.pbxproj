--- conflicted
+++ resolved
@@ -255,15 +255,12 @@
 		10FEF24F1D6FC8E200E11B1D /* gkc.h in Headers */ = {isa = PBXBuildFile; fileRef = 10FEF24D1D6FC8E200E11B1D /* gkc.h */; };
 		10FFEE0A1BB23A8C0087AD75 /* neverbleed.c in Sources */ = {isa = PBXBuildFile; fileRef = 10FFEE081BB23A8C0087AD75 /* neverbleed.c */; };
 		7D0285C91EF422D40094292B /* sleep.c in Sources */ = {isa = PBXBuildFile; fileRef = 7D0285C81EF422D40094292B /* sleep.c */; };
-<<<<<<< HEAD
 		D01865DE1F121E4300EBA12C /* roundrobin.c in Sources */ = {isa = PBXBuildFile; fileRef = D01865DD1F121E4300EBA12C /* roundrobin.c */; };
 		D05E37A51F2CC6F200AD23C6 /* least_conn.c in Sources */ = {isa = PBXBuildFile; fileRef = D05E37A41F2CC6F200AD23C6 /* least_conn.c */; };
 		D05E37A71F2CC78100AD23C6 /* balancer.h in Headers */ = {isa = PBXBuildFile; fileRef = D05E37A61F2CC78100AD23C6 /* balancer.h */; };
 		D0CE00E01FAEB17700E6FF29 /* least_conn.c in Sources */ = {isa = PBXBuildFile; fileRef = D0CE00DF1FAEB17700E6FF29 /* least_conn.c */; };
-		D0CE00E21FAF244900E6FF29 /* roundrobin.c in Sources */ = {isa = PBXBuildFile; fileRef = D0CE00E11FAF244900E6FF29 /* roundrobin.c */; };
-=======
+		D0CE00E21FAF244900E6FF29 /* roundrobin.c in Sources */ = {isa = PBXBuildFile; fileRef = D0CE00E11FAF244900E6FF29 /* roundrobin.c */; }
 		7D9FA53A1FC323B200189F88 /* channel.c in Sources */ = {isa = PBXBuildFile; fileRef = 7D9FA5381FC323AC00189F88 /* channel.c */; };
->>>>>>> d99c4be2
 		E90A95F31E30795100483D6C /* headers_util.c in Sources */ = {isa = PBXBuildFile; fileRef = E90A95F21E30795100483D6C /* headers_util.c */; };
 		E90A95F51E30797D00483D6C /* headers_util.c in Sources */ = {isa = PBXBuildFile; fileRef = E90A95F41E30797D00483D6C /* headers_util.c */; };
 		E9708AE01E49A2120029E0A5 /* picotls.h in Headers */ = {isa = PBXBuildFile; fileRef = E9708ADF1E49A2120029E0A5 /* picotls.h */; };
@@ -826,16 +823,13 @@
 		10FFEE081BB23A8C0087AD75 /* neverbleed.c */ = {isa = PBXFileReference; fileEncoding = 4; lastKnownFileType = sourcecode.c.c; path = neverbleed.c; sourceTree = "<group>"; };
 		10FFEE091BB23A8C0087AD75 /* neverbleed.h */ = {isa = PBXFileReference; fileEncoding = 4; lastKnownFileType = sourcecode.c.h; path = neverbleed.h; sourceTree = "<group>"; };
 		7D0285C81EF422D40094292B /* sleep.c */ = {isa = PBXFileReference; fileEncoding = 4; lastKnownFileType = sourcecode.c.c; path = sleep.c; sourceTree = "<group>"; };
-<<<<<<< HEAD
 		D01865DD1F121E4300EBA12C /* roundrobin.c */ = {isa = PBXFileReference; fileEncoding = 4; lastKnownFileType = sourcecode.c.c; name = roundrobin.c; path = balancer/roundrobin.c; sourceTree = "<group>"; };
 		D05E37A41F2CC6F200AD23C6 /* least_conn.c */ = {isa = PBXFileReference; fileEncoding = 4; lastKnownFileType = sourcecode.c.c; name = least_conn.c; path = balancer/least_conn.c; sourceTree = "<group>"; };
 		D05E37A61F2CC78100AD23C6 /* balancer.h */ = {isa = PBXFileReference; fileEncoding = 4; lastKnownFileType = sourcecode.c.h; path = balancer.h; sourceTree = "<group>"; };
 		D0CCA3871FA18FC2004AA5CC /* 50reverse-proxy-round-robin-weighted.t */ = {isa = PBXFileReference; fileEncoding = 4; lastKnownFileType = text; path = "50reverse-proxy-round-robin-weighted.t"; sourceTree = "<group>"; };
 		D0CE00DF1FAEB17700E6FF29 /* least_conn.c */ = {isa = PBXFileReference; lastKnownFileType = sourcecode.c.c; path = least_conn.c; sourceTree = "<group>"; };
 		D0CE00E11FAF244900E6FF29 /* roundrobin.c */ = {isa = PBXFileReference; lastKnownFileType = sourcecode.c.c; path = roundrobin.c; sourceTree = "<group>"; };
-=======
 		7D9FA5381FC323AC00189F88 /* channel.c */ = {isa = PBXFileReference; fileEncoding = 4; lastKnownFileType = sourcecode.c.c; path = channel.c; sourceTree = "<group>"; };
->>>>>>> d99c4be2
 		E90A95F21E30795100483D6C /* headers_util.c */ = {isa = PBXFileReference; fileEncoding = 4; lastKnownFileType = sourcecode.c.c; path = headers_util.c; sourceTree = "<group>"; };
 		E90A95F41E30797D00483D6C /* headers_util.c */ = {isa = PBXFileReference; fileEncoding = 4; lastKnownFileType = sourcecode.c.c; path = headers_util.c; sourceTree = "<group>"; };
 		E9708AD81E499E040029E0A5 /* cifra.c */ = {isa = PBXFileReference; fileEncoding = 4; lastKnownFileType = sourcecode.c.c; path = cifra.c; sourceTree = "<group>"; };
