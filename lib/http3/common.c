/*
 * Copyright (c) 2018 Fastly, Kazuho Oku
 *
 * Permission is hereby granted, free of charge, to any person obtaining a copy
 * of this software and associated documentation files (the "Software"), to
 * deal in the Software without restriction, including without limitation the
 * rights to use, copy, modify, merge, publish, distribute, sublicense, and/or
 * sell copies of the Software, and to permit persons to whom the Software is
 * furnished to do so, subject to the following conditions:
 *
 * The above copyright notice and this permission notice shall be included in
 * all copies or substantial portions of the Software.
 *
 * THE SOFTWARE IS PROVIDED "AS IS", WITHOUT WARRANTY OF ANY KIND, EXPRESS OR
 * IMPLIED, INCLUDING BUT NOT LIMITED TO THE WARRANTIES OF MERCHANTABILITY,
 * FITNESS FOR A PARTICULAR PURPOSE AND NONINFRINGEMENT. IN NO EVENT SHALL THE
 * AUTHORS OR COPYRIGHT HOLDERS BE LIABLE FOR ANY CLAIM, DAMAGES OR OTHER
 * LIABILITY, WHETHER IN AN ACTION OF CONTRACT, TORT OR OTHERWISE, ARISING
 * FROM, OUT OF OR IN CONNECTION WITH THE SOFTWARE OR THE USE OR OTHER DEALINGS
 * IN THE SOFTWARE.
 */
#ifdef __APPLE__
#define __APPLE_USE_RFC_3542 /* to use IPV6_PKTINFO */
#endif
#include <errno.h>
#include <netinet/in.h>
#include <pthread.h>
#include <stdio.h>
#include <sys/socket.h>
#include <sys/types.h>
#include "picotls/openssl.h"
#include "h2o/string_.h"
#include "h2o/http3_common.h"
#include "h2o/http3_internal.h"
#include "h2o/multithread.h"

struct st_h2o_http3_ingress_unistream_t {
    /**
     * back pointer
     */
    quicly_stream_t *quic;
    /**
     *
     */
    h2o_buffer_t *recvbuf;
    /**
     * A callback that passes unparsed input to be handled. `src` is set to NULL when receiving a reset.
     */
    void (*handle_input)(h2o_http3_conn_t *conn, struct st_h2o_http3_ingress_unistream_t *stream, const uint8_t **src,
                         const uint8_t *src_end, int is_eos);
};

/**
 * maximum payload size excluding DATA frame; stream receive window MUST be at least as big as this
 */
#define MAX_FRAME_SIZE 16384

const ptls_iovec_t h2o_http3_alpn[1] = {{(void *)H2O_STRLIT("h3-25")}};

static void on_track_sendmsg_timer(h2o_timer_t *timeout);

static struct {
    /**
     * counts number of successful invocations of `sendmsg` since the process was launched
     */
    uint64_t total_successes;
    /**
     * struct that retains information since previous log emission. Needs locked access using `locked.mutex`.
     */
    struct {
        pthread_mutex_t mutex;
        uint64_t prev_successes;
        uint64_t cur_failures;
        int last_errno;
        h2o_timer_t timer;
    } locked;
} track_sendmsg = {.locked = {PTHREAD_MUTEX_INITIALIZER, .timer = {.cb = on_track_sendmsg_timer}}};

void on_track_sendmsg_timer(h2o_timer_t *timeout)
{
    char errstr[256];

    pthread_mutex_lock(&track_sendmsg.locked.mutex);

    uint64_t total_successes = __sync_fetch_and_add(&track_sendmsg.total_successes, 0),
             cur_successes = total_successes - track_sendmsg.locked.prev_successes;

    fprintf(stderr, "sendmsg failed %" PRIu64 " time%s, succeeded: %" PRIu64 " time%s, over the last minute: %s\n",
            track_sendmsg.locked.cur_failures, track_sendmsg.locked.cur_failures > 1 ? "s" : "", cur_successes,
            cur_successes > 1 ? "s" : "", h2o_strerror_r(track_sendmsg.locked.last_errno, errstr, sizeof(errstr)));

    track_sendmsg.locked.prev_successes = total_successes;
    track_sendmsg.locked.cur_failures = 0;
    track_sendmsg.locked.last_errno = 0;

    pthread_mutex_unlock(&track_sendmsg.locked.mutex);
}

/**
 * Sends a packet, returns if the connection is still maintainable (false is returned when not being able to send a packet from the
 * designated source address).
 */
int h2o_http3_send_datagram(h2o_http3_ctx_t *ctx, quicly_datagram_t *p)
{
    int ret;
    struct msghdr mess;
    struct iovec vec;
    union {
        struct cmsghdr hdr;
        char buf[
#ifdef IPV6_PKTINFO
            CMSG_SPACE(sizeof(struct in6_pktinfo))
#elif defined(IP_PKTINFO)
            CMSG_SPACE(sizeof(struct in_pktinfo))
#else
            CMSG_SPACE(1)
#endif
        ];
    } cmsg;

    memset(&mess, 0, sizeof(mess));
    mess.msg_name = &p->dest.sa;
    mess.msg_namelen = quicly_get_socklen(&p->dest.sa);
    vec.iov_base = p->data.base;
    vec.iov_len = p->data.len;
    mess.msg_iov = &vec;
    mess.msg_iovlen = 1;
    if (p->src.sa.sa_family != AF_UNSPEC) {
        size_t cmsg_bodylen = 0;
        memset(&cmsg, 0, sizeof(cmsg));
        switch (p->src.sa.sa_family) {
        case AF_INET:
#ifdef IP_PKTINFO
            if (*ctx->sock.port != p->src.sin.sin_port)
                return 0;
            cmsg.hdr.cmsg_level = IPPROTO_IP;
            cmsg.hdr.cmsg_type = IP_PKTINFO;
            cmsg_bodylen = sizeof(struct in_pktinfo);
            ((struct in_pktinfo *)CMSG_DATA(&cmsg.hdr))->ipi_spec_dst = p->src.sin.sin_addr;
#else
            h2o_fatal("IP_PKTINFO not available");
#endif
            break;
        case AF_INET6:
#ifdef IPV6_PKTINFO
            if (*ctx->sock.port != p->src.sin6.sin6_port)
                return 0;
            cmsg.hdr.cmsg_level = IPPROTO_IPV6;
            cmsg.hdr.cmsg_type = IPV6_PKTINFO;
            cmsg_bodylen = sizeof(struct in6_pktinfo);
            ((struct in6_pktinfo *)CMSG_DATA(&cmsg.hdr))->ipi6_addr = p->src.sin6.sin6_addr;
#else
            h2o_fatal("IPV6_PKTINFO not available");
#endif
            break;
        default:
            h2o_fatal("unexpected address family");
            break;
        }
        mess.msg_control = &cmsg;
        cmsg.hdr.cmsg_len = (socklen_t)CMSG_LEN(cmsg_bodylen);
        mess.msg_controllen = (socklen_t)CMSG_SPACE(cmsg_bodylen);
    }

    while ((ret = (int)sendmsg(h2o_socket_get_fd(ctx->sock.sock), &mess, 0)) == -1 && errno == EINTR)
        ;

    if (ret == -1) {
        /* The UDP stack returns EINVAL (linux) or EADDRNOTAVAIL (darwin, and presumably other BSD) when it was unable to use the
         * designated source address.  We communicate that back to the caller so that the connection can be closed immediately. */
        if (p->src.sa.sa_family != AF_UNSPEC && (errno == EINVAL || errno == EADDRNOTAVAIL))
            return 0;

        /* Temporary failure to send a packet is not a permanent error fo the connection. (TODO do we want do something more
         * specific?) */

        /* Log the number of failed invocations once per minute, if there has been such a failure. */
        pthread_mutex_lock(&track_sendmsg.locked.mutex);
        ++track_sendmsg.locked.cur_failures;
        track_sendmsg.locked.last_errno = errno;
        if (!h2o_timer_is_linked(&track_sendmsg.locked.timer))
            h2o_timer_link(ctx->loop, 60000, &track_sendmsg.locked.timer);
        pthread_mutex_unlock(&track_sendmsg.locked.mutex);
    } else {
        __sync_fetch_and_add(&track_sendmsg.total_successes, 1);
    }

    return 1;
}

static void ingress_unistream_on_destroy(quicly_stream_t *qs, int err)
{
    struct st_h2o_http3_ingress_unistream_t *stream = qs->data;
    h2o_buffer_dispose(&stream->recvbuf);
    free(stream);
}

static void ingress_unistream_on_receive(quicly_stream_t *qs, size_t off, const void *input, size_t len)
{
    h2o_http3_conn_t *conn = *quicly_get_data(qs->conn);
    struct st_h2o_http3_ingress_unistream_t *stream = qs->data;

    /* save received data */
    h2o_http3_update_recvbuf(&stream->recvbuf, off, input, len);

    /* determine bytes that can be handled */
    const uint8_t *src = (const uint8_t *)stream->recvbuf->bytes,
                  *src_end = src + quicly_recvstate_bytes_available(&stream->quic->recvstate);
    if (src == src_end && !quicly_recvstate_transfer_complete(&stream->quic->recvstate))
        return;

    /* handle the bytes */
    stream->handle_input(conn, stream, &src, src_end, quicly_recvstate_transfer_complete(&stream->quic->recvstate));
    if (quicly_get_state(conn->quic) >= QUICLY_STATE_CLOSING)
        return;

    /* remove bytes that have been consumed */
    size_t bytes_consumed = src - (const uint8_t *)stream->recvbuf->bytes;
    if (bytes_consumed != 0) {
        h2o_buffer_consume(&stream->recvbuf, bytes_consumed);
        quicly_stream_sync_recvbuf(stream->quic, bytes_consumed);
    }
}

static void ingress_unistream_on_receive_reset(quicly_stream_t *qs, int err)
{
    h2o_http3_conn_t *conn = *quicly_get_data(qs->conn);
    struct st_h2o_http3_ingress_unistream_t *stream = qs->data;

    stream->handle_input(conn, stream, NULL, NULL, 1);
}

static void qpack_encoder_stream_handle_input(h2o_http3_conn_t *conn, struct st_h2o_http3_ingress_unistream_t *stream,
                                              const uint8_t **src, const uint8_t *src_end, int is_eos)
{
    if (src == NULL || is_eos) {
        h2o_http3_close_connection(conn, H2O_HTTP3_ERROR_CLOSED_CRITICAL_STREAM, NULL);
        return;
    }

    while (*src != src_end) {
        int64_t *unblocked_stream_ids;
        size_t num_unblocked;
        int ret;
        const char *err_desc = NULL;
        if ((ret = h2o_qpack_decoder_handle_input(conn->qpack.dec, &unblocked_stream_ids, &num_unblocked, src, src_end,
                                                  &err_desc)) != 0) {
            h2o_http3_close_connection(conn, ret, err_desc);
            break;
        }
        /* TODO handle unblocked streams */
    }
}

static void qpack_decoder_stream_handle_input(h2o_http3_conn_t *conn, struct st_h2o_http3_ingress_unistream_t *stream,
                                              const uint8_t **src, const uint8_t *src_end, int is_eos)
{
    if (src == NULL || is_eos) {
        h2o_http3_close_connection(conn, H2O_HTTP3_ERROR_CLOSED_CRITICAL_STREAM, NULL);
        return;
    }

    while (*src != src_end) {
        int ret;
        const char *err_desc = NULL;
        if ((ret = h2o_qpack_encoder_handle_input(conn->qpack.enc, src, src_end, &err_desc)) != 0) {
            h2o_http3_close_connection(conn, ret, err_desc);
            break;
        }
    }
}

static void control_stream_handle_input(h2o_http3_conn_t *conn, struct st_h2o_http3_ingress_unistream_t *stream,
                                        const uint8_t **src, const uint8_t *src_end, int is_eos)
{
    if (src == NULL || is_eos) {
        h2o_http3_close_connection(conn, H2O_HTTP3_ERROR_CLOSED_CRITICAL_STREAM, NULL);
        return;
    }

    do {
        h2o_http3_read_frame_t frame;
        int ret;
        const char *err_desc = NULL;

        if ((ret = h2o_http3_read_frame(&frame, quicly_is_client(conn->quic), H2O_HTTP3_STREAM_TYPE_CONTROL, src, src_end,
                                        &err_desc)) != 0) {
            if (ret != H2O_HTTP3_ERROR_INCOMPLETE)
                h2o_http3_close_connection(conn, ret, err_desc);
            break;
        }
        if (h2o_http3_has_received_settings(conn) == (frame.type == H2O_HTTP3_FRAME_TYPE_SETTINGS) ||
            frame.type == H2O_HTTP3_FRAME_TYPE_DATA) {
            h2o_http3_close_connection(conn, H2O_HTTP3_ERROR_FRAME_UNEXPECTED, NULL);
            break;
        }
        conn->callbacks->handle_control_stream_frame(conn, frame.type, frame.payload, frame.length);
        if (quicly_get_state(conn->quic) >= QUICLY_STATE_CLOSING)
            break;
    } while (*src != src_end);
}

static void unknown_type_handle_input(h2o_http3_conn_t *conn, struct st_h2o_http3_ingress_unistream_t *stream, const uint8_t **src,
                                      const uint8_t *src_end, int is_eos)
{
    uint64_t type;

    /* resets are allowed at least until the type is being determined */
    if (src == NULL)
        return;

    /* read the type, or just return if incomplete */
    if ((type = quicly_decodev(src, src_end)) == UINT64_MAX)
        return;

    switch (type) {
    case H2O_HTTP3_STREAM_TYPE_CONTROL:
        conn->_control_streams.ingress.control = stream;
        stream->handle_input = control_stream_handle_input;
        break;
    case H2O_HTTP3_STREAM_TYPE_QPACK_ENCODER:
        conn->_control_streams.ingress.qpack_encoder = stream;
        stream->handle_input = qpack_encoder_stream_handle_input;
        break;
    case H2O_HTTP3_STREAM_TYPE_QPACK_DECODER:
        conn->_control_streams.ingress.qpack_decoder = stream;
        stream->handle_input = qpack_decoder_stream_handle_input;
        break;
    default:
        quicly_request_stop(stream->quic, H2O_HTTP3_ERROR_STREAM_CREATION);
        stream->handle_input = NULL;
        h2o_buffer_consume(&stream->recvbuf, stream->recvbuf->size);
        return;
    }

    return stream->handle_input(conn, stream, src, src_end, is_eos);
}

static void egress_unistream_on_destroy(quicly_stream_t *qs, int err)
{
    struct st_h2o_http3_egress_unistream_t *stream = qs->data;
    h2o_buffer_dispose(&stream->sendbuf);
    free(stream);
}

static void egress_unistream_on_send_shift(quicly_stream_t *qs, size_t delta)
{
    struct st_h2o_http3_egress_unistream_t *stream = qs->data;
    h2o_buffer_consume(&stream->sendbuf, delta);
}

static void egress_unistream_on_send_emit(quicly_stream_t *qs, size_t off, void *dst, size_t *len, int *wrote_all)
{
    struct st_h2o_http3_egress_unistream_t *stream = qs->data;

    if (*len >= stream->sendbuf->size - off) {
        *len = stream->sendbuf->size - off;
        *wrote_all = 1;
    } else {
        *wrote_all = 0;
    }
    memcpy(dst, stream->sendbuf->bytes + off, *len);
}

static void egress_unistream_on_send_stop(quicly_stream_t *qs, int err)
{
    struct st_h2o_http3_conn_t *conn = *quicly_get_data(qs->conn);
    h2o_http3_close_connection(conn, H2O_HTTP3_ERROR_CLOSED_CRITICAL_STREAM, NULL);
}

void h2o_http3_on_create_unidirectional_stream(quicly_stream_t *qs)
{
    if (quicly_stream_is_self_initiated(qs)) {
        /* create egress unistream */
        static const quicly_stream_callbacks_t callbacks = {egress_unistream_on_destroy, egress_unistream_on_send_shift,
                                                            egress_unistream_on_send_emit, egress_unistream_on_send_stop};
        struct st_h2o_http3_egress_unistream_t *stream = h2o_mem_alloc(sizeof(*stream));
        qs->data = stream;
        qs->callbacks = &callbacks;
        stream->quic = qs;
        h2o_buffer_init(&stream->sendbuf, &h2o_socket_buffer_prototype);
    } else {
        /* create ingress unistream */
        static const quicly_stream_callbacks_t callbacks = {
            ingress_unistream_on_destroy, NULL, NULL, NULL, ingress_unistream_on_receive, ingress_unistream_on_receive_reset};
        struct st_h2o_http3_ingress_unistream_t *stream = h2o_mem_alloc(sizeof(*stream));
        qs->data = stream;
        qs->callbacks = &callbacks;
        stream->quic = qs;
        h2o_buffer_init(&stream->recvbuf, &h2o_socket_buffer_prototype);
        stream->handle_input = unknown_type_handle_input;
    }
}

static int open_egress_unistream(h2o_http3_conn_t *conn, struct st_h2o_http3_egress_unistream_t **stream, h2o_iovec_t initial_bytes)
{
    quicly_stream_t *qs;
    int ret;

    if ((ret = quicly_open_stream(conn->quic, &qs, 1)) != 0)
        return ret;
    *stream = qs->data;
    assert((*stream)->quic == qs);

    h2o_buffer_append(&(*stream)->sendbuf, initial_bytes.base, initial_bytes.len);
    return quicly_stream_sync_sendbuf((*stream)->quic, 1);
}

static uint8_t *accept_hashkey_flatten_address(uint8_t *p, quicly_address_t *addr)
{
    switch (addr->sa.sa_family) {
    case AF_INET:
        *p++ = 4;
        memcpy(p, &addr->sin.sin_addr.s_addr, 4);
        p += 4;
        memcpy(p, &addr->sin.sin_port, 2);
        p += 2;
        break;
    case AF_INET6:
        *p++ = 6;
        memcpy(p, addr->sin6.sin6_addr.s6_addr, 16);
        p += 16;
        memcpy(p, &addr->sin.sin_port, 2);
        p += 2;
        break;
    case AF_UNSPEC:
        *p++ = 0;
        break;
    default:
        h2o_fatal("unknown protocol family");
        break;
    }
    return p;
}

static uint64_t calc_accept_hashkey(quicly_address_t *destaddr, quicly_address_t *srcaddr, ptls_iovec_t src_cid)
{
    /* prepare key */
    static __thread EVP_CIPHER_CTX *cipher = NULL;
    if (cipher == NULL) {
        static uint8_t key[PTLS_AES128_KEY_SIZE];
        H2O_MULTITHREAD_ONCE({ ptls_openssl_random_bytes(key, sizeof(key)); });
        cipher = EVP_CIPHER_CTX_new();
        EVP_EncryptInit_ex(cipher, EVP_aes_128_cbc(), NULL, key, NULL);
    }

    uint8_t buf[(1 + 16 + 2) * 2 + QUICLY_MAX_CID_LEN_V1 + PTLS_AES_BLOCK_SIZE] = {0};
    uint8_t *p = buf;

    /* build plaintext to encrypt */
    p = accept_hashkey_flatten_address(p, destaddr);
    p = accept_hashkey_flatten_address(p, srcaddr);
    memcpy(p, src_cid.base, src_cid.len);
    p += src_cid.len;
    assert(p <= buf + sizeof(buf));
    size_t bytes_to_encrypt = ((p - buf) + PTLS_AES_BLOCK_SIZE - 1) / PTLS_AES_BLOCK_SIZE * PTLS_AES_BLOCK_SIZE;
    assert(bytes_to_encrypt <= sizeof(buf));

    { /* encrypt */
        EVP_EncryptInit_ex(cipher, NULL, NULL, NULL, NULL);
        int bytes_encrypted = 0, ret = EVP_EncryptUpdate(cipher, buf, &bytes_encrypted, buf, (int)bytes_to_encrypt);
        assert(ret);
        assert(bytes_encrypted == bytes_to_encrypt);
    }

    /* use the last `size_t` bytes of the CBC output as the result */
    uint64_t result;
    memcpy(&result, buf + bytes_to_encrypt - sizeof(result), sizeof(result));
    /* avoid 0 (used as nonexist) */
    if (result == 0)
        result = 1;
    return result;
}

static void drop_from_acceptmap(h2o_http3_ctx_t *ctx, h2o_http3_conn_t *conn)
{
    if (conn->_accept_hashkey != 0) {
        khint_t iter;
        if ((iter = kh_get_h2o_http3_acceptmap(ctx->conns_accepting, conn->_accept_hashkey)) != kh_end(ctx->conns_accepting))
            kh_del_h2o_http3_acceptmap(ctx->conns_accepting, iter);
        conn->_accept_hashkey = 0;
    }
}

static void process_packets(h2o_http3_ctx_t *ctx, quicly_address_t *destaddr, quicly_address_t *srcaddr, uint8_t ttl,
                            quicly_decoded_packet_t *packets, size_t num_packets)
{
    h2o_http3_conn_t *conn = NULL;
    size_t accepted_packet_index = SIZE_MAX;

    assert(num_packets != 0);

    /* send VN on mimatch */
<<<<<<< HEAD
    if (QUICLY_PACKET_IS_LONG_HEADER(packets[0].octets.base[0]) && packets[0].version != QUICLY_PROTOCOL_VERSION) {
        quicly_datagram_t *dgram = quicly_send_version_negotiation(ctx->quic, &srcaddr->sa, packets[0].cid.src, &destaddr->sa,
                                                                   packets[0].cid.dest.encrypted);
        if (dgram == NULL)
            return;
        h2o_http3_send_datagram(ctx, dgram);
        ctx->quic->packet_allocator->free_packet(ctx->quic->packet_allocator, dgram);
        return;
=======
    if (QUICLY_PACKET_IS_LONG_HEADER(packets[0].octets.base[0])) {
        if (packets[0].version != QUICLY_PROTOCOL_VERSION) {
            quicly_datagram_t *dgram = quicly_send_version_negotiation(ctx->quic, &srcaddr->sa, packets[0].cid.src, &destaddr->sa,
                                                                       packets[0].cid.dest.encrypted);
            h2o_http3_send_datagram(ctx, dgram);
            ctx->quic->packet_allocator->free_packet(ctx->quic->packet_allocator, dgram);
            return;
        } else if (packets[0].cid.src.len > QUICLY_MAX_CID_LEN_V1) {
            return;
        }
>>>>>>> 5241fd13
    }
    /* find the matching connection, by first looking at the CID (all packets as client, or Handshake, 1-RTT packets as server) */
    if (packets[0].cid.dest.plaintext.node_id == ctx->next_cid.node_id &&
        packets[0].cid.dest.plaintext.thread_id == ctx->next_cid.thread_id) {
        khiter_t iter = kh_get_h2o_http3_idmap(ctx->conns_by_id, packets[0].cid.dest.plaintext.master_id);
        if (iter != kh_end(ctx->conns_by_id)) {
            conn = kh_val(ctx->conns_by_id, iter);
            /* CID-based matching on Initial and 0-RTT packets should only be applied for clients */
            if (!quicly_is_client(conn->quic) && packets[0].cid.dest.might_be_client_generated)
                conn = NULL;
        } else if (!packets[0].cid.dest.might_be_client_generated) {
            /* send stateless reset when we could not find a matching connection for a 1 RTT packet */
            if (packets[0].octets.len >= QUICLY_STATELESS_RESET_PACKET_MIN_LEN) {
                quicly_datagram_t *dgram =
                    quicly_send_stateless_reset(ctx->quic, &destaddr->sa, &srcaddr->sa, packets[0].cid.dest.encrypted.base);
                if (dgram != NULL) {
                    h2o_http3_send_datagram(ctx, dgram);
                    ctx->quic->packet_allocator->free_packet(ctx->quic->packet_allocator, dgram);
                }
            }
            return;
        }
    } else if (!packets[0].cid.dest.might_be_client_generated) {
        /* forward 1-RTT packets belonging to different nodes, threads */
        if (ttl == 0)
            return;
        uint64_t offending_node_id = packets[0].cid.dest.plaintext.node_id;
        if (ctx->forward_packets != NULL && ctx->forward_packets(ctx, &offending_node_id, packets[0].cid.dest.plaintext.thread_id,
                                                                 destaddr, srcaddr, ttl, packets, num_packets))
            return;
        /* non-authenticating 1-RTT packets are potentially stateless resets (FIXME handle them, note that we need to use a hashdos-
         * resistant hash map that also meets constant-time comparison requirements) */
        return;
    }

    if (conn == NULL) {
        /* Initial or 0-RTT packet, use 4-tuple to match the thread and the connection */
        assert(packets[0].cid.dest.might_be_client_generated);
        uint64_t accept_hashkey = calc_accept_hashkey(destaddr, srcaddr, packets[0].cid.src);
        if (ctx->accept_thread_divisor != 0) {
            uint32_t offending_thread = accept_hashkey % ctx->accept_thread_divisor;
            if (offending_thread != ctx->next_cid.thread_id) {
                if (ctx->forward_packets != NULL)
                    ctx->forward_packets(ctx, NULL, offending_thread, destaddr, srcaddr, ttl, packets, num_packets);
                return;
            }
        }
        khiter_t iter = kh_get_h2o_http3_acceptmap(ctx->conns_accepting, accept_hashkey);
        if (iter == kh_end(ctx->conns_accepting)) {
            /* a new connection for this thread (at least on this process); accept or delegate to newer process */
            if (ctx->acceptor == NULL) {
                /* This is the offending thread but it is not accepting, which means that the process (or the thread) is
                 * gracefully shutting down.  Let the application process forward the packet to the next generation. */
                if (ctx->forward_packets != NULL)
                    ctx->forward_packets(ctx, NULL, ctx->next_cid.thread_id, destaddr, srcaddr, ttl, packets, num_packets);
                return;
            }
            /* try to accept any of the Initial packets being received */
            size_t i;
            for (i = 0; i != num_packets; ++i)
                if ((packets[i].octets.base[0] & 0xf0) == 0xc0)
                    if ((conn = ctx->acceptor(ctx, destaddr, srcaddr, packets + i)) != NULL)
                        break;
            if (conn == NULL)
                return;
            accepted_packet_index = i;
            conn->_accept_hashkey = accept_hashkey;
            int r;
            iter = kh_put_h2o_http3_acceptmap(conn->ctx->conns_accepting, accept_hashkey, &r);
            assert(iter != kh_end(conn->ctx->conns_accepting));
            kh_val(conn->ctx->conns_accepting, iter) = conn;
            goto Respond;
        }
        conn = kh_val(ctx->conns_accepting, iter);
        assert(!quicly_is_client(conn->quic));
    }

    { /* receive packets to the found connection */
        assert(conn != NULL);
        if (!quicly_is_destination(conn->quic, &destaddr->sa, &srcaddr->sa, packets))
            return;
        size_t i;
        for (i = 0; i != num_packets; ++i) {
            /* FIXME process errors? */
            if (i != accepted_packet_index)
                quicly_receive(conn->quic, &destaddr->sa, &srcaddr->sa, packets + i);
        }
    }

Respond:
    /* for locality, emit packets belonging to the same connection NOW! */
    if (!h2o_http3_send(conn))
        conn = NULL;
    if (conn != NULL && ctx->notify_conn_update != NULL)
        ctx->notify_conn_update(ctx, conn);
}

void h2o_http3_read_socket(h2o_http3_ctx_t *ctx, h2o_socket_t *sock, h2o_http3_preprocess_received_cb preprocess)
{
    int fd = h2o_socket_get_fd(sock);

    while (1) {
        uint8_t buf[16384], *bufpt = buf;
        struct {
            struct msghdr mess;
            quicly_address_t destaddr, srcaddr;
            struct iovec vec;
            uint8_t ttl;
            char controlbuf[
#ifdef IPV6_PKTINFO
                CMSG_SPACE(sizeof(struct in6_pktinfo))
#elif defined(IP_PKTINFO)
                CMSG_SPACE(sizeof(struct in_pktinfo))
#else
                CMSG_SPACE(1)
#endif
            ];
        } dgrams[32];
        size_t dgram_index, num_dgrams;
        ssize_t rret;

        /* read datagrams */
        for (dgram_index = 0; dgram_index < sizeof(dgrams) / sizeof(dgrams[0]) && buf + sizeof(buf) - bufpt > 2048; ++dgram_index) {
            /* read datagram */
        Read:
            memset(dgrams + dgram_index, 0, sizeof(dgrams[dgram_index]));
            dgrams[dgram_index].mess.msg_name = &dgrams[dgram_index].srcaddr;
            dgrams[dgram_index].mess.msg_namelen = sizeof(dgrams[dgram_index].srcaddr);
            dgrams[dgram_index].vec.iov_base = bufpt;
            dgrams[dgram_index].vec.iov_len = buf + sizeof(buf) - bufpt;
            dgrams[dgram_index].mess.msg_iov = &dgrams[dgram_index].vec;
            dgrams[dgram_index].mess.msg_iovlen = 1;
            dgrams[dgram_index].mess.msg_control = &dgrams[dgram_index].controlbuf;
            dgrams[dgram_index].mess.msg_controllen = sizeof(dgrams[dgram_index].controlbuf);
            while ((rret = recvmsg(fd, &dgrams[dgram_index].mess, 0)) <= 0 && errno == EINTR)
                ;
            if (rret <= 0)
                break;
            dgrams[dgram_index].vec.iov_len = rret;
            { /* fetch destination address */
                struct cmsghdr *cmsg;
                for (cmsg = CMSG_FIRSTHDR(&dgrams[dgram_index].mess); cmsg != NULL;
                     cmsg = CMSG_NXTHDR(&dgrams[dgram_index].mess, cmsg)) {
#ifdef IP_PKTINFO
                    if (cmsg->cmsg_level == IPPROTO_IP && cmsg->cmsg_type == IP_PKTINFO) {
                        dgrams[dgram_index].destaddr.sin.sin_family = AF_INET;
                        dgrams[dgram_index].destaddr.sin.sin_addr = ((struct in_pktinfo *)CMSG_DATA(cmsg))->ipi_addr;
                        dgrams[dgram_index].destaddr.sin.sin_port = *ctx->sock.port;
                        goto DestAddrFound;
                    }
#endif
#ifdef IPV6_PKTINFO
                    if (cmsg->cmsg_level == IPPROTO_IPV6 && cmsg->cmsg_type == IPV6_PKTINFO) {
                        dgrams[dgram_index].destaddr.sin6.sin6_family = AF_INET6;
                        dgrams[dgram_index].destaddr.sin6.sin6_addr = ((struct in6_pktinfo *)CMSG_DATA(cmsg))->ipi6_addr;
                        dgrams[dgram_index].destaddr.sin6.sin6_port = *ctx->sock.port;
                        goto DestAddrFound;
                    }
#endif
                }
                dgrams[dgram_index].destaddr.sa.sa_family = AF_UNSPEC;
            DestAddrFound:;
            }
            if (preprocess != NULL) {
                /* preprocess (and drop the packet if it failed) */
                if (!preprocess(ctx, &dgrams[dgram_index].mess, &dgrams[dgram_index].destaddr, &dgrams[dgram_index].srcaddr,
                                &dgrams[dgram_index].ttl))
                    goto Read;
            } else {
                dgrams[dgram_index].ttl = ctx->default_ttl;
            }
            assert(dgrams[dgram_index].srcaddr.sa.sa_family == AF_INET || dgrams[dgram_index].srcaddr.sa.sa_family == AF_INET6);
            bufpt += rret;
        }
        num_dgrams = dgram_index;
        if (num_dgrams == 0)
            break;

        /* convert dgrams to decoded packets and process */
        quicly_decoded_packet_t packets[64];
        size_t packet_index = 0;
        for (dgram_index = 0; dgram_index != num_dgrams; ++dgram_index) {
            if (packet_index != 0 &&
                !(dgram_index == 0 ||
                  h2o_socket_compare_address(&dgrams[dgram_index - 1].srcaddr.sa, &dgrams[dgram_index].srcaddr.sa, 1) != 0 ||
                  !((dgrams[dgram_index - 1].destaddr.sa.sa_family == AF_UNSPEC &&
                     dgrams[dgram_index].destaddr.sa.sa_family == AF_UNSPEC) ||
                    h2o_socket_compare_address(&dgrams[dgram_index - 1].destaddr.sa, &dgrams[dgram_index].destaddr.sa, 1) == 0) ||
                  dgrams[dgram_index - 1].ttl != dgrams[dgram_index].ttl)) {
                process_packets(ctx, &dgrams[dgram_index - 1].destaddr, &dgrams[dgram_index - 1].srcaddr,
                                dgrams[dgram_index - 1].ttl, packets, packet_index);
                packet_index = 0;
            }
            size_t off = 0;
            while (off != dgrams[dgram_index].vec.iov_len) {
                size_t plen = quicly_decode_packet(ctx->quic, packets + packet_index, dgrams[dgram_index].vec.iov_base + off,
                                                   dgrams[dgram_index].vec.iov_len - off);
                if (plen == SIZE_MAX)
                    break;
                off += plen;
                if (packet_index == sizeof(packets) / sizeof(packets[0]) - 1 ||
                    !(packet_index == 0 ||
                      h2o_memis(packets[0].cid.dest.encrypted.base, packets[0].cid.dest.encrypted.len,
                                packets[packet_index].cid.dest.encrypted.base, packets[packet_index].cid.dest.encrypted.len))) {
                    process_packets(ctx, &dgrams[dgram_index].destaddr, &dgrams[dgram_index].srcaddr, dgrams[dgram_index].ttl,
                                    packets, packet_index + 1);
                    packet_index = 0;
                } else {
                    ++packet_index;
                }
            }
        }
        if (packet_index != 0)
            process_packets(ctx, &dgrams[dgram_index - 1].destaddr, &dgrams[dgram_index - 1].srcaddr, dgrams[dgram_index - 1].ttl,
                            packets, packet_index);
    }
}

static void on_read(h2o_socket_t *sock, const char *err)
{
    h2o_http3_ctx_t *ctx = sock->data;
    h2o_http3_read_socket(ctx, sock, NULL);
}

static void on_timeout(h2o_timer_t *timeout)
{
    h2o_http3_conn_t *conn = H2O_STRUCT_FROM_MEMBER(h2o_http3_conn_t, _timeout, timeout);
    h2o_http3_send(conn);
}

int h2o_http3_read_frame(h2o_http3_read_frame_t *frame, int is_client, uint64_t stream_type, const uint8_t **_src,
                         const uint8_t *src_end, const char **err_desc)
{
    const uint8_t *src = *_src;

    if ((frame->type = quicly_decodev(&src, src_end)) == UINT64_MAX)
        return H2O_HTTP3_ERROR_INCOMPLETE;
    if ((frame->length = quicly_decodev(&src, src_end)) == UINT64_MAX)
        return H2O_HTTP3_ERROR_INCOMPLETE;
    frame->_header_size = (uint8_t)(src - *_src);

    /* read the content of the frame (unless it's a DATA frame) */
    if (frame->type != H2O_HTTP3_FRAME_TYPE_DATA) {
        if (frame->length >= MAX_FRAME_SIZE) {
            *err_desc = "H3 frame too large";
            return H2O_HTTP3_ERROR_GENERAL_PROTOCOL; /* FIXME is this the correct code? */
        }
        if (src_end - src < frame->length)
            return H2O_HTTP3_ERROR_INCOMPLETE;
        frame->payload = src;
        src += frame->length;
    }

    /* validate frame type */
    switch (frame->type) {
#define FRAME(id, req_clnt, req_srvr, ctl_clnt, ctl_srvr)                                                                          \
    case H2O_HTTP3_FRAME_TYPE_##id:                                                                                                \
        switch (stream_type) {                                                                                                     \
        case H2O_HTTP3_STREAM_TYPE_REQUEST:                                                                                        \
            if (req_clnt && !is_client)                                                                                            \
                goto Validation_Success;                                                                                           \
            if (req_srvr && is_client)                                                                                             \
                goto Validation_Success;                                                                                           \
            break;                                                                                                                 \
        case H2O_HTTP3_STREAM_TYPE_CONTROL:                                                                                        \
            if (ctl_clnt && !is_client)                                                                                            \
                goto Validation_Success;                                                                                           \
            if (ctl_srvr && is_client)                                                                                             \
                goto Validation_Success;                                                                                           \
            break;                                                                                                                 \
        default:                                                                                                                   \
            h2o_fatal("enxpected stream type");                                                                                    \
            break;                                                                                                                 \
        }                                                                                                                          \
        break
        /* clang-format off */
        /*   +-----------------+-------------+-------------+
         *   |                 | req-stream  | ctrl-stream |
         *   |      frame      +------+------+------+------+
         *   |                 |client|server|client|server|
         *   +-----------------+------+------+------+------+ */
        FRAME( DATA            ,    1 ,    1 ,    0 ,    0 );
        FRAME( HEADERS         ,    1 ,    1 ,    0 ,    0 );
        FRAME( CANCEL_PUSH     ,    0 ,    0 ,    1 ,    1 );
        FRAME( SETTINGS        ,    0 ,    0 ,    1 ,    1 );
        FRAME( PUSH_PROMISE    ,    0 ,    1 ,    0 ,    0 );
        FRAME( GOAWAY          ,    0 ,    0 ,    1 ,    1 );
        FRAME( MAX_PUSH_ID     ,    0 ,    0 ,    1 ,    0 );
        FRAME( DUPLICATE_PUSH  ,    0 ,    1 ,    0 ,    0 );
        FRAME( PRIORITY_UPDATE ,    0 ,    0 ,    1 ,    0 );
        /*   +-----------------+------+------+------+------+ */
        /* clang-format on */
#undef FRAME
    default:
        /* ignore extension frames that we do not handle */
        goto Validation_Success;
    }
    return H2O_HTTP3_ERROR_FRAME_UNEXPECTED;
Validation_Success:;

    *_src = src;
    return 0;
}

void h2o_http3_init_context(h2o_http3_ctx_t *ctx, h2o_loop_t *loop, h2o_socket_t *sock, quicly_context_t *quic,
                            h2o_http3_accept_cb acceptor, h2o_http3_notify_connection_update_cb notify_conn_update)
{
    assert(quic->stream_open != NULL);

    *ctx = (h2o_http3_ctx_t){loop,
                             {sock},
                             quic,
                             {0} /* thread_id, node_id are set by h2o_http3_set_context_identifier */,
                             kh_init_h2o_http3_idmap(),
                             kh_init_h2o_http3_acceptmap(),
                             notify_conn_update};
    ctx->sock.sock->data = ctx;
    ctx->sock.addrlen = h2o_socket_getsockname(ctx->sock.sock, (void *)&ctx->sock.addr);
    assert(ctx->sock.addrlen != 0);
    switch (ctx->sock.addr.ss_family) {
    case AF_INET:
        ctx->sock.port = &((struct sockaddr_in *)&ctx->sock.addr)->sin_port;
        break;
    case AF_INET6:
        ctx->sock.port = &((struct sockaddr_in6 *)&ctx->sock.addr)->sin6_port;
        break;
    default:
        assert(!"unexpected address family");
        break;
    }
    h2o_linklist_init_anchor(&ctx->clients);
    ctx->acceptor = acceptor;

    h2o_socket_read_start(ctx->sock.sock, on_read);
}

void h2o_http3_dispose_context(h2o_http3_ctx_t *ctx)
{
    assert(kh_size(ctx->conns_by_id) == 0);
    assert(kh_size(ctx->conns_accepting) == 0);
    assert(h2o_linklist_is_empty(&ctx->clients));

    h2o_socket_close(ctx->sock.sock);
    kh_destroy_h2o_http3_idmap(ctx->conns_by_id);
    kh_destroy_h2o_http3_acceptmap(ctx->conns_accepting);
}

void h2o_http3_set_context_identifier(h2o_http3_ctx_t *ctx, uint32_t accept_thread_divisor, uint32_t thread_id, uint64_t node_id,
                                      uint8_t ttl, h2o_http3_forward_packets_cb forward_packets_cb)
{
    ctx->accept_thread_divisor = accept_thread_divisor;
    ctx->next_cid.thread_id = thread_id;
    ctx->next_cid.node_id = node_id;
    ctx->forward_packets = forward_packets_cb;
    ctx->default_ttl = ttl;
}

void h2o_http3_close_connection(h2o_http3_conn_t *conn, int err, const char *reason_phrase)
{
    switch (quicly_get_state(conn->quic)) {
    case QUICLY_STATE_FIRSTFLIGHT: /* FIXME why is this separate? */
        conn->callbacks->destroy_connection(conn);
        break;
    case QUICLY_STATE_CONNECTED:
        quicly_close(conn->quic, err, reason_phrase);
        h2o_http3_schedule_timer(conn);
        break;
    default:
        /* only need to wait for the socket close */
        break;
    }
}

void h2o_http3_close_all_connections(h2o_http3_ctx_t *ctx)
{
    h2o_http3_conn_t *conn;

    kh_foreach_value(ctx->conns_by_id, conn, { h2o_http3_close_connection(conn, 0, NULL); });
    kh_foreach_value(ctx->conns_accepting, conn, { h2o_http3_close_connection(conn, 0, NULL); });
}

size_t h2o_http3_num_connections(h2o_http3_ctx_t *ctx)
{
    return kh_size(ctx->conns_by_id) + kh_size(ctx->conns_accepting);
}

void h2o_http3_init_conn(h2o_http3_conn_t *conn, h2o_http3_ctx_t *ctx, const h2o_http3_conn_callbacks_t *callbacks)
{
    *conn = (h2o_http3_conn_t){ctx, NULL, callbacks};
    h2o_timer_init(&conn->_timeout, on_timeout);
}

void h2o_http3_dispose_conn(h2o_http3_conn_t *conn)
{
    if (conn->qpack.dec != NULL)
        h2o_qpack_destroy_decoder(conn->qpack.dec);
    if (conn->qpack.enc != NULL)
        h2o_qpack_destroy_encoder(conn->qpack.enc);
    if (conn->quic != NULL) {
        khiter_t iter;
        /* unregister from maps */
        if ((iter = kh_get_h2o_http3_idmap(conn->ctx->conns_by_id, quicly_get_master_id(conn->quic)->master_id)) !=
            kh_end(conn->ctx->conns_by_id))
            kh_del_h2o_http3_idmap(conn->ctx->conns_by_id, iter);
        drop_from_acceptmap(conn->ctx, conn);
        quicly_free(conn->quic);
    }
    h2o_timer_unlink(&conn->_timeout);
}

int h2o_http3_setup(h2o_http3_conn_t *conn, quicly_conn_t *quic)
{
    int ret;

    conn->quic = quic;
    *quicly_get_data(conn->quic) = conn;

    /* setup h3 objects, only when the connection state has been created */
    if (quicly_get_state(quic) > QUICLY_STATE_CONNECTED)
        goto Exit;

    conn->qpack.dec = h2o_qpack_create_decoder(H2O_HTTP3_DEFAULT_HEADER_TABLE_SIZE, 100 /* FIXME */);

    { /* register to the idmap */
        int r;
        khiter_t iter = kh_put_h2o_http3_idmap(conn->ctx->conns_by_id, quicly_get_master_id(conn->quic)->master_id, &r);
        assert(iter != kh_end(conn->ctx->conns_by_id));
        kh_val(conn->ctx->conns_by_id, iter) = conn;
    }

    { /* open control streams, send SETTINGS */
        static const uint8_t client_first_flight[] = {H2O_HTTP3_STREAM_TYPE_CONTROL, H2O_HTTP3_FRAME_TYPE_SETTINGS, 0};
        static const uint8_t server_first_flight[] = {H2O_HTTP3_STREAM_TYPE_CONTROL, H2O_HTTP3_FRAME_TYPE_SETTINGS, 0};
        h2o_iovec_t first_flight = quicly_is_client(conn->quic) ? h2o_iovec_init(client_first_flight, sizeof(client_first_flight))
                                                                : h2o_iovec_init(server_first_flight, sizeof(server_first_flight));
        if ((ret = open_egress_unistream(conn, &conn->_control_streams.egress.control, first_flight)) != 0)
            return ret;
    }

    { /* open QPACK encoder & decoder streams */
        static const uint8_t encoder_first_flight[] = {H2O_HTTP3_STREAM_TYPE_QPACK_ENCODER};
        static const uint8_t decoder_first_flight[] = {H2O_HTTP3_STREAM_TYPE_QPACK_DECODER};
        if ((ret = open_egress_unistream(conn, &conn->_control_streams.egress.qpack_encoder,
                                         h2o_iovec_init(encoder_first_flight, sizeof(encoder_first_flight)))) != 0 ||
            (ret = open_egress_unistream(conn, &conn->_control_streams.egress.qpack_decoder,
                                         h2o_iovec_init(decoder_first_flight, sizeof(decoder_first_flight)))) != 0)
            return ret;
    }

Exit:
    h2o_http3_schedule_timer(conn);
    return 0;
}

int h2o_http3_send(h2o_http3_conn_t *conn)
{
    quicly_datagram_t *packets[16];
    size_t num_packets, i;

    do {
        num_packets = sizeof(packets) / sizeof(packets[0]);
        int ret = quicly_send(conn->quic, packets, &num_packets);
        switch (ret) {
        case 0:
            for (i = 0; i != num_packets; ++i) {
                if (!h2o_http3_send_datagram(conn->ctx, packets[i])) {
                    /* FIXME close the connection immediately */
                    break;
                }
                conn->ctx->quic->packet_allocator->free_packet(conn->ctx->quic->packet_allocator, packets[i]);
            }
            for (; i != num_packets; ++i)
                conn->ctx->quic->packet_allocator->free_packet(conn->ctx->quic->packet_allocator, packets[i]);
            break;
        case QUICLY_ERROR_FREE_CONNECTION:
            conn->callbacks->destroy_connection(conn);
            return 0;
        default:
            fprintf(stderr, "quicly_send returned %d\n", ret);
            abort();
        }
    } while (num_packets == sizeof(packets) / sizeof(packets[0]));

    h2o_http3_schedule_timer(conn);

    return 1;
}

void h2o_http3_update_recvbuf(h2o_buffer_t **buf, size_t off, const void *src, size_t len)
{
    size_t new_size = off + len;

    if ((*buf)->size < new_size) {
        h2o_buffer_reserve(buf, new_size - (*buf)->size);
        (*buf)->size = new_size;
    }
    memcpy((*buf)->bytes + off, src, len);
}

void h2o_http3_schedule_timer(h2o_http3_conn_t *conn)
{
    int64_t timeout = quicly_get_first_timeout(conn->quic);
    if (h2o_timer_is_linked(&conn->_timeout)) {
#if !H2O_USE_LIBUV /* optimization to skip registering a timer specifying the same time */
        if (timeout == conn->_timeout.expire_at)
            return;
#endif
        h2o_timer_unlink(&conn->_timeout);
    }
    uint64_t now = h2o_now(conn->ctx->loop), delay = now < timeout ? timeout - now : 0;
    h2o_timer_link(conn->ctx->loop, delay, &conn->_timeout);
}

int h2o_http3_handle_settings_frame(h2o_http3_conn_t *conn, const uint8_t *payload, size_t length, const char **err_desc)
{
    const uint8_t *src = payload, *src_end = src + length;
    uint32_t header_table_size = H2O_HTTP3_DEFAULT_HEADER_TABLE_SIZE;

    assert(!h2o_http3_has_received_settings(conn));

    while (src != src_end) {
        uint64_t id;
        uint64_t value;
        if ((id = quicly_decodev(&src, src_end)) == UINT64_MAX)
            goto Malformed;
        if ((value = quicly_decodev(&src, src_end)) == UINT64_MAX)
            goto Malformed;
        switch (id) {
        case H2O_HTTP3_SETTINGS_MAX_HEADER_LIST_SIZE:
            conn->peer_settings.max_header_list_size = (uint64_t)value;
            break;
        case H2O_HTTP3_SETTINGS_HEADER_TABLE_SIZE:
            header_table_size = (uint32_t)value;
            break;
        /* TODO add */
        default:
            break;
        }
    }

    conn->qpack.enc = h2o_qpack_create_encoder(header_table_size, 100 /* FIXME */);
    return 0;
Malformed:
    *err_desc = "malformed SETTINGS frame";
    return H2O_HTTP3_ERROR_FRAME;
}

void h2o_http3_send_qpack_stream_cancel(h2o_http3_conn_t *conn, quicly_stream_id_t stream_id)
{
    struct st_h2o_http3_egress_unistream_t *stream = conn->_control_streams.egress.qpack_decoder;

    /* allocate and write */
    h2o_iovec_t buf = h2o_buffer_reserve(&stream->sendbuf, stream->sendbuf->size + H2O_HPACK_ENCODE_INT_MAX_LENGTH);
    assert(buf.base != NULL);
    stream->sendbuf->size += h2o_qpack_decoder_send_stream_cancel(conn->qpack.dec, (uint8_t *)buf.base, stream_id);

    /* notify the transport */
    H2O_HTTP3_CHECK_SUCCESS(quicly_stream_sync_sendbuf(stream->quic, 1) == 0);
}

void h2o_http3_send_qpack_header_ack(h2o_http3_conn_t *conn, const void *bytes, size_t len)
{
    struct st_h2o_http3_egress_unistream_t *stream = conn->_control_streams.egress.qpack_encoder;

    assert(stream != NULL);
    h2o_buffer_append(&stream->sendbuf, bytes, len);
    H2O_HTTP3_CHECK_SUCCESS(quicly_stream_sync_sendbuf(stream->quic, 1));
}<|MERGE_RESOLUTION|>--- conflicted
+++ resolved
@@ -491,27 +491,18 @@
     assert(num_packets != 0);
 
     /* send VN on mimatch */
-<<<<<<< HEAD
-    if (QUICLY_PACKET_IS_LONG_HEADER(packets[0].octets.base[0]) && packets[0].version != QUICLY_PROTOCOL_VERSION) {
-        quicly_datagram_t *dgram = quicly_send_version_negotiation(ctx->quic, &srcaddr->sa, packets[0].cid.src, &destaddr->sa,
-                                                                   packets[0].cid.dest.encrypted);
-        if (dgram == NULL)
-            return;
-        h2o_http3_send_datagram(ctx, dgram);
-        ctx->quic->packet_allocator->free_packet(ctx->quic->packet_allocator, dgram);
-        return;
-=======
     if (QUICLY_PACKET_IS_LONG_HEADER(packets[0].octets.base[0])) {
         if (packets[0].version != QUICLY_PROTOCOL_VERSION) {
             quicly_datagram_t *dgram = quicly_send_version_negotiation(ctx->quic, &srcaddr->sa, packets[0].cid.src, &destaddr->sa,
                                                                        packets[0].cid.dest.encrypted);
+            if (dgram == NULL)
+                return;
             h2o_http3_send_datagram(ctx, dgram);
             ctx->quic->packet_allocator->free_packet(ctx->quic->packet_allocator, dgram);
             return;
         } else if (packets[0].cid.src.len > QUICLY_MAX_CID_LEN_V1) {
             return;
         }
->>>>>>> 5241fd13
     }
     /* find the matching connection, by first looking at the CID (all packets as client, or Handshake, 1-RTT packets as server) */
     if (packets[0].cid.dest.plaintext.node_id == ctx->next_cid.node_id &&
