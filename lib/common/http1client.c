--- conflicted
+++ resolved
@@ -50,9 +50,7 @@
             size_t bytes_decoded_in_buf;
         } chunked;
     } _body_decoder;
-<<<<<<< HEAD
     h2o_socket_cb reader;
-=======
     struct {
         h2o_http1client_write_req_chunk_done cb;
         void *ctx;
@@ -62,7 +60,6 @@
     h2o_buffer_t *_body_buf_in_flight;
     unsigned _is_chunked : 1;
     unsigned _body_buf_is_done : 1;
->>>>>>> 8f604db3
 };
 
 static void close_client(struct st_h2o_http1client_private_t *client)
