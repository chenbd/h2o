/*
 * Copyright (c) 2014-2016 DeNA Co., Ltd., Kazuho Oku, Fastly, Inc.
 *
 * Permission is hereby granted, free of charge, to any person obtaining a copy
 * of this software and associated documentation files (the "Software"), to
 * deal in the Software without restriction, including without limitation the
 * rights to use, copy, modify, merge, publish, distribute, sublicense, and/or
 * sell copies of the Software, and to permit persons to whom the Software is
 * furnished to do so, subject to the following conditions:
 *
 * The above copyright notice and this permission notice shall be included in
 * all copies or substantial portions of the Software.
 *
 * THE SOFTWARE IS PROVIDED "AS IS", WITHOUT WARRANTY OF ANY KIND, EXPRESS OR
 * IMPLIED, INCLUDING BUT NOT LIMITED TO THE WARRANTIES OF MERCHANTABILITY,
 * FITNESS FOR A PARTICULAR PURPOSE AND NONINFRINGEMENT. IN NO EVENT SHALL THE
 * AUTHORS OR COPYRIGHT HOLDERS BE LIABLE FOR ANY CLAIM, DAMAGES OR OTHER
 * LIABILITY, WHETHER IN AN ACTION OF CONTRACT, TORT OR OTHERWISE, ARISING
 * FROM, OUT OF OR IN CONNECTION WITH THE SOFTWARE OR THE USE OR OTHER DEALINGS
 * IN THE SOFTWARE.
 */
#ifndef h2o_h
#define h2o_h

#ifdef __cplusplus
extern "C" {
#endif

#include <assert.h>
#include <stddef.h>
#include <stdint.h>
#include <string.h>
#include <stdlib.h>
#include <sys/time.h>
#include <sys/socket.h>
#include <time.h>
#include <unistd.h>
#include <openssl/ssl.h>
#include "h2o/filecache.h"
#include "h2o/header.h"
#include "h2o/hostinfo.h"
#include "h2o/memcached.h"
#include "h2o/redis.h"
#include "h2o/linklist.h"
#include "h2o/httpclient.h"
#include "h2o/memory.h"
#include "h2o/multithread.h"
#include "h2o/rand.h"
#include "h2o/socket.h"
#include "h2o/string_.h"
#include "h2o/time_.h"
#include "h2o/token.h"
#include "h2o/url.h"
#include "h2o/version.h"
#include "h2o/balancer.h"
#include "h2o/http2_common.h"
#include "h2o/send_state.h"

#ifndef H2O_USE_BROTLI
/* disabled for all but the standalone server, since the encoder is written in C++ */
#define H2O_USE_BROTLI 0
#endif

#ifndef H2O_MAX_HEADERS
#define H2O_MAX_HEADERS 100
#endif
#ifndef H2O_MAX_REQLEN
#define H2O_MAX_REQLEN (8192 + 4096 * (H2O_MAX_HEADERS))
#endif

#ifndef H2O_SOMAXCONN
/* simply use a large value, and let the kernel clip it to the internal max */
#define H2O_SOMAXCONN 65535
#endif

#define H2O_HTTP2_MIN_STREAM_WINDOW_SIZE 65535
#define H2O_HTTP2_MAX_STREAM_WINDOW_SIZE 16777216

#define H2O_DEFAULT_MAX_REQUEST_ENTITY_SIZE (1024 * 1024 * 1024)
#define H2O_DEFAULT_MAX_DELEGATIONS 5
#define H2O_DEFAULT_HANDSHAKE_TIMEOUT_IN_SECS 10
#define H2O_DEFAULT_HANDSHAKE_TIMEOUT (H2O_DEFAULT_HANDSHAKE_TIMEOUT_IN_SECS * 1000)
#define H2O_DEFAULT_HTTP1_REQ_TIMEOUT_IN_SECS 10
#define H2O_DEFAULT_HTTP1_REQ_TIMEOUT (H2O_DEFAULT_HTTP1_REQ_TIMEOUT_IN_SECS * 1000)
#define H2O_DEFAULT_HTTP1_UPGRADE_TO_HTTP2 1
#define H2O_DEFAULT_HTTP2_IDLE_TIMEOUT_IN_SECS 10
#define H2O_DEFAULT_HTTP2_IDLE_TIMEOUT (H2O_DEFAULT_HTTP2_IDLE_TIMEOUT_IN_SECS * 1000)
#define H2O_DEFAULT_HTTP2_GRACEFUL_SHUTDOWN_TIMEOUT_IN_SECS 0 /* no timeout */
#define H2O_DEFAULT_HTTP2_GRACEFUL_SHUTDOWN_TIMEOUT (H2O_DEFAULT_HTTP2_GRACEFUL_SHUTDOWN_TIMEOUT_IN_SECS * 1000)
#define H2O_DEFAULT_HTTP2_ACTIVE_STREAM_WINDOW_SIZE H2O_HTTP2_MAX_STREAM_WINDOW_SIZE
#define H2O_DEFAULT_PROXY_IO_TIMEOUT_IN_SECS 30
#define H2O_DEFAULT_PROXY_IO_TIMEOUT (H2O_DEFAULT_PROXY_IO_TIMEOUT_IN_SECS * 1000)
#define H2O_DEFAULT_PROXY_WEBSOCKET_TIMEOUT_IN_SECS 300
#define H2O_DEFAULT_PROXY_WEBSOCKET_TIMEOUT (H2O_DEFAULT_PROXY_WEBSOCKET_TIMEOUT_IN_SECS * 1000)
#define H2O_DEFAULT_PROXY_SSL_SESSION_CACHE_CAPACITY 4096
#define H2O_DEFAULT_PROXY_SSL_SESSION_CACHE_DURATION 86400000 /* 24 hours */
#define H2O_DEFAULT_PROXY_HTTP2_MAX_CONCURRENT_STREAMS 100

typedef struct st_h2o_conn_t h2o_conn_t;
typedef struct st_h2o_context_t h2o_context_t;
typedef struct st_h2o_req_t h2o_req_t;
typedef struct st_h2o_ostream_t h2o_ostream_t;
typedef struct st_h2o_configurator_command_t h2o_configurator_command_t;
typedef struct st_h2o_configurator_t h2o_configurator_t;
typedef struct st_h2o_pathconf_t h2o_pathconf_t;
typedef struct st_h2o_hostconf_t h2o_hostconf_t;
typedef struct st_h2o_globalconf_t h2o_globalconf_t;
typedef struct st_h2o_mimemap_t h2o_mimemap_t;
typedef struct st_h2o_logconf_t h2o_logconf_t;
typedef struct st_h2o_headers_command_t h2o_headers_command_t;

/**
 * basic structure of a handler (an object that MAY generate a response)
 * The handlers should register themselves to h2o_context_t::handlers.
 */
typedef struct st_h2o_handler_t {
    size_t _config_slot;
    void (*on_context_init)(struct st_h2o_handler_t *self, h2o_context_t *ctx);
    void (*on_context_dispose)(struct st_h2o_handler_t *self, h2o_context_t *ctx);
    void (*dispose)(struct st_h2o_handler_t *self);
    int (*on_req)(struct st_h2o_handler_t *self, h2o_req_t *req);
    /**
     * If the flag is set, protocol handler may invoke the request handler before receiving the end of the request body. The request
     * handler can determine if the protocol handler has actually done so by checking if `req->proceed_req` is set to non-NULL.
     * In such case, the handler should replace `req->write_req.cb` (and ctx) with its own callback to receive the request body
     * bypassing the buffer of the protocol handler. Parts of the request body being received before the handler replacing the
     * callback is accessible via `req->entity`.
     * The request handler can delay replacing the callback to a later moment. In such case, the handler can determine if
     * `req->entity` already contains a complete request body by checking if `req->proceed_req` is NULL.
     */
    unsigned supports_request_streaming : 1;
} h2o_handler_t;

/**
 * basic structure of a filter (an object that MAY modify a response)
 * The filters should register themselves to h2o_context_t::filters.
 */
typedef struct st_h2o_filter_t {
    size_t _config_slot;
    void (*on_context_init)(struct st_h2o_filter_t *self, h2o_context_t *ctx);
    void (*on_context_dispose)(struct st_h2o_filter_t *self, h2o_context_t *ctx);
    void (*dispose)(struct st_h2o_filter_t *self);
    void (*on_setup_ostream)(struct st_h2o_filter_t *self, h2o_req_t *req, h2o_ostream_t **slot);
    void (*on_informational)(struct st_h2o_filter_t *self, h2o_req_t *req);
} h2o_filter_t;

/**
 * basic structure of a logger (an object that MAY log a request)
 * The loggers should register themselves to h2o_context_t::loggers.
 */
typedef struct st_h2o_logger_t {
    size_t _config_slot;
    void (*on_context_init)(struct st_h2o_logger_t *self, h2o_context_t *ctx);
    void (*on_context_dispose)(struct st_h2o_logger_t *self, h2o_context_t *ctx);
    void (*dispose)(struct st_h2o_logger_t *self);
    void (*log_access)(struct st_h2o_logger_t *self, h2o_req_t *req);
} h2o_logger_t;

/**
 * contains stringified representations of a timestamp
 */
typedef struct st_h2o_timestamp_string_t {
    char rfc1123[H2O_TIMESTR_RFC1123_LEN + 1];
    char log[H2O_TIMESTR_LOG_LEN + 1];
} h2o_timestamp_string_t;

/**
 * a timestamp.
 * Applications should call h2o_get_timestamp to obtain a timestamp.
 */
typedef struct st_h2o_timestamp_t {
    struct timeval at;
    h2o_timestamp_string_t *str;
} h2o_timestamp_t;

typedef struct st_h2o_casper_conf_t {
    /**
     * capacity bits (0 to disable casper)
     */
    unsigned capacity_bits;
    /**
     * whether if all type of files should be tracked (or only the blocking assets)
     */
    int track_all_types;
} h2o_casper_conf_t;

typedef struct st_h2o_envconf_t {
    /**
     * parent
     */
    struct st_h2o_envconf_t *parent;
    /**
     * list of names to be unset
     */
    h2o_iovec_vector_t unsets;
    /**
     * list of name-value pairs to be set
     */
    h2o_iovec_vector_t sets;
} h2o_envconf_t;

struct st_h2o_pathconf_t {
    /**
     * globalconf to which the pathconf belongs
     */
    h2o_globalconf_t *global;
    /**
     * pathname in lower case, may or may not have "/" at last, NULL terminated, or is {NULL,0} if is fallback or extension-level
     */
    h2o_iovec_t path;
    /**
     * list of handlers
     */
    H2O_VECTOR(h2o_handler_t *) handlers;
    /**
     * list of filters to be applied unless when processing a subrequest.
     * The address of the list is set in `req->filters` and used when processing a request.
     */
    H2O_VECTOR(h2o_filter_t *) _filters;
    /**
     * list of loggers to be applied unless when processing a subrequest.
     * The address of the list is set in `req->loggers` and used when processing a request.
     */
    H2O_VECTOR(h2o_logger_t *) _loggers;
    /**
     * mimemap
     */
    h2o_mimemap_t *mimemap;
    /**
     * env
     */
    h2o_envconf_t *env;
    /**
     * error-log
     */
    struct {
        /**
         * if request-level errors should be emitted to stderr
         */
        unsigned emit_request_errors : 1;
    } error_log;
};

struct st_h2o_hostconf_t {
    /**
     * reverse reference to the global configuration
     */
    h2o_globalconf_t *global;
    /**
     * host and port
     */
    struct {
        /**
         * host and port (in lower-case; base is NULL-terminated)
         */
        h2o_iovec_t hostport;
        /**
         *  in lower-case; base is NULL-terminated
         */
        h2o_iovec_t host;
        /**
         * port number (or 65535 if default)
         */
        uint16_t port;
    } authority;
    /**
     * list of path configurations
     */
    H2O_VECTOR(h2o_pathconf_t) paths;
    /**
     * catch-all path configuration
     */
    h2o_pathconf_t fallback_path;
    /**
     * mimemap
     */
    h2o_mimemap_t *mimemap;
    /**
     * http2
     */
    struct {
        /**
         * whether if blocking assets being pulled should be given highest priority in case of clients that do not implement
         * dependency-based prioritization
         */
        unsigned reprioritize_blocking_assets : 1;
        /**
         * if server push should be used
         */
        unsigned push_preload : 1;
        /**
         * if cross origin pushes should be authorized
         */
        unsigned allow_cross_origin_push : 1;
        /**
         * casper settings
         */
        h2o_casper_conf_t casper;
    } http2;
};

typedef struct st_h2o_protocol_callbacks_t {
    void (*request_shutdown)(h2o_context_t *ctx);
    int (*foreach_request)(h2o_context_t *ctx, int (*cb)(h2o_req_t *req, void *cbdata), void *cbdata);
} h2o_protocol_callbacks_t;

typedef h2o_iovec_t (*final_status_handler_cb)(void *ctx, h2o_globalconf_t *gconf, h2o_req_t *req);
typedef const struct st_h2o_status_handler_t {
    h2o_iovec_t name;
    h2o_iovec_t (*final)(void *ctx, h2o_globalconf_t *gconf, h2o_req_t *req); /* mandatory, will be passed the optional context */
    void *(*init)(void); /* optional callback, allocates a context that will be passed to per_thread() */
    void (*per_thread)(void *priv, h2o_context_t *ctx); /* optional callback, will be called for each thread */
} h2o_status_handler_t;

typedef H2O_VECTOR(h2o_status_handler_t *) h2o_status_callbacks_t;

typedef enum h2o_send_informational_mode {
    H2O_SEND_INFORMATIONAL_MODE_EXCEPT_H1,
    H2O_SEND_INFORMATIONAL_MODE_NONE,
    H2O_SEND_INFORMATIONAL_MODE_ALL
} h2o_send_informational_mode_t;

struct st_h2o_globalconf_t {
    /**
     * a NULL-terminated list of host contexts (h2o_hostconf_t)
     */
    h2o_hostconf_t **hosts;
    /**
     * list of configurators
     */
    h2o_linklist_t configurators;
    /**
     * name of the server (not the hostname)
     */
    h2o_iovec_t server_name;
    /**
     * maximum size of the accepted request entity (e.g. POST data)
     */
    size_t max_request_entity_size;
    /**
     * maximum count for delegations
     */
    unsigned max_delegations;
    /**
     * setuid user (or NULL)
     */
    char *user;

    /**
     * SSL handshake timeout
     */
    uint64_t handshake_timeout;

    struct {
        /**
         * request timeout (in milliseconds)
         */
        uint64_t req_timeout;
        /**
         * a boolean value indicating whether or not to upgrade to HTTP/2
         */
        int upgrade_to_http2;
        /**
         * list of callbacks
         */
        h2o_protocol_callbacks_t callbacks;
    } http1;

    struct {
        /**
         * idle timeout (in milliseconds)
         */
        uint64_t idle_timeout;
        /**
         * graceful shutdown timeout (in milliseconds)
         */
        uint64_t graceful_shutdown_timeout;
        /**
         * maximum number of HTTP2 requests (per connection) to be handled simultaneously internally.
         * H2O accepts at most 256 requests over HTTP/2, but internally limits the number of in-flight requests to the value
         * specified by this property in order to limit the resources allocated to a single connection.
         */
        size_t max_concurrent_requests_per_connection;
        /**
         * maximum nuber of streams (per connection) to be allowed in IDLE / CLOSED state (used for tracking dependencies).
         */
        size_t max_streams_for_priority;
        /**
         * size of the stream-level flow control window (once it becomes active)
         */
        uint32_t active_stream_window_size;
        /**
         * conditions for latency optimization
         */
        h2o_socket_latency_optimization_conditions_t latency_optimization;
        /**
         * list of callbacks
         */
        h2o_protocol_callbacks_t callbacks;
        /* */
        h2o_iovec_t origin_frame;
    } http2;

    struct {
        h2o_protocol_callbacks_t callbacks;
    } http3;

    struct {
        /**
         * io timeout (in milliseconds)
         */
        uint64_t io_timeout;
        /**
         * io timeout (in milliseconds)
         */
        uint64_t connect_timeout;
        /**
         * io timeout (in milliseconds)
         */
        uint64_t first_byte_timeout;
        /**
         * keepalive timeout (in milliseconds)
         */
        uint64_t keepalive_timeout;
        /**
         * a boolean flag if set to true, instructs the proxy to close the frontend h1 connection on behalf of the upstream
         */
        unsigned forward_close_connection : 1;
        /**
         * a boolean flag if set to true, instructs the proxy to preserve the x-forwarded-proto header passed by the client
         */
        unsigned preserve_x_forwarded_proto : 1;
        /**
         * a boolean flag if set to true, instructs the proxy to preserve the server header passed by the origin
         */
        unsigned preserve_server_header : 1;
        /**
         * a boolean flag if set to true, instructs the proxy to emit x-forwarded-proto and x-forwarded-for headers
         */
        unsigned emit_x_forwarded_headers : 1;
        /**
         * a boolean flag if set to true, instructs the proxy to emit a via header
         */
        unsigned emit_via_header : 1;
        /**
         * a boolean flag if set to true, instructs the proxy to emit a date header, if it's missing from the upstream response
         */
        unsigned emit_missing_date_header : 1;
        /**
         * maximum size to buffer for the response
         */
        size_t max_buffer_size;

        struct {
            uint32_t max_concurrent_streams;
            /**
             * ratio in percentage (0 ~ 100) at which each request will be sent via http2. negative value means that fixed ratio
             * mode is disabled
             */
            int8_t ratio;
        } http2;
        /**
         * global socketpool
         */
        h2o_socketpool_t global_socketpool;
    } proxy;

    /**
     * enum indicating to what clients h2o sends 1xx response
     */
    h2o_send_informational_mode_t send_informational_mode;

    /**
     * mimemap
     */
    h2o_mimemap_t *mimemap;

    /**
     * filecache
     */
    struct {
        /* capacity of the filecache */
        size_t capacity;
    } filecache;

    /* status */
    h2o_status_callbacks_t statuses;

    size_t _num_config_slots;
};

enum {
    H2O_COMPRESS_HINT_AUTO = 0,    /* default: let h2o negociate compression based on the configuration */
    H2O_COMPRESS_HINT_DISABLE,     /* compression was explicitely disabled for this request */
    H2O_COMPRESS_HINT_ENABLE,      /* compression was explicitely enabled for this request */
    H2O_COMPRESS_HINT_ENABLE_GZIP, /* compression was explicitely enabled for this request, asking for gzip */
    H2O_COMPRESS_HINT_ENABLE_BR,   /* compression was explicitely enabled for this request, asking for br */
};

/**
 * holds various attributes related to the mime-type
 */
typedef struct st_h2o_mime_attributes_t {
    /**
     * whether if the content can be compressed by using gzip
     */
    char is_compressible;
    /**
     * how the resource should be prioritized
     */
    enum { H2O_MIME_ATTRIBUTE_PRIORITY_NORMAL = 0, H2O_MIME_ATTRIBUTE_PRIORITY_HIGHEST } priority;
} h2o_mime_attributes_t;

extern h2o_mime_attributes_t h2o_mime_attributes_as_is;

/**
 * represents either a mime-type (and associated info), or contains pathinfo in case of a dynamic type (e.g. .php files)
 */
typedef struct st_h2o_mimemap_type_t {
    enum { H2O_MIMEMAP_TYPE_MIMETYPE = 0, H2O_MIMEMAP_TYPE_DYNAMIC = 1 } type;
    union {
        struct {
            h2o_iovec_t mimetype;
            h2o_mime_attributes_t attr;
        };
        struct {
            h2o_pathconf_t pathconf;
        } dynamic;
    } data;
} h2o_mimemap_type_t;

enum {
    /* http1 protocol errors */
    H2O_STATUS_ERROR_400 = 0,
    H2O_STATUS_ERROR_403,
    H2O_STATUS_ERROR_404,
    H2O_STATUS_ERROR_405,
    H2O_STATUS_ERROR_413,
    H2O_STATUS_ERROR_416,
    H2O_STATUS_ERROR_417,
    H2O_STATUS_ERROR_500,
    H2O_STATUS_ERROR_502,
    H2O_STATUS_ERROR_503,
    H2O_STATUS_ERROR_MAX,
};

/**
 * holds various data related to the context
 */
typedef struct st_h2o_context_storage_item_t {
    void (*dispose)(void *data);
    void *data;
} h2o_context_storage_item_t;

typedef H2O_VECTOR(h2o_context_storage_item_t) h2o_context_storage_t;

/**
 * context of the http server.
 */
struct st_h2o_context_t {
    /**
     * points to the loop (either uv_loop_t or h2o_evloop_t, depending on the value of H2O_USE_LIBUV)
     */
    h2o_loop_t *loop;
    /**
     * pointer to the global configuration
     */
    h2o_globalconf_t *globalconf;
    /**
     * queue for receiving messages from other contexts
     */
    h2o_multithread_queue_t *queue;
    /**
     * receivers
     */
    struct {
        h2o_multithread_receiver_t hostinfo_getaddr;
    } receivers;
    /**
     * open file cache
     */
    h2o_filecache_t *filecache;
    /**
     * context scope storage for general use
     */
    h2o_context_storage_t storage;
    /**
     * flag indicating if shutdown has been requested
     */
    int shutdown_requested;

    struct {
        /**
         * link-list of h2o_http1_conn_t
         */
        h2o_linklist_t _conns;
    } http1;

    struct {
        /**
         * link-list of h2o_http2_conn_t
         */
        h2o_linklist_t _conns;
        /**
         * timeout entry used for graceful shutdown
         */
        h2o_timer_t _graceful_shutdown_timeout;
        struct {
            /**
             * counter for http2 errors internally emitted by h2o
             */
            uint64_t protocol_level_errors[H2O_HTTP2_ERROR_MAX];
            /**
             * premature close on read
             */
            uint64_t read_closed;
            /**
             * premature close on write
             */
            uint64_t write_closed;
        } events;
    } http2;

    struct {
        /**
         * the default client context for proxy
         */
        h2o_httpclient_ctx_t client_ctx;
        /**
         * the default connection pool for proxy
         */
        h2o_httpclient_connection_pool_t connpool;
    } proxy;

    struct {
        /**
         * counter for SSL errors
         */
        uint64_t errors;
        /**
         * counter for selected ALPN protocols
         */
        uint64_t alpn_h1;
        uint64_t alpn_h2;
        /**
         * counter for handshakes
         */
        uint64_t handshake_full;
        uint64_t handshake_resume;
        /**
         * summations of handshake latency in microsecond
         */
        uint64_t handshake_accum_time_full;
        uint64_t handshake_accum_time_resume;
    } ssl;

    /**
     * pointer to per-module configs
     */
    void **_module_configs;

    struct {
        struct timeval tv_at;
        h2o_timestamp_string_t *value;
    } _timestamp_cache;

    /**
     * counter for http1 error status internally emitted by h2o
     */
    uint64_t emitted_error_status[H2O_STATUS_ERROR_MAX];

    H2O_VECTOR(h2o_pathconf_t *) _pathconfs_inited;
};

/**
 * an object that generates a response.
 * The object is typically constructed by handlers calling the h2o_start_response function.
 */
typedef struct st_h2o_generator_t {
    /**
     * called by the core to request new data to be pushed via the h2o_send function.
     */
    void (*proceed)(struct st_h2o_generator_t *self, h2o_req_t *req);
    /**
     * called by the core when there is a need to terminate the response abruptly
     */
    void (*stop)(struct st_h2o_generator_t *self, h2o_req_t *req);
} h2o_generator_t;

<<<<<<< HEAD
/**
 * the maximum size of sendvec when a pull (i.e. non-raw) vector is used. Note also that bufcnt must be set to one when a pull mode
 * vector is used.
 */
#define H2O_PULL_SENDVEC_MAX_SIZE 65536

typedef struct st_h2o_sendvec_t h2o_sendvec_t;

typedef struct st_h2o_sendvec_callbacks_t {
    /**
     * optional callback used to serialize the bytes held by the vector. Returns if the operation succeeded. When false is returned,
     * the generator is considered as been error-closed by itself.  If the callback is NULL, the data is pre-flattened and available
     * in `h2o_sendvec_t::raw`.
     */
    int (*flatten)(h2o_sendvec_t *vec, h2o_req_t *req, h2o_iovec_t dst, size_t off);
    /**
     * optional callback that can be used to retain the buffer after flattening all data. This allows H3 to re-flatten data upon
     * retransmission. Increments the reference counter if `is_incr` is set to true, otherwise the counter is decremented.
     */
    void (*update_refcnt)(h2o_sendvec_t *vec, h2o_req_t *req, int is_incr);
} h2o_sendvec_callbacks_t;

/**
 * send vector. Unlike an ordinary `h2o_iovec_t`, the vector has a callback that allows the sender to delay the flattening of data
 * until it becomes necessary.
 */
struct st_h2o_sendvec_t {
    /**
     *
     */
    const h2o_sendvec_callbacks_t *callbacks;
    /**
     * size of the vector
     */
    size_t len;
    /**
     *
     */
    union {
        char *raw;
        uint64_t cb_arg[2];
    };
};
=======
typedef h2o_send_state_t (*h2o_ostream_pull_cb)(h2o_generator_t *generator, h2o_req_t *req, h2o_iovec_t *buf);
>>>>>>> a33a01f7

/**
 * an output stream that may alter the output.
 * The object is typically constructed by filters calling the h2o_prepend_ostream function.
 */
struct st_h2o_ostream_t {
    /**
     * points to the next output stream
     */
    struct st_h2o_ostream_t *next;
    /**
     * called by the core to send output.
     * Intermediary output streams should process the given output and call the h2o_ostream_send_next function if any data can be
     * sent.
     */
    void (*do_send)(struct st_h2o_ostream_t *self, h2o_req_t *req, h2o_sendvec_t *bufs, size_t bufcnt, h2o_send_state_t state);
    /**
     * called by the core when there is a need to terminate the response abruptly
     */
    void (*stop)(struct st_h2o_ostream_t *self, h2o_req_t *req);
    /**
     * called by the core via h2o_send_informational
     */
    void (*send_informational)(struct st_h2o_ostream_t *self, h2o_req_t *req);
};

/**
 * a HTTP response
 */
typedef struct st_h2o_res_t {
    /**
     * status code
     */
    int status;
    /**
     * reason phrase
     */
    const char *reason;
    /**
     * length of the content (that is sent as the Content-Length header).
     * The default value is SIZE_MAX, which means that the length is indeterminate.
     * Generators should set this value whenever possible.
     */
    size_t content_length;
    /**
     * list of response headers
     */
    h2o_headers_t headers;
    /**
     * mime-related attributes (may be NULL)
     */
    h2o_mime_attributes_t *mime_attr;
    /**
     * retains the original response header before rewritten by ostream filters
     */
    struct {
        int status;
        h2o_headers_t headers;
    } original;
} h2o_res_t;

/**
 * debug state (currently only for HTTP/2)
 */
typedef struct st_h2o_http2_debug_state_t {
    h2o_iovec_vector_t json;
    ssize_t conn_flow_in;
    ssize_t conn_flow_out;
} h2o_http2_debug_state_t;

typedef struct st_h2o_conn_callbacks_t {
    /**
     * getsockname (return size of the obtained address, or 0 if failed)
     */
    socklen_t (*get_sockname)(h2o_conn_t *conn, struct sockaddr *sa);
    /**
     * getpeername (return size of the obtained address, or 0 if failed)
     */
    socklen_t (*get_peername)(h2o_conn_t *conn, struct sockaddr *sa);
    /**
     * returns picotls connection object used by the connection (or NULL if TLS is not used)
     */
    ptls_t *(*get_ptls)(h2o_conn_t *conn);
    /**
     * returns if the connection is target of tracing
     */
    int (*skip_tracing)(h2o_conn_t *conn);
    /**
     * optional (i.e. may be NULL) callback for server push
     */
    void (*push_path)(h2o_req_t *req, const char *abspath, size_t abspath_len, int is_critical);
    /**
     * debug state callback (optional)
     */
    h2o_http2_debug_state_t *(*get_debug_state)(h2o_req_t *req, int hpack_enabled);
    /**
     * logging callbacks (all of them are optional)
     */
    union {
        struct {
            struct {
                h2o_iovec_t (*protocol_version)(h2o_req_t *req);
                h2o_iovec_t (*session_reused)(h2o_req_t *req);
                h2o_iovec_t (*cipher)(h2o_req_t *req);
                h2o_iovec_t (*cipher_bits)(h2o_req_t *req);
                h2o_iovec_t (*session_id)(h2o_req_t *req);
            } ssl;
            struct {
                h2o_iovec_t (*request_index)(h2o_req_t *req);
            } http1;
            struct {
                h2o_iovec_t (*stream_id)(h2o_req_t *req);
                h2o_iovec_t (*priority_received)(h2o_req_t *req);
                h2o_iovec_t (*priority_received_exclusive)(h2o_req_t *req);
                h2o_iovec_t (*priority_received_parent)(h2o_req_t *req);
                h2o_iovec_t (*priority_received_weight)(h2o_req_t *req);
                h2o_iovec_t (*priority_actual)(h2o_req_t *req);
                h2o_iovec_t (*priority_actual_parent)(h2o_req_t *req);
                h2o_iovec_t (*priority_actual_weight)(h2o_req_t *req);
            } http2;
        };
        h2o_iovec_t (*callbacks[1])(h2o_req_t *req);
    } log_;
} h2o_conn_callbacks_t;

/**
 * basic structure of an HTTP connection (HTTP/1, HTTP/2, etc.)
 */
struct st_h2o_conn_t {
    /**
     * the context of the server
     */
    h2o_context_t *ctx;
    /**
     * NULL-terminated list of hostconfs bound to the connection
     */
    h2o_hostconf_t **hosts;
    /**
     * time when the connection was established
     */
    struct timeval connected_at;
    /**
     * connection id
     */
    uint64_t id;
    /**
     * callbacks
     */
    const h2o_conn_callbacks_t *callbacks;
};

/**
 * filter used for capturing a response (can be used to implement subreq)
 */
typedef struct st_h2o_req_prefilter_t {
    struct st_h2o_req_prefilter_t *next;
    void (*on_setup_ostream)(struct st_h2o_req_prefilter_t *self, h2o_req_t *req, h2o_ostream_t **slot);
} h2o_req_prefilter_t;

typedef struct st_h2o_req_overrides_t {
    /**
     * specific client context (or NULL)
     */
    h2o_httpclient_ctx_t *client_ctx;
    /**
     * connpool to be used when connecting to upstream (or NULL)
     */
    h2o_httpclient_connection_pool_t *connpool;
    /**
     * upstream to connect to (or NULL)
     */
    h2o_url_t *upstream;
    /**
     * parameters for rewriting the `Location` header (only used if match.len != 0)
     */
    struct {
        /**
         * if the prefix of the location header matches the url, then the header will be rewritten
         */
        h2o_url_t *match;
        /**
         * path prefix to be inserted upon rewrite
         */
        h2o_iovec_t path_prefix;
    } location_rewrite;
    /**
     * whether if the PROXY header should be sent
     */
    unsigned use_proxy_protocol : 1;
    /**
     * whether the proxied request should preserve host
     */
    unsigned proxy_preserve_host : 1;
    /**
     * headers rewrite commands to be used when sending requests to upstream (or NULL)
     */
    h2o_headers_command_t *headers_cmds;
} h2o_req_overrides_t;

/**
 * additional information for extension-based dynamic content
 */
typedef struct st_h2o_filereq_t {
    h2o_iovec_t script_name;
    h2o_iovec_t path_info;
    h2o_iovec_t local_path;
} h2o_filereq_t;

typedef void (*h2o_proceed_req_cb)(h2o_req_t *req, size_t written, h2o_send_state_t send_state);
typedef int (*h2o_write_req_cb)(void *ctx, h2o_iovec_t chunk, int is_end_stream);
typedef void (*h2o_on_request_streaming_selected_cb)(h2o_req_t *, int is_streaming);

#define H2O_SEND_SERVER_TIMING_BASIC 1
#define H2O_SEND_SERVER_TIMING_PROXY 2

/**
 * a HTTP request
 */
struct st_h2o_req_t {
    /**
     * the underlying connection
     */
    h2o_conn_t *conn;
    /**
     * the request sent by the client (as is)
     */
    struct {
        /**
         * scheme (http, https, etc.)
         */
        const h2o_url_scheme_t *scheme;
        /**
         * authority (a.k.a. the Host header; the value is supplemented if missing before the handlers are being called)
         */
        h2o_iovec_t authority;
        /**
         * method
         */
        h2o_iovec_t method;
        /**
         * abs-path of the request (unmodified)
         */
        h2o_iovec_t path;
        /**
         * offset of '?' within path, or SIZE_MAX if not found
         */
        size_t query_at;
    } input;
    /**
     * the host context
     */
    h2o_hostconf_t *hostconf;
    /**
     * the path context
     */
    h2o_pathconf_t *pathconf;
    /**
     * filters and the size of it
     */
    h2o_filter_t **filters;
    size_t num_filters;
    /**
     * loggers and the size of it
     */
    h2o_logger_t **loggers;
    size_t num_loggers;
    /**
     * the handler that has been executed
     */
    h2o_handler_t *handler;
    /**
     * scheme (http, https, etc.)
     */
    const h2o_url_scheme_t *scheme;
    /**
     * authority (of the processing request)
     */
    h2o_iovec_t authority;
    /**
     * method (of the processing request)
     */
    h2o_iovec_t method;
    /**
     * abs-path of the processing request
     */
    h2o_iovec_t path;
    /**
     * offset of '?' within path, or SIZE_MAX if not found
     */
    size_t query_at;
    /**
     * normalized path of the processing request (i.e. no "." or "..", no query)
     */
    h2o_iovec_t path_normalized;
    /**
     * Map of indexes of `path_normalized` into the next character in `path`; built only if `path` required normalization
     */
    size_t *norm_indexes;
    /**
     * filters assigned per request
     */
    h2o_req_prefilter_t *prefilters;
    /**
     * additional information (becomes available for extension-based dynamic content)
     */
    h2o_filereq_t *filereq;
    /**
     * overrides (maybe NULL)
     */
    h2o_req_overrides_t *overrides;
    /**
     * the HTTP version (represented as 0xMMmm (M=major, m=minor))
     */
    int version;
    /**
     * list of request headers
     */
    h2o_headers_t headers;
    /**
     * the request entity (base == NULL if none), can't be used if the handler is streaming the body
     */
    h2o_iovec_t entity;
    /**
     * If different of SIZE_MAX, the numeric value of the received content-length: header
     */
    size_t content_length;
    /**
     * timestamp when the request was processed
     */
    h2o_timestamp_t processed_at;
    /**
     * additional timestamps
     */
    struct {
        struct timeval request_begin_at;
        struct timeval request_body_begin_at;
        struct timeval response_start_at;
        struct timeval response_end_at;
    } timestamps;
    /**
     * proxy stats
     */
    struct {
        struct {
            uint64_t total;
            uint64_t header;
            uint64_t body;
        } bytes_written;
        h2o_httpclient_timings_t timestamps;
    } proxy_stats;
    /**
     * the response
     */
    h2o_res_t res;
    /**
     * number of bytes sent by the generator (excluding headers)
     */
    uint64_t bytes_sent;
    /**
     * the number of times the request can be reprocessed (excluding delegation)
     */
    unsigned remaining_reprocesses;
    /**
     * the number of times the request can be delegated
     */
    unsigned remaining_delegations;

    /**
     * environment variables
     */
    h2o_iovec_vector_t env;

    /**
     * error log for the request (`h2o_req_log_error` must be used for error logging)
     */
    h2o_buffer_t *error_logs;

    /**
     * error log redirection called by `h2o_req_log_error`. By default, the error is appended to `error_logs`. The callback is
     * replaced by mruby middleware to send the error log to the rack handler.
     */
    struct {
        void (*cb)(void *data, h2o_iovec_t prefix, h2o_iovec_t msg);
        void *data;
    } error_log_delegate;

    /* flags */

    /**
     * whether or not the connection is persistent.
     * Applications should set this flag to zero in case the connection cannot be kept keep-alive (due to an error etc.)
     */
    unsigned char http1_is_persistent : 1;
    /**
     * whether if the response has been delegated (i.e. reproxied).
     * For delegated responses, redirect responses would be handled internally.
     */
    unsigned char res_is_delegated : 1;
    /**
     * set by the generator if the protocol handler should replay the request upon seeing 425
     */
    unsigned char reprocess_if_too_early : 1;
    /**
     * set by the prxy handler if the http2 upstream refused the stream so the client can retry the request
     */
    unsigned char upstream_refused : 1;

    /**
     * whether if the response should include server-timing header. Logical OR of H2O_SEND_SERVER_TIMING_*
     */
    unsigned send_server_timing;

    /**
     * Whether the producer of the response has explicitely disabled or
     * enabled compression. One of H2O_COMPRESS_HINT_*
     */
    char compress_hint;

    /**
     * the Upgrade request header (or { NULL, 0 } if not available)
     */
    h2o_iovec_t upgrade;

    /**
     * preferred chunk size by the ostream
     */
    size_t preferred_chunk_size;

    /**
     * callback and context for receiving request body (see h2o_handler_t::supports_request_streaming for details)
     */
    struct {
        h2o_write_req_cb cb;
        void *ctx;
        h2o_on_request_streaming_selected_cb on_streaming_selected;
    } write_req;
    /**
     * structure used for request body processing; `body` is NULL unless request body IS expected
     */
    struct {
        size_t bytes_received;
        h2o_buffer_t *body;
    } _req_body;

    /**
     * callback and context for receiving more request body (see h2o_handler_t::supports_request_streaming for details)
     */
    h2o_proceed_req_cb proceed_req;

    /* internal structure */
    h2o_generator_t *_generator;
    h2o_ostream_t *_ostr_top;
    size_t _next_filter_index;
    h2o_timer_t _timeout_entry;

    /* per-request memory pool (placed at the last since the structure is large) */
    h2o_mem_pool_t pool;
};

typedef struct st_h2o_accept_ctx_t {
    h2o_context_t *ctx;
    h2o_hostconf_t **hosts;
    SSL_CTX *ssl_ctx;
    h2o_iovec_t *http2_origin_frame;
    int expect_proxy_line;
    h2o_multithread_receiver_t *libmemcached_receiver;
} h2o_accept_ctx_t;

typedef struct st_h2o_doublebuffer_t {
    h2o_buffer_t *buf;
    unsigned char inflight : 1;
    size_t _bytes_inflight;
} h2o_doublebuffer_t;

static void h2o_doublebuffer_init(h2o_doublebuffer_t *db, h2o_buffer_prototype_t *prototype);
static void h2o_doublebuffer_dispose(h2o_doublebuffer_t *db);
static h2o_iovec_t h2o_doublebuffer_prepare(h2o_doublebuffer_t *db, h2o_buffer_t **receiving, size_t max_bytes);
static void h2o_doublebuffer_prepare_empty(h2o_doublebuffer_t *db);
static void h2o_doublebuffer_consume(h2o_doublebuffer_t *db);

/* util */

extern const char h2o_http2_npn_protocols[];
extern const char h2o_npn_protocols[];
extern const h2o_iovec_t h2o_http2_alpn_protocols[];
extern const h2o_iovec_t h2o_alpn_protocols[];

/**
 * accepts a connection
 */
void h2o_accept(h2o_accept_ctx_t *ctx, h2o_socket_t *sock);
/**
 * creates a new connection
 */
static h2o_conn_t *h2o_create_connection(size_t sz, h2o_context_t *ctx, h2o_hostconf_t **hosts, struct timeval connected_at,
                                         const h2o_conn_callbacks_t *callbacks);
/**
 * returns if the connection is still in early-data state (i.e., if there is a risk of received requests being a replay)
 */
static int h2o_conn_is_early_data(h2o_conn_t *conn);
/**
 * setups accept context for memcached SSL resumption
 */
void h2o_accept_setup_memcached_ssl_resumption(h2o_memcached_context_t *ctx, unsigned expiration);
/**
 * setups accept context for redis SSL resumption
 */
void h2o_accept_setup_redis_ssl_resumption(const char *host, uint16_t port, unsigned expiration, const char *prefix);
/**
 * returns the protocol version (e.g. "HTTP/1.1", "HTTP/2")
 */
size_t h2o_stringify_protocol_version(char *dst, int version);
/**
 * builds the proxy header defined by the PROXY PROTOCOL
 */
size_t h2o_stringify_proxy_header(h2o_conn_t *conn, char *buf);
#define H2O_PROXY_HEADER_MAX_LENGTH                                                                                                \
    (sizeof("PROXY TCP6 ffff:ffff:ffff:ffff:ffff:ffff:ffff:ffff ffff:ffff:ffff:ffff:ffff:ffff:ffff:ffff 65535 65535\r\n") - 1)
/**
 * extracts path to be pushed from `Link: rel=preload` header.
 */
void h2o_extract_push_path_from_link_header(h2o_mem_pool_t *pool, const char *value, size_t value_len, h2o_iovec_t base_path,
                                            const h2o_url_scheme_t *input_scheme, h2o_iovec_t input_authority,
                                            const h2o_url_scheme_t *base_scheme, h2o_iovec_t *base_authority,
                                            void (*cb)(void *ctx, const char *path, size_t path_len, int is_critical), void *cb_ctx,
                                            h2o_iovec_t *filtered_value, int allow_cross_origin_push);
/**
 * return a bitmap of compressible types, by parsing the `accept-encoding` header
 */
int h2o_get_compressible_types(const h2o_headers_t *headers);
#define H2O_COMPRESSIBLE_GZIP 1
#define H2O_COMPRESSIBLE_BROTLI 2
/**
 * builds destination URL or path, by contatenating the prefix and path_info of the request
 */
h2o_iovec_t h2o_build_destination(h2o_req_t *req, const char *prefix, size_t prefix_len, int use_path_normalized);
/**
 * encodes the duration value of the `server-timing` header
 */
void h2o_add_server_timing_header(h2o_req_t *req, int uses_trailer);
/**
 * encodes the duration value of the `server-timing` trailer
 */
h2o_iovec_t h2o_build_server_timing_trailer(h2o_req_t *req, const char *prefix, size_t prefix_len, const char *suffix,
                                            size_t suffix_len);
/**
 * release all thread-local resources used by h2o
 */
void h2o_cleanup_thread(void);

extern uint64_t h2o_connection_id;

/* request */

/**
 * initializes the request structure
 * @param req the request structure
 * @param conn the underlying connection
 * @param src if not NULL, the request structure would be a shallow copy of src
 */
void h2o_init_request(h2o_req_t *req, h2o_conn_t *conn, h2o_req_t *src);
/**
 * releases resources allocated for handling a request
 */
void h2o_dispose_request(h2o_req_t *req);
/**
 * called by the connection layer to start processing a request that is ready
 */
void h2o_process_request(h2o_req_t *req);
/**
 * returns the first handler that will be used for the request
 */
h2o_handler_t *h2o_get_first_handler(h2o_req_t *req);
/**
 * delegates the request to the next handler
 */
void h2o_delegate_request(h2o_req_t *req);
/**
 * calls h2o_delegate_request using zero_timeout callback
 */
void h2o_delegate_request_deferred(h2o_req_t *req);
/**
 * reprocesses a request once more (used for internal redirection)
 */
void h2o_reprocess_request(h2o_req_t *req, h2o_iovec_t method, const h2o_url_scheme_t *scheme, h2o_iovec_t authority,
                           h2o_iovec_t path, h2o_req_overrides_t *overrides, int is_delegated);
/**
 * calls h2o_reprocess_request using zero_timeout callback
 */
void h2o_reprocess_request_deferred(h2o_req_t *req, h2o_iovec_t method, const h2o_url_scheme_t *scheme, h2o_iovec_t authority,
                                    h2o_iovec_t path, h2o_req_overrides_t *overrides, int is_delegated);
/**
 *
 */
void h2o_replay_request(h2o_req_t *req);
/**
 *
 */
void h2o_replay_request_deferred(h2o_req_t *req);
/**
 * called by handlers to set the generator
 * @param req the request
 * @param generator the generator
 */
void h2o_start_response(h2o_req_t *req, h2o_generator_t *generator);
/**
 * indicates whether the response is being sent or not
 * @param req the request
 */
static int h2o_is_sending_response(h2o_req_t *req);
/**
 * called by filters to insert output-stream filters for modifying the response
 * @param req the request
 * @param alignment of the memory to be allocated for the ostream filter
 * @param size of the memory to be allocated for the ostream filter
 * @param slot where the stream should be inserted
 * @return pointer to the ostream filter
 */
h2o_ostream_t *h2o_add_ostream(h2o_req_t *req, size_t alignment, size_t sz, h2o_ostream_t **slot);
/**
 * prepares the request for processing by looking at the method, URI, headers
 */
h2o_hostconf_t *h2o_req_setup(h2o_req_t *req);
/**
 * binds configurations to the request
 */
void h2o_req_bind_conf(h2o_req_t *req, h2o_hostconf_t *hostconf, h2o_pathconf_t *pathconf);
/**
 *
 */
static int h2o_send_state_is_in_progress(h2o_send_state_t s);
/**
 *
 */
void h2o_sendvec_init_raw(h2o_sendvec_t *vec, const void *base, size_t len);
/**
 *
 */
int h2o_sendvec_flatten_raw(h2o_sendvec_t *vec, h2o_req_t *req, h2o_iovec_t dst, size_t off);
/**
 * called by the generators to send output
 * note: generators should free itself after sending the final chunk (i.e. calling the function with is_final set to true)
 * @param req the request
 * @param bufs an array of buffers
 * @param bufcnt length of the buffers array
 * @param state describes if the output is final, has an error, or is in progress
 */
void h2o_send(h2o_req_t *req, h2o_iovec_t *bufs, size_t bufcnt, h2o_send_state_t state);
void h2o_sendvec(h2o_req_t *req, h2o_sendvec_t *vecs, size_t veccnt, h2o_send_state_t state);
/**
 * creates an uninitialized prefilter and returns pointer to it
 */
h2o_req_prefilter_t *h2o_add_prefilter(h2o_req_t *req, size_t alignment, size_t sz);
/**
 * requests the next prefilter or filter (if any) to setup the ostream if necessary
 */
static void h2o_setup_next_prefilter(h2o_req_prefilter_t *self, h2o_req_t *req, h2o_ostream_t **slot);
/**
 * requests the next filter (if any) to setup the ostream if necessary
 */
static void h2o_setup_next_ostream(h2o_req_t *req, h2o_ostream_t **slot);
/**
 * called by the ostream filters to send output to the next ostream filter
 * note: ostream filters should free itself after sending the final chunk (i.e. calling the function with is_final set to true)
 * note: ostream filters must not set is_final flag to TRUE unless is_final flag of the do_send callback was set as such
 * @param ostr current ostream filter
 * @param req the request
 * @param bufs an array of buffers
 * @param bufcnt length of the buffers array
 * @param state whether the output is in progress, final, or in error
 */
void h2o_ostream_send_next(h2o_ostream_t *ostream, h2o_req_t *req, h2o_sendvec_t *bufs, size_t bufcnt, h2o_send_state_t state);
/**
 * called by the connection layer to request additional data to the generator
 */
static void h2o_proceed_response(h2o_req_t *req);
void h2o_proceed_response_deferred(h2o_req_t *req);
/**
 * if NULL, supplements h2o_req_t::mime_attr
 */
void h2o_req_fill_mime_attributes(h2o_req_t *req);
/**
 * returns an environment variable
 */
static h2o_iovec_t *h2o_req_getenv(h2o_req_t *req, const char *name, size_t name_len, int allocate_if_not_found);
/**
 * unsets an environment variable
 */
static void h2o_req_unsetenv(h2o_req_t *req, const char *name, size_t name_len);

/* config */

h2o_envconf_t *h2o_config_create_envconf(h2o_envconf_t *src);
void h2o_config_setenv(h2o_envconf_t *envconf, const char *name, const char *value);
void h2o_config_unsetenv(h2o_envconf_t *envconf, const char *name);

/**
 * initializes pathconf
 * @param path path to serve, or NULL if fallback or extension-level
 * @param mimemap mimemap to use, or NULL if fallback or extension-level
 */
void h2o_config_init_pathconf(h2o_pathconf_t *pathconf, h2o_globalconf_t *globalconf, const char *path, h2o_mimemap_t *mimemap);
/**
 *
 */
void h2o_config_dispose_pathconf(h2o_pathconf_t *pathconf);
/**
 * initializes the global configuration
 */
void h2o_config_init(h2o_globalconf_t *config);
/**
 * registers a host context
 */
h2o_hostconf_t *h2o_config_register_host(h2o_globalconf_t *config, h2o_iovec_t host, uint16_t port);
/**
 * registers a path context
 * @param hostconf host-level configuration that the path-level configuration belongs to
 * @param path path
 * @param flags unused and must be set to zero
 *
 * Handling of the path argument has changed in version 2.0 (of the standard server).
 *
 * Before 2.0, the function implicitely added a trailing `/` to the supplied path (if it did not end with a `/`), and when receiving
 * a HTTP request for a matching path without the trailing `/`, libh2o sent a 301 response redirecting the client to a URI with a
 * trailing `/`.
 *
 * Since 2.0, the function retains the exact path given as the argument, and the handlers of the pathconf is invoked if one of the
 * following conditions are met:
 *
 * * request path is an exact match to the configuration path
 * * configuration path does not end with a `/`, and the request path begins with the configuration path followed by a `/`
 */
h2o_pathconf_t *h2o_config_register_path(h2o_hostconf_t *hostconf, const char *path, int flags);
/**
 * registers an extra status handler
 */
void h2o_config_register_status_handler(h2o_globalconf_t *config, h2o_status_handler_t *status_handler);
/**
 * disposes of the resources allocated for the global configuration
 */
void h2o_config_dispose(h2o_globalconf_t *config);
/**
 * creates a handler associated to a given pathconf
 */
h2o_handler_t *h2o_create_handler(h2o_pathconf_t *conf, size_t sz);
/**
 * creates a filter associated to a given pathconf
 */
h2o_filter_t *h2o_create_filter(h2o_pathconf_t *conf, size_t sz);
/**
 * creates a logger associated to a given pathconf
 */
h2o_logger_t *h2o_create_logger(h2o_pathconf_t *conf, size_t sz);

/* context */

/**
 * initializes the context
 */
void h2o_context_init(h2o_context_t *context, h2o_loop_t *loop, h2o_globalconf_t *config);
/**
 * disposes of the resources allocated for the context
 */
void h2o_context_dispose(h2o_context_t *context);
/**
 * requests shutdown to the connections governed by the context
 */
void h2o_context_request_shutdown(h2o_context_t *context);
/**
 *
 */
void h2o_context_init_pathconf_context(h2o_context_t *ctx, h2o_pathconf_t *pathconf);
/**
 *
 */
void h2o_context_dispose_pathconf_context(h2o_context_t *ctx, h2o_pathconf_t *pathconf);

/**
 * returns current timestamp
 * @param ctx the context
 * @param pool memory pool (used when ts != NULL)
 * @param ts buffer to store the timestamp (optional)
 * @return current time in UTC
 */
static h2o_timestamp_t h2o_get_timestamp(h2o_context_t *ctx, h2o_mem_pool_t *pool);
void h2o_context_update_timestamp_string_cache(h2o_context_t *ctx);
/**
 * returns per-module context set
 */
static void *h2o_context_get_handler_context(h2o_context_t *ctx, h2o_handler_t *handler);
/**
 * sets per-module context
 */
static void h2o_context_set_handler_context(h2o_context_t *ctx, h2o_handler_t *handler, void *handler_ctx);
/**
 * returns per-module context set by the on_context_init callback
 */
static void *h2o_context_get_filter_context(h2o_context_t *ctx, h2o_filter_t *filter);
/**
 * sets per-module filter context
 */
static void h2o_context_set_filter_context(h2o_context_t *ctx, h2o_filter_t *filter, void *filter_ctx);
/**
 * returns per-module context set by the on_context_init callback
 */
static void *h2o_context_get_logger_context(h2o_context_t *ctx, h2o_logger_t *logger);
/*
 * return the address associated with the key in the context storage
 */
static void **h2o_context_get_storage(h2o_context_t *ctx, size_t *key, void (*dispose_cb)(void *));

/* built-in generators */

enum {
    /**
     * enforces the http1 protocol handler to close the connection after sending the response
     */
    H2O_SEND_ERROR_HTTP1_CLOSE_CONNECTION = 0x1,
    /**
     * if set, does not flush the registered response headers
     */
    H2O_SEND_ERROR_KEEP_HEADERS = 0x2
};

/**
 * Add a `date:` header to the response
 */
void h2o_resp_add_date_header(h2o_req_t *req);
/**
 * Sends the given string as the response. The function copies the string so that the caller can discard it immediately.
 *
 * Be careful of calling the function asynchronously, because there is a chance of the request object getting destroyed before the
 * function is being invoked.  This could happpen for example when the client abruptly closing the connection. There are two ways to
 * detect the destruction:
 *
 * * allocate a memory chunk using the request's memory pool with a destructor that you define; i.e. call `h2o_mem_alloc_shared(
 *   &req->pool, obj_size, my_destructor)`. When the request object is destroyed, `my_destructor` will be invoked as part of the
 *   memory reclamation process.
 * * register the `stop` callback of the generator that is bound to the request. The downside of the approach is that a generator
 *   is not associated to a request until all the response headers become ready to be sent, i.e., when `h2o_start_response` is
 *   called.
 */
void h2o_send_inline(h2o_req_t *req, const char *body, size_t len);
/**
 * sends the given information as an error response to the client. Uses h2o_send_inline internally, so the same restrictions apply.
 */
void h2o_send_error_generic(h2o_req_t *req, int status, const char *reason, const char *body, int flags);
#define H2O_SEND_ERROR_XXX(status)                                                                                                 \
    static inline void h2o_send_error_##status(h2o_req_t *req, const char *reason, const char *body, int flags)                    \
    {                                                                                                                              \
        req->conn->ctx->emitted_error_status[H2O_STATUS_ERROR_##status]++;                                                         \
        h2o_send_error_generic(req, status, reason, body, flags);                                                                  \
    }

H2O_SEND_ERROR_XXX(400)
H2O_SEND_ERROR_XXX(403)
H2O_SEND_ERROR_XXX(404)
H2O_SEND_ERROR_XXX(405)
H2O_SEND_ERROR_XXX(416)
H2O_SEND_ERROR_XXX(417)
H2O_SEND_ERROR_XXX(500)
H2O_SEND_ERROR_XXX(502)
H2O_SEND_ERROR_XXX(503)

/**
 * sends error response using zero timeout; can be called by output filters while processing the headers.  Uses h2o_send_inline
 * internally, so the same restrictions apply.
 */
void h2o_send_error_deferred(h2o_req_t *req, int status, const char *reason, const char *body, int flags);
/**
 * sends a redirect response.  Uses (the equivalent of) h2o_send_inline internally, so the same restrictions apply.
 */
void h2o_send_redirect(h2o_req_t *req, int status, const char *reason, const char *url, size_t url_len);
/**
 * handles redirect internally.
 */
void h2o_send_redirect_internal(h2o_req_t *req, h2o_iovec_t method, const char *url_str, size_t url_len, int preserve_overrides);
/**
 * returns method to be used after redirection
 */
h2o_iovec_t h2o_get_redirect_method(h2o_iovec_t method, int status);
/**
 * registers push path (if necessary) by parsing a Link header
 * this returns a version of `value` that removes the links that had the `x-http2-push-only` attribute
 */
h2o_iovec_t h2o_push_path_in_link_header(h2o_req_t *req, const char *value, size_t value_len);
/**
 * sends 1xx response
 */
void h2o_send_informational(h2o_req_t *req);
/**
 *
 */
int h2o_write_req_first(void *_req, h2o_iovec_t payload, int is_end_entity);
/**
 * logs an error
 */
void h2o_req_log_error(h2o_req_t *req, const char *module, const char *fmt, ...) __attribute__((format(printf, 3, 4)));
void h2o_write_error_log(h2o_iovec_t prefix, h2o_iovec_t msg);

/* log */

enum { H2O_LOGCONF_ESCAPE_APACHE, H2O_LOGCONF_ESCAPE_JSON };

/**
 * compiles a log configuration
 */
h2o_logconf_t *h2o_logconf_compile(const char *fmt, int escape, char *errbuf);
/**
 * disposes of a log configuration
 */
void h2o_logconf_dispose(h2o_logconf_t *logconf);
/**
 * logs a request
 */
char *h2o_log_request(h2o_logconf_t *logconf, h2o_req_t *req, size_t *len, char *buf);

/* proxy */

/**
 * processes a request (by sending the request upstream)
 */
void h2o__proxy_process_request(h2o_req_t *req);

/* mime mapper */

/**
 * initializes the mimemap (the returned chunk is refcounted)
 */
h2o_mimemap_t *h2o_mimemap_create(void);
/**
 * clones a mimemap
 */
h2o_mimemap_t *h2o_mimemap_clone(h2o_mimemap_t *src);
/**
 *
 */
void h2o_mimemap_on_context_init(h2o_mimemap_t *mimemap, h2o_context_t *ctx);
/**
 *
 */
void h2o_mimemap_on_context_dispose(h2o_mimemap_t *mimemap, h2o_context_t *ctx);
/**
 * returns if the map contains a dynamic type
 */
int h2o_mimemap_has_dynamic_type(h2o_mimemap_t *mimemap);
/**
 * sets the default mime-type
 */
void h2o_mimemap_set_default_type(h2o_mimemap_t *mimemap, const char *mime, h2o_mime_attributes_t *attr);
/**
 * adds a mime-type mapping
 */
void h2o_mimemap_define_mimetype(h2o_mimemap_t *mimemap, const char *ext, const char *mime, h2o_mime_attributes_t *attr);
/**
 * adds a mime-type mapping
 */
h2o_mimemap_type_t *h2o_mimemap_define_dynamic(h2o_mimemap_t *mimemap, const char **exts, h2o_globalconf_t *globalconf);
/**
 * removes a mime-type mapping
 */
void h2o_mimemap_remove_type(h2o_mimemap_t *mimemap, const char *ext);
/**
 * clears all mime-type mapping
 */
void h2o_mimemap_clear_types(h2o_mimemap_t *mimemap);
/**
 * sets the default mime-type
 */
h2o_mimemap_type_t *h2o_mimemap_get_default_type(h2o_mimemap_t *mimemap);
/**
 * returns the mime-type corresponding to given extension
 */
h2o_mimemap_type_t *h2o_mimemap_get_type_by_extension(h2o_mimemap_t *mimemap, h2o_iovec_t ext);
/**
 * returns the mime-type corresponding to given mimetype
 */
h2o_mimemap_type_t *h2o_mimemap_get_type_by_mimetype(h2o_mimemap_t *mimemap, h2o_iovec_t mime, int exact_match_only);
/**
 * returns the default mime attributes given a mime type
 */
void h2o_mimemap_get_default_attributes(const char *mime, h2o_mime_attributes_t *attr);

/* various handlers */

/* lib/access_log.c */

typedef struct st_h2o_access_log_filehandle_t h2o_access_log_filehandle_t;

int h2o_access_log_open_log(const char *path);
h2o_access_log_filehandle_t *h2o_access_log_open_handle(const char *path, const char *fmt, int escape);
h2o_logger_t *h2o_access_log_register(h2o_pathconf_t *pathconf, h2o_access_log_filehandle_t *handle);
void h2o_access_log_register_configurator(h2o_globalconf_t *conf);

/* lib/handler/server_timing.c */
void h2o_server_timing_register(h2o_pathconf_t *pathconf, int enforce);
void h2o_server_timing_register_configurator(h2o_globalconf_t *conf);

/* lib/compress.c */

enum { H2O_COMPRESS_FLAG_PARTIAL, H2O_COMPRESS_FLAG_FLUSH, H2O_COMPRESS_FLAG_EOS };

/**
 * compressor context
 */
typedef struct st_h2o_compress_context_t {
    /**
     * name used in content-encoding header
     */
    h2o_iovec_t name;
    /**
     * compress or decompress callback (inbufs are raw buffers)
     */
    h2o_send_state_t (*do_transform)(struct st_h2o_compress_context_t *self, h2o_sendvec_t *inbufs, size_t inbufcnt,
                                     h2o_send_state_t state, h2o_sendvec_t **outbufs, size_t *outbufcnt);
    /**
     * push buffer
     */
    char *push_buf;
} h2o_compress_context_t;

typedef struct st_h2o_compress_args_t {
    size_t min_size;
    struct {
        int quality; /* -1 if disabled */
    } gzip;
    struct {
        int quality; /* -1 if disabled */
    } brotli;
} h2o_compress_args_t;

/**
 * registers the gzip/brotli encoding output filter (added by default, for now)
 */
void h2o_compress_register(h2o_pathconf_t *pathconf, h2o_compress_args_t *args);
/**
 * compresses given chunk
 */
h2o_send_state_t h2o_compress_transform(h2o_compress_context_t *self, h2o_req_t *req, h2o_sendvec_t *inbufs, size_t inbufcnt,
                                        h2o_send_state_t state, h2o_sendvec_t **outbufs, size_t *outbufcnt);
/**
 * instantiates the gzip compressor
 */
h2o_compress_context_t *h2o_compress_gzip_open(h2o_mem_pool_t *pool, int quality);
/**
 * instantiates the gzip decompressor
 */
h2o_compress_context_t *h2o_compress_gunzip_open(h2o_mem_pool_t *pool);
/**
 * instantiates the brotli compressor (only available if H2O_USE_BROTLI is set)
 */
h2o_compress_context_t *h2o_compress_brotli_open(h2o_mem_pool_t *pool, int quality, size_t estimated_cotent_length,
                                                 size_t preferred_chunk_size);
/**
 * registers the configurator for the gzip/brotli output filter
 */
void h2o_compress_register_configurator(h2o_globalconf_t *conf);

/* lib/handler/throttle_resp.c */
/**
 * registers the throttle response filter
 */
void h2o_throttle_resp_register(h2o_pathconf_t *pathconf);
/**
 * configurator
 */
void h2o_throttle_resp_register_configurator(h2o_globalconf_t *conf);

/* lib/errordoc.c */

typedef struct st_h2o_errordoc_t {
    int status;
    h2o_iovec_t url; /* can be relative */
} h2o_errordoc_t;

/**
 * registers the errordocument output filter
 */
void h2o_errordoc_register(h2o_pathconf_t *pathconf, h2o_errordoc_t *errdocs, size_t cnt);
/**
 *
 */
void h2o_errordoc_register_configurator(h2o_globalconf_t *conf);

/* lib/expires.c */

enum { H2O_EXPIRES_MODE_ABSOLUTE, H2O_EXPIRES_MODE_MAX_AGE };

typedef struct st_h2o_expires_args_t {
    int mode;
    union {
        const char *absolute;
        uint64_t max_age;
    } data;
} h2o_expires_args_t;

/**
 * registers a filter that adds an Expires (or Cache-Control) header
 */
void h2o_expires_register(h2o_pathconf_t *pathconf, h2o_expires_args_t *args);
/**
 *
 */
void h2o_expires_register_configurator(h2o_globalconf_t *conf);

/* lib/fastcgi.c */

typedef struct st_h2o_fastcgi_handler_t h2o_fastcgi_handler_t;

#define H2O_DEFAULT_FASTCGI_IO_TIMEOUT 30000

typedef struct st_h2o_fastcgi_config_vars_t {
    uint64_t io_timeout;
    uint64_t keepalive_timeout; /* 0 to disable */
    h2o_iovec_t document_root;  /* .base=NULL if not set */
    int send_delegated_uri;     /* whether to send the rewritten HTTP_HOST & REQUEST_URI by delegation, or the original */
    struct {
        void (*dispose)(h2o_fastcgi_handler_t *handler, void *data);
        void *data;
    } callbacks;
} h2o_fastcgi_config_vars_t;

/**
 * registers the fastcgi handler to the context
 */
h2o_fastcgi_handler_t *h2o_fastcgi_register(h2o_pathconf_t *pathconf, h2o_url_t *upstream, h2o_fastcgi_config_vars_t *vars);
/**
 * registers the fastcgi handler to the context
 */
h2o_fastcgi_handler_t *h2o_fastcgi_register_by_spawnproc(h2o_pathconf_t *pathconf, char **argv, h2o_fastcgi_config_vars_t *vars);
/**
 * registers the configurator
 */
void h2o_fastcgi_register_configurator(h2o_globalconf_t *conf);

/* lib/file.c */

enum {
    H2O_FILE_FLAG_NO_ETAG = 0x1,
    H2O_FILE_FLAG_DIR_LISTING = 0x2,
    H2O_FILE_FLAG_SEND_COMPRESSED = 0x4,
    H2O_FILE_FLAG_GUNZIP = 0x8
};

typedef struct st_h2o_file_handler_t h2o_file_handler_t;

extern const char **h2o_file_default_index_files;

/**
 * sends given file as the response to the client
 */
int h2o_file_send(h2o_req_t *req, int status, const char *reason, const char *path, h2o_iovec_t mime_type, int flags);
/**
 * registers a handler that serves a directory of statically-served files
 * @param pathconf
 * @param virtual_path
 * @param real_path
 * @param index_files optional NULL-terminated list of of filenames to be considered as the "directory-index"
 * @param mimemap the mimemap (h2o_mimemap_create is called internally if the argument is NULL)
 */
h2o_file_handler_t *h2o_file_register(h2o_pathconf_t *pathconf, const char *real_path, const char **index_files,
                                      h2o_mimemap_t *mimemap, int flags);
/**
 * registers a handler that serves a specific file
 * @param pathconf
 * @param virtual_path
 * @param real_path
 * @param index_files optional NULL-terminated list of of filenames to be considered as the "directory-index"
 * @param mimemap the mimemap (h2o_mimemap_create is called internally if the argument is NULL)
 */
h2o_handler_t *h2o_file_register_file(h2o_pathconf_t *pathconf, const char *real_path, h2o_mimemap_type_t *mime_type, int flags);
/**
 * returns the associated mimemap
 */
h2o_mimemap_t *h2o_file_get_mimemap(h2o_file_handler_t *handler);
/**
 * registers the configurator
 */
void h2o_file_register_configurator(h2o_globalconf_t *conf);

/* lib/headers.c */

enum {
    H2O_HEADERS_CMD_NULL,
    H2O_HEADERS_CMD_ADD,        /* adds a new header line */
    H2O_HEADERS_CMD_APPEND,     /* adds a new header line or contenates to the existing header */
    H2O_HEADERS_CMD_MERGE,      /* merges the value into a comma-listed values of the named header */
    H2O_HEADERS_CMD_SET,        /* sets a header line, overwriting the existing one (if any) */
    H2O_HEADERS_CMD_SETIFEMPTY, /* sets a header line if empty */
    H2O_HEADERS_CMD_UNSET       /* removes the named header(s) */
};

typedef enum h2o_headers_command_when {
    H2O_HEADERS_CMD_WHEN_FINAL,
    H2O_HEADERS_CMD_WHEN_EARLY,
    H2O_HEADERS_CMD_WHEN_ALL,
} h2o_headers_command_when_t;

struct st_h2o_headers_command_t {
    int cmd;
    h2o_iovec_t *name; /* maybe a token */
    h2o_iovec_t value;
    h2o_headers_command_when_t when;
};

/**
 * registers a list of commands terminated by cmd==H2O_HEADERS_CMD_NULL
 */
void h2o_headers_register(h2o_pathconf_t *pathconf, h2o_headers_command_t *cmds);
/**
 * returns whether if the given name can be registered to the filter
 */
int h2o_headers_is_prohibited_name(const h2o_token_t *token);
/**
 * registers the configurator
 */
void h2o_headers_register_configurator(h2o_globalconf_t *conf);

/* lib/proxy.c */

typedef struct st_h2o_proxy_config_vars_t {
    uint64_t io_timeout;
    uint64_t connect_timeout;
    uint64_t first_byte_timeout;
    uint64_t keepalive_timeout;
    unsigned preserve_host : 1;
    unsigned use_proxy_protocol : 1;
    struct {
        int enabled;
        uint64_t timeout;
    } websocket;
    h2o_headers_command_t *headers_cmds;
    size_t max_buffer_size;
    struct {
        uint32_t max_concurrent_strams;
        int ratio;
    } http2;
} h2o_proxy_config_vars_t;

/**
 * registers the reverse proxy handler to the context
 */
void h2o_proxy_register_reverse_proxy(h2o_pathconf_t *pathconf, h2o_proxy_config_vars_t *config, h2o_socketpool_t *sockpool);
/**
 * registers the configurator
 */
void h2o_proxy_register_configurator(h2o_globalconf_t *conf);

/* lib/redirect.c */

typedef struct st_h2o_redirect_handler_t h2o_redirect_handler_t;

/**
 * registers the redirect handler to the context
 * @param pathconf
 * @param internal whether if the redirect is internal or external
 * @param status status code to be sent (e.g. 301, 303, 308, ...)
 * @param prefix prefix of the destitation URL
 */
h2o_redirect_handler_t *h2o_redirect_register(h2o_pathconf_t *pathconf, int internal, int status, const char *prefix);
/**
 * registers the configurator
 */
void h2o_redirect_register_configurator(h2o_globalconf_t *conf);

/* lib/handler/reproxy.c */

typedef struct st_h2o_reproxy_handler_t h2o_reproxy_handler_t;

/**
 * registers the reproxy filter
 */
void h2o_reproxy_register(h2o_pathconf_t *pathconf);
/**
 * registers the configurator
 */
void h2o_reproxy_register_configurator(h2o_globalconf_t *conf);

/* lib/handler/status.c */

/**
 * registers the status handler
 */
void h2o_status_register(h2o_pathconf_t *pathconf);
/**
 * registers the duration handler
 */
void h2o_duration_stats_register(h2o_globalconf_t *conf);
/**
 * registers the configurator
 */
void h2o_status_register_configurator(h2o_globalconf_t *conf);

/* lib/handler/headers_util.c */

/**
 * appends a headers command to the list
 */
void h2o_headers_append_command(h2o_headers_command_t **cmds, int cmd, h2o_iovec_t *name, h2o_iovec_t value,
                                h2o_headers_command_when_t when);
/**
 * rewrite headers by the command provided
 */
void h2o_rewrite_headers(h2o_mem_pool_t *pool, h2o_headers_t *headers, h2o_headers_command_t *cmd);

/* lib/handler/http2_debug_state.c */

/**
 * registers the http2 debug state handler
 */
void h2o_http2_debug_state_register(h2o_hostconf_t *hostconf, int hpack_enabled);
/**
 * registers the configurator
 */
void h2o_http2_debug_state_register_configurator(h2o_globalconf_t *conf);

/* inline defs */

#ifdef H2O_NO_64BIT_ATOMICS
extern pthread_mutex_t h2o_conn_id_mutex;
#endif

inline h2o_conn_t *h2o_create_connection(size_t sz, h2o_context_t *ctx, h2o_hostconf_t **hosts, struct timeval connected_at,
                                         const h2o_conn_callbacks_t *callbacks)
{
    h2o_conn_t *conn = (h2o_conn_t *)h2o_mem_alloc(sz);

    conn->ctx = ctx;
    conn->hosts = hosts;
    conn->connected_at = connected_at;
#ifdef H2O_NO_64BIT_ATOMICS
    pthread_mutex_lock(&h2o_conn_id_mutex);
    conn->id = ++h2o_connection_id;
    pthread_mutex_unlock(&h2o_conn_id_mutex);
#else
    conn->id = __sync_add_and_fetch(&h2o_connection_id, 1);
#endif
    conn->callbacks = callbacks;

    return conn;
}

inline int h2o_conn_is_early_data(h2o_conn_t *conn)
{
    ptls_t *tls;
    if (conn->callbacks->get_ptls == NULL)
        return 0;
    if ((tls = conn->callbacks->get_ptls(conn)) == NULL)
        return 0;
    if (ptls_handshake_is_complete(tls))
        return 0;
    return 1;
}

inline void h2o_proceed_response(h2o_req_t *req)
{
    if (req->_generator != NULL) {
        req->_generator->proceed(req->_generator, req);
    } else {
        req->_ostr_top->do_send(req->_ostr_top, req, NULL, 0, H2O_SEND_STATE_FINAL);
    }
}

inline int h2o_is_sending_response(h2o_req_t *req)
{
    return req->_generator != NULL;
}

inline h2o_iovec_t *h2o_req_getenv(h2o_req_t *req, const char *name, size_t name_len, int allocate_if_not_found)
{
    size_t i;
    for (i = 0; i != req->env.size; i += 2)
        if (h2o_memis(req->env.entries[i].base, req->env.entries[i].len, name, name_len))
            return req->env.entries + i + 1;
    if (!allocate_if_not_found)
        return NULL;
    h2o_vector_reserve(&req->pool, &req->env, req->env.size + 2);
    req->env.entries[req->env.size++] = h2o_iovec_init(name, name_len);
    req->env.entries[req->env.size++] = h2o_iovec_init(NULL, 0);
    return req->env.entries + req->env.size - 1;
}

inline void h2o_req_unsetenv(h2o_req_t *req, const char *name, size_t name_len)
{
    size_t i;
    for (i = 0; i != req->env.size; i += 2)
        if (h2o_memis(req->env.entries[i].base, req->env.entries[i].len, name, name_len))
            goto Found;
    /* not found */
    return;
Found:
    memmove(req->env.entries + i, req->env.entries + i + 2, req->env.size - i - 2);
    req->env.size -= 2;
}

inline int h2o_send_state_is_in_progress(h2o_send_state_t s)
{
    return s == H2O_SEND_STATE_IN_PROGRESS;
}

inline void h2o_setup_next_ostream(h2o_req_t *req, h2o_ostream_t **slot)
{
    h2o_filter_t *next;

    if (req->_next_filter_index < req->num_filters) {
        next = req->filters[req->_next_filter_index++];
        next->on_setup_ostream(next, req, slot);
    }
}

inline void h2o_setup_next_prefilter(h2o_req_prefilter_t *self, h2o_req_t *req, h2o_ostream_t **slot)
{
    h2o_req_prefilter_t *next = self->next;

    if (next != NULL)
        next->on_setup_ostream(next, req, slot);
    else
        h2o_setup_next_ostream(req, slot);
}

inline h2o_timestamp_t h2o_get_timestamp(h2o_context_t *ctx, h2o_mem_pool_t *pool)
{
    time_t prev_sec = ctx->_timestamp_cache.tv_at.tv_sec;
    ctx->_timestamp_cache.tv_at = h2o_gettimeofday(ctx->loop);
    if (ctx->_timestamp_cache.tv_at.tv_sec != prev_sec)
        h2o_context_update_timestamp_string_cache(ctx);

    h2o_timestamp_t ts;
    ts.at = ctx->_timestamp_cache.tv_at;
    h2o_mem_link_shared(pool, ctx->_timestamp_cache.value);
    ts.str = ctx->_timestamp_cache.value;

    return ts;
}

inline void *h2o_context_get_handler_context(h2o_context_t *ctx, h2o_handler_t *handler)
{
    return ctx->_module_configs[handler->_config_slot];
}

inline void h2o_context_set_handler_context(h2o_context_t *ctx, h2o_handler_t *handler, void *handler_ctx)
{
    ctx->_module_configs[handler->_config_slot] = handler_ctx;
}

inline void *h2o_context_get_filter_context(h2o_context_t *ctx, h2o_filter_t *filter)
{
    return ctx->_module_configs[filter->_config_slot];
}

inline void h2o_context_set_filter_context(h2o_context_t *ctx, h2o_filter_t *filter, void *filter_ctx)
{
    ctx->_module_configs[filter->_config_slot] = filter_ctx;
}

inline void *h2o_context_get_logger_context(h2o_context_t *ctx, h2o_logger_t *logger)
{
    return ctx->_module_configs[logger->_config_slot];
}

inline void **h2o_context_get_storage(h2o_context_t *ctx, size_t *key, void (*dispose_cb)(void *))
{
    /* SIZE_MAX might not be available in case the file is included from a C++ source file */
    size_t size_max = (size_t)-1;
    if (*key == size_max)
        *key = ctx->storage.size;
    if (ctx->storage.size <= *key) {
        h2o_vector_reserve(NULL, &ctx->storage, *key + 1);
        memset(ctx->storage.entries + ctx->storage.size, 0, (*key + 1 - ctx->storage.size) * sizeof(ctx->storage.entries[0]));
        ctx->storage.size = *key + 1;
    }

    ctx->storage.entries[*key].dispose = dispose_cb;
    return &ctx->storage.entries[*key].data;
}

static inline void h2o_context_set_logger_context(h2o_context_t *ctx, h2o_logger_t *logger, void *logger_ctx)
{
    ctx->_module_configs[logger->_config_slot] = logger_ctx;
}

static inline void h2o_doublebuffer_init(h2o_doublebuffer_t *db, h2o_buffer_prototype_t *prototype)
{
    h2o_buffer_init(&db->buf, prototype);
    db->inflight = 0;
    db->_bytes_inflight = 0;
}

static inline void h2o_doublebuffer_dispose(h2o_doublebuffer_t *db)
{
    h2o_buffer_dispose(&db->buf);
}

static inline h2o_iovec_t h2o_doublebuffer_prepare(h2o_doublebuffer_t *db, h2o_buffer_t **receiving, size_t max_bytes)
{
    assert(!db->inflight);
    assert(max_bytes != 0);

    if (db->buf->size == 0) {
        if ((*receiving)->size == 0)
            return h2o_iovec_init(NULL, 0);
        /* swap buffers */
        h2o_buffer_t *t = db->buf;
        db->buf = *receiving;
        *receiving = t;
    }
    if ((db->_bytes_inflight = db->buf->size) > max_bytes)
        db->_bytes_inflight = max_bytes;
    db->inflight = 1;
    return h2o_iovec_init(db->buf->bytes, db->_bytes_inflight);
}

static inline void h2o_doublebuffer_prepare_empty(h2o_doublebuffer_t *db)
{
    assert(!db->inflight);
    db->inflight = 1;
}

static inline void h2o_doublebuffer_consume(h2o_doublebuffer_t *db)
{
    assert(db->inflight);
    db->inflight = 0;

    h2o_buffer_consume(&db->buf, db->_bytes_inflight);
    db->_bytes_inflight = 0;
}

#define COMPUTE_DURATION(name, from, until)                                                                                        \
    static inline int h2o_time_compute_##name(struct st_h2o_req_t *req, int64_t *delta_usec)                                       \
    {                                                                                                                              \
        if (h2o_timeval_is_null((from)) || h2o_timeval_is_null((until))) {                                                         \
            return 0;                                                                                                              \
        }                                                                                                                          \
        *delta_usec = h2o_timeval_subtract((from), (until));                                                                       \
        return 1;                                                                                                                  \
    }

COMPUTE_DURATION(connect_time, &req->conn->connected_at, &req->timestamps.request_begin_at)
COMPUTE_DURATION(header_time, &req->timestamps.request_begin_at,
                 h2o_timeval_is_null(&req->timestamps.request_body_begin_at) ? &req->processed_at.at
                                                                             : &req->timestamps.request_body_begin_at)
COMPUTE_DURATION(body_time,
                 h2o_timeval_is_null(&req->timestamps.request_body_begin_at) ? &req->processed_at.at
                                                                             : &req->timestamps.request_body_begin_at,
                 &req->processed_at.at)
COMPUTE_DURATION(request_total_time, &req->timestamps.request_begin_at, &req->processed_at.at)
COMPUTE_DURATION(process_time, &req->processed_at.at, &req->timestamps.response_start_at)
COMPUTE_DURATION(response_time, &req->timestamps.response_start_at, &req->timestamps.response_end_at)
COMPUTE_DURATION(total_time, &req->timestamps.request_begin_at, &req->timestamps.response_end_at)

COMPUTE_DURATION(proxy_idle_time, &req->timestamps.request_begin_at, &req->proxy_stats.timestamps.start_at)
COMPUTE_DURATION(proxy_connect_time, &req->proxy_stats.timestamps.start_at, &req->proxy_stats.timestamps.request_begin_at)
COMPUTE_DURATION(proxy_request_time, &req->proxy_stats.timestamps.request_begin_at, &req->proxy_stats.timestamps.request_end_at)
COMPUTE_DURATION(proxy_process_time, &req->proxy_stats.timestamps.request_end_at, &req->proxy_stats.timestamps.response_start_at)
COMPUTE_DURATION(proxy_response_time, &req->proxy_stats.timestamps.response_start_at, &req->proxy_stats.timestamps.response_end_at)
COMPUTE_DURATION(proxy_total_time, &req->proxy_stats.timestamps.request_begin_at, &req->proxy_stats.timestamps.response_end_at)

#undef COMPUTE_DURATION

#ifdef __cplusplus
}
#endif

#endif<|MERGE_RESOLUTION|>--- conflicted
+++ resolved
@@ -687,7 +687,6 @@
     void (*stop)(struct st_h2o_generator_t *self, h2o_req_t *req);
 } h2o_generator_t;
 
-<<<<<<< HEAD
 /**
  * the maximum size of sendvec when a pull (i.e. non-raw) vector is used. Note also that bufcnt must be set to one when a pull mode
  * vector is used.
@@ -731,9 +730,6 @@
         uint64_t cb_arg[2];
     };
 };
-=======
-typedef h2o_send_state_t (*h2o_ostream_pull_cb)(h2o_generator_t *generator, h2o_req_t *req, h2o_iovec_t *buf);
->>>>>>> a33a01f7
 
 /**
  * an output stream that may alter the output.
@@ -1340,11 +1336,6 @@
  */
 void h2o_start_response(h2o_req_t *req, h2o_generator_t *generator);
 /**
- * indicates whether the response is being sent or not
- * @param req the request
- */
-static int h2o_is_sending_response(h2o_req_t *req);
-/**
  * called by filters to insert output-stream filters for modifying the response
  * @param req the request
  * @param alignment of the memory to be allocated for the ostream filter
@@ -2097,11 +2088,6 @@
     }
 }
 
-inline int h2o_is_sending_response(h2o_req_t *req)
-{
-    return req->_generator != NULL;
-}
-
 inline h2o_iovec_t *h2o_req_getenv(h2o_req_t *req, const char *name, size_t name_len, int allocate_if_not_found)
 {
     size_t i;
