--- conflicted
+++ resolved
@@ -879,25 +879,14 @@
     return capacity;
 }
 
-<<<<<<< HEAD
-static void fixup_frame_headers(h2o_buffer_t **buf, size_t start_at, uint8_t type, uint32_t stream_id, size_t max_frame_size, int is_end_stream)
-=======
 static void fixup_frame_headers(h2o_buffer_t **buf, size_t start_at, uint8_t type, uint32_t stream_id, size_t max_frame_size,
                                 int flags)
->>>>>>> 58912436
-{
-    int flags = is_end_stream ? H2O_HTTP2_FRAME_FLAG_END_STREAM : 0;
-
+{
     /* try to fit all data into single frame, using the preallocated space for the frame header */
     size_t payload_size = (*buf)->size - start_at - H2O_HTTP2_FRAME_HEADER_SIZE;
     if (payload_size <= max_frame_size) {
-<<<<<<< HEAD
-        h2o_http2_encode_frame_header((uint8_t *)((*buf)->bytes + start_at), payload_size, type, H2O_HTTP2_FRAME_FLAG_END_HEADERS | flags,
-                                      stream_id);
-=======
         h2o_http2_encode_frame_header((uint8_t *)((*buf)->bytes + start_at), payload_size, type,
                                       H2O_HTTP2_FRAME_FLAG_END_HEADERS | flags, stream_id);
->>>>>>> 58912436
         return;
     }
 
@@ -953,7 +942,7 @@
     (*buf)->size = (char *)dst - (*buf)->bytes;
 
     /* setup the frame headers */
-    fixup_frame_headers(buf, start_at, H2O_HTTP2_FRAME_TYPE_HEADERS, stream_id, max_frame_size, is_end_stream);
+    fixup_frame_headers(buf, start_at, H2O_HTTP2_FRAME_TYPE_HEADERS, stream_id, max_frame_size, is_end_stream ? H2O_HTTP2_FRAME_FLAG_END_STREAM : 0);
 }
 
 void h2o_hpack_flatten_push_promise(h2o_buffer_t **buf, h2o_hpack_header_table_t *header_table, uint32_t stream_id,
@@ -1026,8 +1015,6 @@
 
     /* setup the frame headers */
     fixup_frame_headers(buf, start_at, H2O_HTTP2_FRAME_TYPE_HEADERS, stream_id, max_frame_size, 0);
-<<<<<<< HEAD
-=======
 }
 
 void h2o_hpack_flatten_trailers(h2o_buffer_t **buf, h2o_hpack_header_table_t *header_table, uint32_t stream_id,
@@ -1046,5 +1033,4 @@
 
     /* setup the frame headers */
     fixup_frame_headers(buf, start_at, H2O_HTTP2_FRAME_TYPE_HEADERS, stream_id, max_frame_size, H2O_HTTP2_FRAME_FLAG_END_STREAM);
->>>>>>> 58912436
 }