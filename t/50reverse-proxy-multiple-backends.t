use strict;
use warnings;
use Net::EmptyPort qw(check_port empty_port);
use Test::More;
use t::Util;
use File::Temp qw(tempdir);

plan skip_all => 'curl not found'
    unless prog_exists('curl');
plan skip_all => 'plackup not found'
    unless prog_exists('plackup');
plan skip_all => 'Starlet not found'
    unless system('perl -MStarlet /dev/null > /dev/null 2>&1') == 0;

my $tempdir = tempdir(CLEANUP => 1);

sub run_test {
    my ($conf, $balancer, @candidates) = @_;
    my ($server, $use_keepalive);

    my $regex = join "|", map { quotemeta $_ } @candidates;
    $regex = qr/^($regex)$/
    or die "failed to compile regex";
    
    my $test = sub {
        for my $i (0..20) {
            run_with_curl($server, sub {
                my ($proto, $port, $curl) = @_;
                my ($headers, $body) = run_prog("$curl --dump-header /dev/stderr --silent $proto://127.0.0.1:$port/");
                like $headers, qr/^req-connection: @{[$use_keepalive ? "keep-alive" : "close"]}/im
                    unless $curl =~ / --http2( |$)/;
                like $body, $regex;
            });
        }
    };

    subtest "keepalive-on", sub {
        $server = spawn_h2o(<< "EOT");
$conf
          balancer: $balancer
EOT
        $use_keepalive = 1;
        $test->();
    };

    subtest "keepalive-off", sub {
        $server = spawn_h2o(<< "EOT");
$conf
          balancer: $balancer
proxy.timeout.keepalive: 0
EOT
        $use_keepalive = 0;
        $test->();
    };
}

sub run_tests {
    my ($conf, $srv0, $srv1) = @_;
    run_test($conf, "round-robin", $srv0, $srv1);
    run_test($conf, "least-conn", $srv0, $srv1);
}

subtest "both-tcp", sub {
    my $upstream_port1 = empty_port();
    my $upstream_port2 = empty_port();

    my $guard1 = spawn_server(
        argv     => [ qw(plackup -s Starlet --keepalive-timeout 100 --access-log /dev/null --listen), $upstream_port1, ASSETS_DIR . "/upstream.psgi" ],
        is_ready =>  sub {
            check_port($upstream_port1);
        },
    );

    my $guard2 = spawn_server(
        argv     => [ qw(plackup -s Starlet --keepalive-timeout 100 --access-log /dev/null --listen), $upstream_port2, ASSETS_DIR . "/upstream.psgi" ],
        is_ready =>  sub {
            check_port($upstream_port2);
        },
    );

    run_tests(<< "EOT", $upstream_port1, $upstream_port2);
hosts:
  default:
    paths:
      /:
        proxy.reverse.url:
<<<<<<< HEAD
          backends:
            - http://127.0.0.1.XIP.IO:$upstream_port1/echo-server-port
            - http://127.0.0.1.XIP.IO:$upstream_port2/echo-server-port
=======
          - http://127.0.0.1.xip.io:$upstream_port1/echo-server-port
          - http://127.0.0.1.xip.io:$upstream_port2/echo-server-port
>>>>>>> 175352a5
EOT
};

subtest "both-unix", sub {
    my $upstream_file1 = "$tempdir/sock1";
    my $upstream_file2 = "$tempdir/sock2";

    my $guard1 = spawn_server(
        argv     => [ qw(plackup -s Starlet --keepalive-timeout 100 --access-log /dev/null --listen), $upstream_file1, ASSETS_DIR . "/upstream.psgi" ],
        is_ready => sub {
            !! -e $upstream_file1;
        },
    );

    my $guard2 = spawn_server(
        argv     => [ qw(plackup -s Starlet --keepalive-timeout 100 --access-log /dev/null --listen), $upstream_file2, ASSETS_DIR . "/upstream.psgi" ],
        is_ready => sub {
            !! -e $upstream_file2;
        },
    );

    run_tests(<< "EOT", $upstream_file1, $upstream_file2);
hosts:
  default:
    paths:
      /:
        proxy.reverse.url:
          backends:
            - http://[unix:$upstream_file1]/echo-server-port
            - http://[unix:$upstream_file2]/echo-server-port
EOT
};

subtest "tcp-unix", sub {
    my $upstream_port = empty_port();
    my $upstream_file = "$tempdir/sock3";

    my $guard1 = spawn_server(
        argv     => [ qw(plackup -s Starlet --keepalive-timeout 100 --access-log /dev/null --listen), $upstream_port, ASSETS_DIR . "/upstream.psgi" ],
        is_ready =>  sub {
            check_port($upstream_port);
        },
    );

    my $guard2 = spawn_server(
        argv     => [ qw(plackup -s Starlet --keepalive-timeout 100 --access-log /dev/null --listen), $upstream_file, ASSETS_DIR . "/upstream.psgi" ],
        is_ready =>  sub {
            !! -e $upstream_file;
        },
    );

    run_tests(<< "EOT", $upstream_port, $upstream_file);
hosts:
  default:
    paths:
      /:
        proxy.reverse.url:
<<<<<<< HEAD
          backends:
            - http://127.0.0.1.XIP.IO:$upstream_port/echo-server-port
            - http://[unix:$upstream_file]/echo-server-port
=======
          - http://127.0.0.1.xip.io:$upstream_port/echo-server-port
          - http://[unix:$upstream_file]/echo-server-port
>>>>>>> 175352a5
EOT
};

done_testing();<|MERGE_RESOLUTION|>--- conflicted
+++ resolved
@@ -84,14 +84,9 @@
     paths:
       /:
         proxy.reverse.url:
-<<<<<<< HEAD
           backends:
-            - http://127.0.0.1.XIP.IO:$upstream_port1/echo-server-port
-            - http://127.0.0.1.XIP.IO:$upstream_port2/echo-server-port
-=======
-          - http://127.0.0.1.xip.io:$upstream_port1/echo-server-port
-          - http://127.0.0.1.xip.io:$upstream_port2/echo-server-port
->>>>>>> 175352a5
+            - http://127.0.0.1.xip.io:$upstream_port1/echo-server-port
+            - http://127.0.0.1.xip.io:$upstream_port2/echo-server-port
 EOT
 };
 
@@ -149,14 +144,9 @@
     paths:
       /:
         proxy.reverse.url:
-<<<<<<< HEAD
           backends:
-            - http://127.0.0.1.XIP.IO:$upstream_port/echo-server-port
+            - http://127.0.0.1.xip.io:$upstream_port/echo-server-port
             - http://[unix:$upstream_file]/echo-server-port
-=======
-          - http://127.0.0.1.xip.io:$upstream_port/echo-server-port
-          - http://[unix:$upstream_file]/echo-server-port
->>>>>>> 175352a5
 EOT
 };
 
