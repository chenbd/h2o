/*
 * Copyright (c) 2014-2016 DeNA Co., Ltd., Kazuho Oku, Fastly, Inc.
 *
 * Permission is hereby granted, free of charge, to any person obtaining a copy
 * of this software and associated documentation files (the "Software"), to
 * deal in the Software without restriction, including without limitation the
 * rights to use, copy, modify, merge, publish, distribute, sublicense, and/or
 * sell copies of the Software, and to permit persons to whom the Software is
 * furnished to do so, subject to the following conditions:
 *
 * The above copyright notice and this permission notice shall be included in
 * all copies or substantial portions of the Software.
 *
 * THE SOFTWARE IS PROVIDED "AS IS", WITHOUT WARRANTY OF ANY KIND, EXPRESS OR
 * IMPLIED, INCLUDING BUT NOT LIMITED TO THE WARRANTIES OF MERCHANTABILITY,
 * FITNESS FOR A PARTICULAR PURPOSE AND NONINFRINGEMENT. IN NO EVENT SHALL THE
 * AUTHORS OR COPYRIGHT HOLDERS BE LIABLE FOR ANY CLAIM, DAMAGES OR OTHER
 * LIABILITY, WHETHER IN AN ACTION OF CONTRACT, TORT OR OTHERWISE, ARISING
 * FROM, OUT OF OR IN CONNECTION WITH THE SOFTWARE OR THE USE OR OTHER DEALINGS
 * IN THE SOFTWARE.
 */
#include <inttypes.h>
#include <stdio.h>
#include <stdlib.h>
#include "h2o.h"
#include "h2o/http1.h"
#include "h2o/http2.h"
#include "h2o/http2_internal.h"

static const h2o_iovec_t CONNECTION_PREFACE = {H2O_STRLIT("PRI * HTTP/2.0\r\n\r\nSM\r\n\r\n")};

const h2o_http2_priority_t h2o_http2_default_priority = {
    0, /* exclusive */
    0, /* dependency */
    16 /* weight */
};

const h2o_http2_settings_t H2O_HTTP2_SETTINGS_HOST = {
    4096,  /* header_table_size */
    0,     /* enable_push (clients are never allowed to initiate server push; RFC 7540 Section 8.2) */
    100,   /* max_concurrent_streams */
    65535, /* initial_window_size */
    16384  /* max_frame_size */
};

static const h2o_iovec_t SERVER_PREFACE = {H2O_STRLIT("\x00\x00\x06"     /* frame size */
                                                      "\x04"             /* settings frame */
                                                      "\x00"             /* no flags */
                                                      "\x00\x00\x00\x00" /* stream id */
                                                      "\x00\x03"
                                                      "\x00\x00\x00\x64" /* max_concurrent_streams = 100 */
                                                      "\x00\x00\x04"     /* frame size */
                                                      "\x08"             /* window_update */
                                                      "\x00"             /* no flags */
                                                      "\x00\x00\x00\x00" /* stream id */
                                                      "\x00\xff\x00\x01" /* 16777216 - 65535 */
                                                      )};

static __thread h2o_buffer_prototype_t wbuf_buffer_prototype = {{16}, {H2O_HTTP2_DEFAULT_OUTBUF_SIZE}};

static void initiate_graceful_shutdown(h2o_context_t *ctx);
static int close_connection(h2o_http2_conn_t *conn);
static ssize_t expect_default(h2o_http2_conn_t *conn, const uint8_t *src, size_t len, const char **err_desc);
static void do_emit_writereq(h2o_http2_conn_t *conn);
static void on_read(h2o_socket_t *sock, const char *err);
static void push_path(h2o_req_t *src_req, const char *abspath, size_t abspath_len);
static int foreach_request(h2o_context_t *ctx, int (*cb)(h2o_req_t *req, void *cbdata), void *cbdata);
static void stream_send_error(h2o_http2_conn_t *conn, uint32_t stream_id, int errnum);

const h2o_protocol_callbacks_t H2O_HTTP2_CALLBACKS = {initiate_graceful_shutdown, foreach_request};

static int is_idle_stream_id(h2o_http2_conn_t *conn, uint32_t stream_id)
{
    return (h2o_http2_stream_is_push(stream_id) ? conn->push_stream_ids.max_open : conn->pull_stream_ids.max_open) < stream_id;
}

static void enqueue_goaway(h2o_http2_conn_t *conn, int errnum, h2o_iovec_t additional_data)
{
    if (conn->state < H2O_HTTP2_CONN_STATE_IS_CLOSING) {
        /* http2 spec allows sending GOAWAY more than once (for one reason since errors may arise after sending the first one) */
        h2o_http2_encode_goaway_frame(&conn->_write.buf, conn->pull_stream_ids.max_open, errnum, additional_data);
        h2o_http2_conn_request_write(conn);
        conn->state = H2O_HTTP2_CONN_STATE_HALF_CLOSED;
    }
}

static void graceful_shutdown_close_stragglers(h2o_timeout_entry_t *entry)
{
    h2o_context_t *ctx = H2O_STRUCT_FROM_MEMBER(h2o_context_t, http2._graceful_shutdown_timeout, entry);
    h2o_linklist_t *node, *next;

    /* We've sent two GOAWAY frames, close the remaining connections */
    for (node = ctx->http2._conns.next; node != &ctx->http2._conns; node = next) {
        h2o_http2_conn_t *conn = H2O_STRUCT_FROM_MEMBER(h2o_http2_conn_t, _conns, node);
        next = node->next;
        close_connection(conn);
    }
}

static void graceful_shutdown_resend_goaway(h2o_timeout_entry_t *entry)
{
    h2o_context_t *ctx = H2O_STRUCT_FROM_MEMBER(h2o_context_t, http2._graceful_shutdown_timeout, entry);
    h2o_linklist_t *node;
    int do_close_stragglers = 0;

    for (node = ctx->http2._conns.next; node != &ctx->http2._conns; node = node->next) {
        h2o_http2_conn_t *conn = H2O_STRUCT_FROM_MEMBER(h2o_http2_conn_t, _conns, node);
        if (conn->state < H2O_HTTP2_CONN_STATE_HALF_CLOSED) {
            enqueue_goaway(conn, H2O_HTTP2_ERROR_NONE, (h2o_iovec_t){NULL});
            do_close_stragglers = 1;
        }
    }

    /* After waiting a second, we still had active connections. If configured, wait one
     * final timeout before closing the connections */
    if (do_close_stragglers && ctx->globalconf->http2.graceful_shutdown_timeout) {
        ctx->http2._graceful_shutdown_timeout.cb = graceful_shutdown_close_stragglers;
        h2o_timeout_link(ctx->loop, &ctx->http2.graceful_shutdown_timeout, &ctx->http2._graceful_shutdown_timeout);
    }
}

static void initiate_graceful_shutdown(h2o_context_t *ctx)
{
    /* draft-16 6.8
     * A server that is attempting to gracefully shut down a connection SHOULD send an initial GOAWAY frame with the last stream
     * identifier set to 231-1 and a NO_ERROR code. This signals to the client that a shutdown is imminent and that no further
     * requests can be initiated. After waiting at least one round trip time, the server can send another GOAWAY frame with an
     * updated last stream identifier. This ensures that a connection can be cleanly shut down without losing requests.
     */
    h2o_linklist_t *node;

    /* only doit once */
    if (ctx->http2._graceful_shutdown_timeout.cb != NULL)
        return;
    ctx->http2._graceful_shutdown_timeout.cb = graceful_shutdown_resend_goaway;

    for (node = ctx->http2._conns.next; node != &ctx->http2._conns; node = node->next) {
        h2o_http2_conn_t *conn = H2O_STRUCT_FROM_MEMBER(h2o_http2_conn_t, _conns, node);
        if (conn->state < H2O_HTTP2_CONN_STATE_HALF_CLOSED) {
            h2o_http2_encode_goaway_frame(&conn->_write.buf, INT32_MAX, H2O_HTTP2_ERROR_NONE,
                                          (h2o_iovec_t){H2O_STRLIT("graceful shutdown")});
            h2o_http2_conn_request_write(conn);
        }
    }
    h2o_timeout_link(ctx->loop, &ctx->one_sec_timeout, &ctx->http2._graceful_shutdown_timeout);
}

static void on_idle_timeout(h2o_timeout_entry_t *entry)
{
    h2o_http2_conn_t *conn = H2O_STRUCT_FROM_MEMBER(h2o_http2_conn_t, _timeout_entry, entry);

    enqueue_goaway(conn, H2O_HTTP2_ERROR_NONE, h2o_iovec_init(H2O_STRLIT("idle timeout")));
    close_connection(conn);
}

static void update_idle_timeout(h2o_http2_conn_t *conn)
{
    h2o_timeout_unlink(&conn->_timeout_entry);

    if (!conn->num_streams.response_blocked_by_server && !conn->num_streams.request_blocked_by_server &&
        conn->_write.buf_in_flight == NULL) {
        conn->_timeout_entry.cb = on_idle_timeout;
        h2o_timeout_link(conn->super.ctx->loop, &conn->super.ctx->http2.idle_timeout, &conn->_timeout_entry);
    }
}

static int can_run_requests(h2o_http2_conn_t *conn)
{
    return conn->num_streams.pull.half_closed + conn->num_streams.push.half_closed <
           conn->super.ctx->globalconf->http2.max_concurrent_requests_per_connection;
}

static void run_pending_requests(h2o_http2_conn_t *conn)
{
    h2o_linklist_t tmp;

    h2o_linklist_init_anchor(&tmp);

    while (!h2o_linklist_is_empty(&conn->_pending_reqs) && can_run_requests(conn)) {
        /* fetch and detach a pending stream */
        h2o_http2_stream_t *stream = H2O_STRUCT_FROM_MEMBER(h2o_http2_stream_t, _refs.link, conn->_pending_reqs.next);

        h2o_linklist_unlink(&stream->_refs.link);

        if (stream->req._write_req_chunk_done != NULL) {
            if (conn->num_streams._request_body_in_progress) {
                h2o_linklist_insert(&tmp, &stream->_refs.link);
                continue;
            }
            conn->num_streams._request_body_in_progress++;
            stream->_conn_stream_in_progress = 1;
        } else {
            if (stream->state != H2O_HTTP2_STREAM_STATE_SEND_HEADERS)
                h2o_http2_stream_set_state(conn, stream, H2O_HTTP2_STREAM_STATE_SEND_HEADERS);
        }

        /* handle it */
        if (!h2o_http2_stream_is_push(stream->stream_id) && conn->pull_stream_ids.max_processed < stream->stream_id)
            conn->pull_stream_ids.max_processed = stream->stream_id;
        h2o_process_request(&stream->req);
    }

    while (!h2o_linklist_is_empty(&tmp)) {
        h2o_http2_stream_t *stream = H2O_STRUCT_FROM_MEMBER(h2o_http2_stream_t, _refs.link, tmp.next);
        h2o_linklist_unlink(&stream->_refs.link);
        h2o_linklist_insert(&conn->_pending_reqs, &stream->_refs.link);
    }
}

static void execute_or_enqueue_request(h2o_http2_conn_t *conn, h2o_http2_stream_t *stream)
{
    assert(stream->state < H2O_HTTP2_STREAM_STATE_REQ_PENDING);

    if (stream->req._write_req_chunk_done == NULL && stream->_req_body.body != NULL &&
        stream->req.content_length != SIZE_MAX && stream->_req_body.body->size != stream->req.content_length) {
        stream_send_error(conn, stream->stream_id, H2O_HTTP2_ERROR_PROTOCOL);
        h2o_http2_stream_reset(conn, stream);
        return;
    }

    if (stream->req._write_req_chunk_done == NULL) {
        h2o_http2_stream_set_response_blocked_by_server(conn, stream, 1);
        h2o_http2_stream_set_state(conn, stream, H2O_HTTP2_STREAM_STATE_REQ_PENDING);
    }

    /* TODO schedule the pending reqs using the scheduler */
    h2o_linklist_insert(&conn->_pending_reqs, &stream->_refs.link);

    run_pending_requests(conn);
    update_idle_timeout(conn);
}

void h2o_http2_conn_register_stream(h2o_http2_conn_t *conn, h2o_http2_stream_t *stream)
{
    khiter_t iter;
    int r;

    iter = kh_put(h2o_http2_stream_t, conn->streams, stream->stream_id, &r);
    assert(iter != kh_end(conn->streams));
    kh_val(conn->streams, iter) = stream;
}

void h2o_http2_conn_unregister_stream(h2o_http2_conn_t *conn, h2o_http2_stream_t *stream)
{
    khiter_t iter = kh_get(h2o_http2_stream_t, conn->streams, stream->stream_id);
    assert(iter != kh_end(conn->streams));
    kh_del(h2o_http2_stream_t, conn->streams, iter);

    assert(h2o_http2_scheduler_is_open(&stream->_refs.scheduler));
    h2o_http2_scheduler_close(&stream->_refs.scheduler);

    if (stream->_conn_stream_in_progress) {
        h2o_http2_conn_t *conn = (h2o_http2_conn_t *)stream->req.conn;
        stream->_conn_stream_in_progress = 0;
        conn->num_streams._request_body_in_progress--;
    }

    switch (stream->state) {
    case H2O_HTTP2_STREAM_STATE_RECV_BODY:
        if (h2o_linklist_is_linked(&stream->_refs.link))
            h2o_linklist_unlink(&stream->_refs.link);
    /* fallthru */
    case H2O_HTTP2_STREAM_STATE_IDLE:
    case H2O_HTTP2_STREAM_STATE_RECV_HEADERS:
        assert(!h2o_linklist_is_linked(&stream->_refs.link));
        break;
    case H2O_HTTP2_STREAM_STATE_REQ_PENDING:
        assert(h2o_linklist_is_linked(&stream->_refs.link));
        h2o_linklist_unlink(&stream->_refs.link);
        break;
    case H2O_HTTP2_STREAM_STATE_SEND_HEADERS:
    case H2O_HTTP2_STREAM_STATE_SEND_BODY:
    case H2O_HTTP2_STREAM_STATE_SEND_BODY_IS_FINAL:
    case H2O_HTTP2_STREAM_STATE_END_STREAM:
        if (h2o_linklist_is_linked(&stream->_refs.link))
            h2o_linklist_unlink(&stream->_refs.link);
        break;
    }
    if (stream->state != H2O_HTTP2_STREAM_STATE_END_STREAM)
        h2o_http2_stream_set_state(conn, stream, H2O_HTTP2_STREAM_STATE_END_STREAM);

    if (conn->state < H2O_HTTP2_CONN_STATE_IS_CLOSING) {
        run_pending_requests(conn);
        update_idle_timeout(conn);
    }
}

static void close_connection_now(h2o_http2_conn_t *conn)
{
    h2o_http2_stream_t *stream;

    assert(!h2o_timeout_is_linked(&conn->_write.timeout_entry));

    kh_foreach_value(conn->streams, stream, { h2o_http2_stream_close(conn, stream); });

    assert(conn->num_streams.pull.open == 0);
    assert(conn->num_streams.pull.half_closed == 0);
    assert(conn->num_streams.pull.send_body == 0);
    assert(conn->num_streams.push.half_closed == 0);
    assert(conn->num_streams.push.send_body == 0);
    assert(conn->num_streams.priority.open == 0);
    kh_destroy(h2o_http2_stream_t, conn->streams);
    assert(conn->_http1_req_input == NULL);
    h2o_hpack_dispose_header_table(&conn->_input_header_table);
    h2o_hpack_dispose_header_table(&conn->_output_header_table);
    assert(h2o_linklist_is_empty(&conn->_pending_reqs));
    h2o_timeout_unlink(&conn->_timeout_entry);
    h2o_buffer_dispose(&conn->_write.buf);
    if (conn->_write.buf_in_flight != NULL)
        h2o_buffer_dispose(&conn->_write.buf_in_flight);
    h2o_http2_scheduler_dispose(&conn->scheduler);
    assert(h2o_linklist_is_empty(&conn->_write.streams_to_proceed));
    assert(!h2o_timeout_is_linked(&conn->_write.timeout_entry));
    if (conn->_headers_unparsed != NULL)
        h2o_buffer_dispose(&conn->_headers_unparsed);
    if (conn->push_memo != NULL)
        h2o_cache_destroy(conn->push_memo);
    if (conn->casper != NULL)
        h2o_http2_casper_destroy(conn->casper);
    h2o_linklist_unlink(&conn->_conns);

    if (conn->sock != NULL)
        h2o_socket_close(conn->sock);
    free(conn);
}

int close_connection(h2o_http2_conn_t *conn)
{
    conn->state = H2O_HTTP2_CONN_STATE_IS_CLOSING;

    if (conn->_write.buf_in_flight != NULL || h2o_timeout_is_linked(&conn->_write.timeout_entry)) {
        /* there is a pending write, let on_write_complete actually close the connection */
    } else {
        close_connection_now(conn);
        return -1;
    }
    return 0;
}

static void stream_send_error(h2o_http2_conn_t *conn, uint32_t stream_id, int errnum)
{
    assert(stream_id != 0);
    assert(conn->state < H2O_HTTP2_CONN_STATE_IS_CLOSING);

    conn->super.ctx->http2.events.protocol_level_errors[-errnum]++;

    h2o_http2_encode_rst_stream_frame(&conn->_write.buf, stream_id, -errnum);
    h2o_http2_conn_request_write(conn);
}

static void request_gathered_write(h2o_http2_conn_t *conn)
{
    assert(conn->state < H2O_HTTP2_CONN_STATE_IS_CLOSING);
    if (conn->sock->_cb.write == NULL && !h2o_timeout_is_linked(&conn->_write.timeout_entry))
        h2o_timeout_link(conn->super.ctx->loop, &conn->super.ctx->zero_timeout, &conn->_write.timeout_entry);
}

static int update_stream_output_window(h2o_http2_stream_t *stream, ssize_t delta)
{
    ssize_t cur = h2o_http2_window_get_window(&stream->output_window);
    if (h2o_http2_window_update(&stream->output_window, delta) != 0)
        return -1;
    if (cur <= 0 && h2o_http2_window_get_window(&stream->output_window) > 0 &&
        (h2o_http2_stream_has_pending_data(stream) || stream->state >= H2O_HTTP2_STREAM_STATE_SEND_BODY_IS_FINAL)) {
        assert(!h2o_linklist_is_linked(&stream->_refs.link));
        h2o_http2_scheduler_activate(&stream->_refs.scheduler);
    }
    return 0;
}

static int handle_incoming_request(h2o_http2_conn_t *conn, h2o_http2_stream_t *stream, const uint8_t *src, size_t len,
                                   const char **err_desc)
{
    int ret, header_exists_map;

    assert(stream->state == H2O_HTTP2_STREAM_STATE_RECV_HEADERS);

    header_exists_map = 0;
    if ((ret = h2o_hpack_parse_headers(&stream->req, &conn->_input_header_table, src, len, &header_exists_map,
                                       &stream->req.content_length, &stream->cache_digests, err_desc)) != 0) {
        if (ret == H2O_HTTP2_ERROR_INVALID_HEADER_CHAR) {
            /* fast forward the stream's state so that we can start sending the response */
            h2o_http2_stream_set_state(conn, stream, H2O_HTTP2_STREAM_STATE_REQ_PENDING);
            h2o_http2_stream_set_state(conn, stream, H2O_HTTP2_STREAM_STATE_SEND_HEADERS);
            h2o_send_error_400(&stream->req, "Invalid Headers", *err_desc, 0);
            return 0;
        }
        return ret;
    }

#define EXPECTED_MAP                                                                                                               \
    (H2O_HPACK_PARSE_HEADERS_METHOD_EXISTS | H2O_HPACK_PARSE_HEADERS_PATH_EXISTS | H2O_HPACK_PARSE_HEADERS_SCHEME_EXISTS)
    if ((header_exists_map & EXPECTED_MAP) != EXPECTED_MAP) {
        ret = H2O_HTTP2_ERROR_PROTOCOL;
        goto SendRSTStream;
    }
#undef EXPECTED_MAP

    /* handle the request */
    if (conn->num_streams.pull.open > H2O_HTTP2_SETTINGS_HOST.max_concurrent_streams) {
        ret = H2O_HTTP2_ERROR_REFUSED_STREAM;
        goto SendRSTStream;
    }

    if (stream->_req_body.body == NULL) {
        execute_or_enqueue_request(conn, stream);
    } else {
        h2o_http2_stream_set_state(conn, stream, H2O_HTTP2_STREAM_STATE_RECV_BODY);
    }
    return 0;

SendRSTStream:
    stream_send_error(conn, stream->stream_id, ret);
    h2o_http2_stream_reset(conn, stream);
    return 0;
}

static int handle_trailing_headers(h2o_http2_conn_t *conn, h2o_http2_stream_t *stream, const uint8_t *src, size_t len,
                                   const char **err_desc)
{
    size_t dummy_content_length;
    int ret;

    assert(stream->state == H2O_HTTP2_STREAM_STATE_RECV_BODY);

    if ((ret = h2o_hpack_parse_headers(&stream->req, &conn->_input_header_table, src, len, NULL, &dummy_content_length, NULL,
                                       err_desc)) != 0)
        return ret;

    execute_or_enqueue_request(conn, stream);
    return 0;
}

static ssize_t expect_continuation_of_headers(h2o_http2_conn_t *conn, const uint8_t *src, size_t len, const char **err_desc)
{
    h2o_http2_frame_t frame;
    ssize_t ret;
    h2o_http2_stream_t *stream;
    int hret;

    if ((ret = h2o_http2_decode_frame(&frame, src, len, &H2O_HTTP2_SETTINGS_HOST, err_desc)) < 0)
        return ret;
    if (frame.type != H2O_HTTP2_FRAME_TYPE_CONTINUATION) {
        *err_desc = "expected CONTINUATION frame";
        return H2O_HTTP2_ERROR_PROTOCOL;
    }

    if (conn->state >= H2O_HTTP2_CONN_STATE_HALF_CLOSED)
        return 0;

    if ((stream = h2o_http2_conn_get_stream(conn, frame.stream_id)) == NULL ||
        !(stream->state == H2O_HTTP2_STREAM_STATE_RECV_HEADERS || stream->state == H2O_HTTP2_STREAM_STATE_RECV_BODY)) {
        *err_desc = "unexpected stream id in CONTINUATION frame";
        return H2O_HTTP2_ERROR_PROTOCOL;
    }

    if (conn->_headers_unparsed->size + frame.length <= H2O_MAX_REQLEN) {
        h2o_buffer_reserve(&conn->_headers_unparsed, frame.length);
        memcpy(conn->_headers_unparsed->bytes + conn->_headers_unparsed->size, frame.payload, frame.length);
        conn->_headers_unparsed->size += frame.length;

        if ((frame.flags & H2O_HTTP2_FRAME_FLAG_END_HEADERS) != 0) {
            conn->_read_expect = expect_default;
            if (stream->state == H2O_HTTP2_STREAM_STATE_RECV_HEADERS) {
                hret = handle_incoming_request(conn, stream, (const uint8_t *)conn->_headers_unparsed->bytes,
                                               conn->_headers_unparsed->size, err_desc);
            } else {
                hret = handle_trailing_headers(conn, stream, (const uint8_t *)conn->_headers_unparsed->bytes,
                                               conn->_headers_unparsed->size, err_desc);
            }
            if (hret != 0)
                ret = hret;
            h2o_buffer_dispose(&conn->_headers_unparsed);
            conn->_headers_unparsed = NULL;
        }
    } else {
        /* request is too large (TODO log) */
        stream_send_error(conn, stream->stream_id, H2O_HTTP2_ERROR_REFUSED_STREAM);
        h2o_http2_stream_reset(conn, stream);
    }

    return ret;
}

static void update_input_window(h2o_http2_conn_t *conn, uint32_t stream_id, h2o_http2_window_t *window, size_t consumed)
{
    h2o_http2_window_consume_window(window, consumed);
    if (h2o_http2_window_get_window(window) * 2 < H2O_HTTP2_SETTINGS_HOST.initial_window_size) {
        int32_t delta = (int32_t)(H2O_HTTP2_SETTINGS_HOST.initial_window_size - h2o_http2_window_get_window(window));
        h2o_http2_encode_window_update_frame(&conn->_write.buf, stream_id, delta);
        h2o_http2_conn_request_write(conn);
        h2o_http2_window_update(window, delta);
    }
}

static void set_priority(h2o_http2_conn_t *conn, h2o_http2_stream_t *stream, const h2o_http2_priority_t *priority,
                         int scheduler_is_open)
{
    h2o_http2_scheduler_node_t *parent_sched;

    /* determine the parent */
    if (priority->dependency != 0) {
        h2o_http2_stream_t *parent_stream = h2o_http2_conn_get_stream(conn, priority->dependency);
        if (parent_stream != NULL) {
            parent_sched = &parent_stream->_refs.scheduler.node;
        } else {
            /* A dependency on a stream that is not currently in the tree - such as a stream in the "idle" state - results in that
             * stream being given a default priority. (RFC 7540 5.3.1)
             * It is possible for a stream to become closed while prioritization information that creates a dependency on that
             * stream is in transit. If a stream identified in a dependency has no associated priority information, then the
             * dependent stream is instead assigned a default priority. (RFC 7540 5.3.4)
             */
            parent_sched = &conn->scheduler;
            priority = &h2o_http2_default_priority;
        }
    } else {
        parent_sched = &conn->scheduler;
    }

    /* setup the scheduler */
    if (!scheduler_is_open) {
        h2o_http2_scheduler_open(&stream->_refs.scheduler, parent_sched, priority->weight, priority->exclusive);
    } else {
        h2o_http2_scheduler_rebind(&stream->_refs.scheduler, parent_sched, priority->weight, priority->exclusive);
    }
}

static int write_req_chunk(void *req_, h2o_iovec_t payload, int is_end_stream);
static void write_req_chunk_done(h2o_req_t *req, size_t written, int done)
{
    h2o_http2_stream_t *stream = H2O_STRUCT_FROM_MEMBER(h2o_http2_stream_t, req, req);
    h2o_http2_conn_t *conn = (h2o_http2_conn_t *)stream->req.conn;

    if (stream->request_blocked_by_server) {
        h2o_http2_stream_set_request_blocked_by_server(conn, stream, 0);
        update_idle_timeout(conn);
    }

    update_input_window(conn, stream->stream_id, &stream->input_window, written);

    if (done) {
        if (stream->state == H2O_HTTP2_STREAM_STATE_RECV_BODY) {
            h2o_http2_stream_set_state(conn, stream, H2O_HTTP2_STREAM_STATE_REQ_PENDING);
            h2o_http2_stream_set_state(conn, stream, H2O_HTTP2_STREAM_STATE_SEND_HEADERS);
        }
        run_pending_requests(conn);
    }
}

static int write_req_chunk(void *req_, h2o_iovec_t payload, int is_end_stream)
{
    h2o_req_t *req = req_;
    h2o_http2_stream_t *stream = H2O_STRUCT_FROM_MEMBER(h2o_http2_stream_t, req, req);
    h2o_http2_conn_t *conn = (h2o_http2_conn_t *)stream->req.conn;

    if (h2o_buffer_append(&stream->_req_body.body, payload.base, payload.len) == 0)
        return -1;
    stream->req.entity = h2o_iovec_init(stream->_req_body.body->bytes, stream->_req_body.body->size);

    /* handle request if request body is complete */
    if (!stream->req._write_req_chunk_done) {
        if (is_end_stream) {
            stream->req.entity = h2o_iovec_init(stream->_req_body.body->bytes, stream->_req_body.body->size);
            execute_or_enqueue_request(conn, stream);
        } else {
            if (!stream->req._found_handler) {
                stream->req._found_handler = 1;
                h2o_handler_t *h = h2o_get_first_handler(&stream->req);
                if (h != NULL && h->has_body_stream) {
                    stream->req._write_req_chunk_done = write_req_chunk_done;
                    stream->_req_body.streamed_body_size = stream->_req_body.body->size;
                    execute_or_enqueue_request(conn, stream);
                }
            } else {
                write_req_chunk_done(req, payload.len, is_end_stream);
            }
        }
    } else {
        if (is_end_stream) {
            if (stream->req._write_req_chunk.cb == write_req_chunk) {
                stream->req._write_req_chunk_done = NULL;
                stream->req._write_req_chunk.cb = NULL;
            }
            h2o_http2_stream_set_state(conn, stream, H2O_HTTP2_STREAM_STATE_REQ_PENDING);
        }
    }

    return 0;
}

static int handle_data_frame(h2o_http2_conn_t *conn, h2o_http2_frame_t *frame, const char **err_desc)
{
    h2o_http2_data_payload_t payload;
    h2o_http2_stream_t *stream;
    int ret;

    if ((ret = h2o_http2_decode_data_payload(&payload, frame, err_desc)) != 0)
        return ret;

    if (conn->state >= H2O_HTTP2_CONN_STATE_HALF_CLOSED)
        return 0;

    update_input_window(conn, 0, &conn->_input_window, payload.length);

    stream = h2o_http2_conn_get_stream(conn, frame->stream_id);

    /* save the input in the request body buffer, or send error (and close the stream) */
    if (stream == NULL) {
        if (frame->stream_id <= conn->pull_stream_ids.max_open) {
            stream_send_error(conn, frame->stream_id, H2O_HTTP2_ERROR_STREAM_CLOSED);
            stream = NULL;
        } else {
            *err_desc = "invalid DATA frame";
            return H2O_HTTP2_ERROR_PROTOCOL;
        }
    } else if (stream->state != H2O_HTTP2_STREAM_STATE_RECV_BODY) {
        stream_send_error(conn, frame->stream_id, H2O_HTTP2_ERROR_STREAM_CLOSED);
        h2o_http2_stream_reset(conn, stream);
        stream = NULL;
    } else if (h2o_http2_stream_req_body_size(stream) + payload.length > conn->super.ctx->globalconf->max_request_entity_size) {
        stream_send_error(conn, frame->stream_id, H2O_HTTP2_ERROR_REFUSED_STREAM);
        h2o_http2_stream_reset(conn, stream);
        stream = NULL;
    } else {
        int ret;

        if (!stream->request_blocked_by_server) {
            h2o_http2_stream_set_request_blocked_by_server(conn, stream, 1);
            update_idle_timeout(conn);
        }

        ret = stream->req._write_req_chunk.cb(stream->req._write_req_chunk.priv, h2o_iovec_init(payload.data, payload.length),
                                              frame->flags & H2O_HTTP2_FRAME_FLAG_END_STREAM);
        if (ret < 0) {
            stream_send_error(conn, frame->stream_id, H2O_HTTP2_ERROR_STREAM_CLOSED);
            h2o_http2_stream_reset(conn, stream);
            stream = NULL;
            goto UpdateWindow;
        }
        return 0;
    }

UpdateWindow:
    /* consume buffer (and set window_update) */
    update_input_window(conn, 0, &conn->_input_window, frame->length);
    if (stream != NULL)
        update_input_window(conn, stream->stream_id, &stream->input_window, frame->length);

    return 0;
}

static int handle_headers_frame(h2o_http2_conn_t *conn, h2o_http2_frame_t *frame, const char **err_desc)
{
    h2o_http2_headers_payload_t payload;
    h2o_http2_stream_t *stream;
    int ret;

    /* decode */
    if ((ret = h2o_http2_decode_headers_payload(&payload, frame, err_desc)) != 0)
        return ret;
    if ((frame->stream_id & 1) == 0) {
        *err_desc = "invalid stream id in HEADERS frame";
        return H2O_HTTP2_ERROR_PROTOCOL;
    }
    if (!(conn->pull_stream_ids.max_open < frame->stream_id)) {
        if ((stream = h2o_http2_conn_get_stream(conn, frame->stream_id)) != NULL &&
            stream->state == H2O_HTTP2_STREAM_STATE_RECV_BODY) {
            /* is a trailer */
            if ((frame->flags & H2O_HTTP2_FRAME_FLAG_END_STREAM) == 0) {
                *err_desc = "trailing HEADERS frame MUST have END_STREAM flag set";
                return H2O_HTTP2_ERROR_PROTOCOL;
            }
            stream->req.entity = h2o_iovec_init(stream->_req_body.body->bytes, stream->_req_body.body->size);
            if ((frame->flags & H2O_HTTP2_FRAME_FLAG_END_HEADERS) == 0)
                goto PREPARE_FOR_CONTINUATION;
            return handle_trailing_headers(conn, stream, payload.headers, payload.headers_len, err_desc);
        } else if (!stream || stream->state != H2O_HTTP2_STREAM_STATE_IDLE) {
            /* it's legit that stream exists and is IDLE if a PRIORITY frame was received earlier */
            *err_desc = "invalid stream id in HEADERS frame";
            return H2O_HTTP2_ERROR_STREAM_CLOSED;
        }
    }
    if (frame->stream_id == payload.priority.dependency) {
        *err_desc = "stream cannot depend on itself";
        return H2O_HTTP2_ERROR_PROTOCOL;
    }

    if (conn->state >= H2O_HTTP2_CONN_STATE_HALF_CLOSED)
        return 0;

    /* open or determine the stream and prepare */
    if ((stream = h2o_http2_conn_get_stream(conn, frame->stream_id)) != NULL) {
        if ((frame->flags & H2O_HTTP2_FRAME_FLAG_PRIORITY) != 0) {
            set_priority(conn, stream, &payload.priority, 1);
            stream->received_priority = payload.priority;
        }
    } else {
        stream = h2o_http2_stream_open(conn, frame->stream_id, NULL, &payload.priority);
        set_priority(conn, stream, &payload.priority, 0);
    }
    h2o_http2_stream_prepare_for_request(conn, stream);
    stream->req._write_req_chunk.cb = write_req_chunk;
    stream->req._write_req_chunk.priv = &stream->req;

    /* setup container for request body if it is expected to arrive */
    if ((frame->flags & H2O_HTTP2_FRAME_FLAG_END_STREAM) == 0)
        h2o_buffer_init(&stream->_req_body.body, &h2o_socket_buffer_prototype);

    if ((frame->flags & H2O_HTTP2_FRAME_FLAG_END_HEADERS) != 0) {
        /* request is complete, handle it */
        return handle_incoming_request(conn, stream, payload.headers, payload.headers_len, err_desc);
    }

PREPARE_FOR_CONTINUATION:
    /* request is not complete, store in buffer */
    conn->_read_expect = expect_continuation_of_headers;
    h2o_buffer_init(&conn->_headers_unparsed, &h2o_socket_buffer_prototype);
    h2o_buffer_reserve(&conn->_headers_unparsed, payload.headers_len);
    memcpy(conn->_headers_unparsed->bytes, payload.headers, payload.headers_len);
    conn->_headers_unparsed->size = payload.headers_len;
    return 0;
}

static int handle_priority_frame(h2o_http2_conn_t *conn, h2o_http2_frame_t *frame, const char **err_desc)
{
    h2o_http2_priority_t payload;
    h2o_http2_stream_t *stream;
    int ret;

    if ((ret = h2o_http2_decode_priority_payload(&payload, frame, err_desc)) != 0)
        return ret;
    if (frame->stream_id == payload.dependency) {
        *err_desc = "stream cannot depend on itself";
        return H2O_HTTP2_ERROR_PROTOCOL;
    }

    if ((stream = h2o_http2_conn_get_stream(conn, frame->stream_id)) != NULL) {
        stream->received_priority = payload;
        /* ignore priority changes to pushed streams with weight=257, since that is where we are trying to be smarter than the web
         * browsers
         */
        if (h2o_http2_scheduler_get_weight(&stream->_refs.scheduler) != 257)
            set_priority(conn, stream, &payload, 1);
    } else {
        if (h2o_http2_stream_is_push(frame->stream_id)) {
            /* Ignore PRIORITY frames for closed or idle pushed streams */
            return 0;
        } else {
            /* Ignore PRIORITY frames for closed pull streams */
            if (frame->stream_id <= conn->pull_stream_ids.max_open)
                return 0;
        }
        if (conn->num_streams.priority.open >= conn->super.ctx->globalconf->http2.max_streams_for_priority) {
            *err_desc = "too many streams in idle/closed state";
            /* RFC 7540 10.5: An endpoint MAY treat activity that is suspicious as a connection error (Section 5.4.1) of type
             * ENHANCE_YOUR_CALM.
             */
            return H2O_HTTP2_ERROR_ENHANCE_YOUR_CALM;
        }
        stream = h2o_http2_stream_open(conn, frame->stream_id, NULL, &payload);
        set_priority(conn, stream, &payload, 0);
    }

    return 0;
}

static void resume_send(h2o_http2_conn_t *conn)
{
    if (h2o_http2_conn_get_buffer_window(conn) <= 0)
        return;
#if 0 /* TODO reenable this check for performance? */
    if (conn->scheduler.list.size == 0)
        return;
#endif
    request_gathered_write(conn);
}

static int handle_settings_frame(h2o_http2_conn_t *conn, h2o_http2_frame_t *frame, const char **err_desc)
{
    if (frame->stream_id != 0) {
        *err_desc = "invalid stream id in SETTINGS frame";
        return H2O_HTTP2_ERROR_PROTOCOL;
    }

    if ((frame->flags & H2O_HTTP2_FRAME_FLAG_ACK) != 0) {
        if (frame->length != 0) {
            *err_desc = "invalid SETTINGS frame (+ACK)";
            return H2O_HTTP2_ERROR_FRAME_SIZE;
        }
    } else {
        uint32_t prev_initial_window_size = conn->peer_settings.initial_window_size;
        /* FIXME handle SETTINGS_HEADER_TABLE_SIZE */
        int ret = h2o_http2_update_peer_settings(&conn->peer_settings, frame->payload, frame->length, err_desc);
        if (ret != 0)
            return ret;
        { /* schedule ack */
            h2o_iovec_t header_buf = h2o_buffer_reserve(&conn->_write.buf, H2O_HTTP2_FRAME_HEADER_SIZE);
            h2o_http2_encode_frame_header((void *)header_buf.base, 0, H2O_HTTP2_FRAME_TYPE_SETTINGS, H2O_HTTP2_FRAME_FLAG_ACK, 0);
            conn->_write.buf->size += H2O_HTTP2_FRAME_HEADER_SIZE;
            h2o_http2_conn_request_write(conn);
        }
        /* apply the change to window size (to all the streams but not the connection, see 6.9.2 of draft-15) */
        if (prev_initial_window_size != conn->peer_settings.initial_window_size) {
            ssize_t delta = conn->peer_settings.initial_window_size - prev_initial_window_size;
            h2o_http2_stream_t *stream;
            kh_foreach_value(conn->streams, stream, { update_stream_output_window(stream, delta); });
            resume_send(conn);
        }
    }

    return 0;
}

static int handle_window_update_frame(h2o_http2_conn_t *conn, h2o_http2_frame_t *frame, const char **err_desc)
{
    h2o_http2_window_update_payload_t payload;
    int ret, err_is_stream_level;

    if ((ret = h2o_http2_decode_window_update_payload(&payload, frame, err_desc, &err_is_stream_level)) != 0) {
        if (err_is_stream_level) {
            h2o_http2_stream_t *stream = h2o_http2_conn_get_stream(conn, frame->stream_id);
            if (stream != NULL)
                h2o_http2_stream_reset(conn, stream);
            stream_send_error(conn, frame->stream_id, ret);
            return 0;
        } else {
            return ret;
        }
    }

    if (frame->stream_id == 0) {
        if (h2o_http2_window_update(&conn->_write.window, payload.window_size_increment) != 0) {
            *err_desc = "flow control window overflow";
            return H2O_HTTP2_ERROR_FLOW_CONTROL;
        }
    } else if (!is_idle_stream_id(conn, frame->stream_id)) {
        h2o_http2_stream_t *stream = h2o_http2_conn_get_stream(conn, frame->stream_id);
        if (stream != NULL) {
            if (update_stream_output_window(stream, payload.window_size_increment) != 0) {
                h2o_http2_stream_reset(conn, stream);
                stream_send_error(conn, frame->stream_id, H2O_HTTP2_ERROR_FLOW_CONTROL);
                return 0;
            }
        }
    } else {
        *err_desc = "invalid stream id in WINDOW_UPDATE frame";
        return H2O_HTTP2_ERROR_PROTOCOL;
    }

    resume_send(conn);

    return 0;
}

static int handle_goaway_frame(h2o_http2_conn_t *conn, h2o_http2_frame_t *frame, const char **err_desc)
{
    h2o_http2_goaway_payload_t payload;
    int ret;

    if ((ret = h2o_http2_decode_goaway_payload(&payload, frame, err_desc)) != 0)
        return ret;

    /* nothing to do, since we do not open new streams by ourselves */
    return 0;
}

static int handle_ping_frame(h2o_http2_conn_t *conn, h2o_http2_frame_t *frame, const char **err_desc)
{
    h2o_http2_ping_payload_t payload;
    int ret;

    if ((ret = h2o_http2_decode_ping_payload(&payload, frame, err_desc)) != 0)
        return ret;

    if ((frame->flags & H2O_HTTP2_FRAME_FLAG_ACK) == 0) {
        h2o_http2_encode_ping_frame(&conn->_write.buf, 1, payload.data);
        h2o_http2_conn_request_write(conn);
    }

    return 0;
}

static int handle_rst_stream_frame(h2o_http2_conn_t *conn, h2o_http2_frame_t *frame, const char **err_desc)
{
    h2o_http2_rst_stream_payload_t payload;
    h2o_http2_stream_t *stream;
    int ret;

    if ((ret = h2o_http2_decode_rst_stream_payload(&payload, frame, err_desc)) != 0)
        return ret;
    if (is_idle_stream_id(conn, frame->stream_id)) {
        *err_desc = "unexpected stream id in RST_STREAM frame";
        return H2O_HTTP2_ERROR_PROTOCOL;
    }

    stream = h2o_http2_conn_get_stream(conn, frame->stream_id);
    if (stream != NULL) {
        /* reset the stream */
        h2o_http2_stream_reset(conn, stream);
    }
    /* TODO log */

    return 0;
}

static int handle_push_promise_frame(h2o_http2_conn_t *conn, h2o_http2_frame_t *frame, const char **err_desc)
{
    *err_desc = "received PUSH_PROMISE frame";
    return H2O_HTTP2_ERROR_PROTOCOL;
}

static int handle_invalid_continuation_frame(h2o_http2_conn_t *conn, h2o_http2_frame_t *frame, const char **err_desc)
{
    *err_desc = "received invalid CONTINUATION frame";
    return H2O_HTTP2_ERROR_PROTOCOL;
}

ssize_t expect_default(h2o_http2_conn_t *conn, const uint8_t *src, size_t len, const char **err_desc)
{
    h2o_http2_frame_t frame;
    ssize_t ret;
    static int (*FRAME_HANDLERS[])(h2o_http2_conn_t * conn, h2o_http2_frame_t * frame, const char **err_desc) = {
        handle_data_frame,                /* DATA */
        handle_headers_frame,             /* HEADERS */
        handle_priority_frame,            /* PRIORITY */
        handle_rst_stream_frame,          /* RST_STREAM */
        handle_settings_frame,            /* SETTINGS */
        handle_push_promise_frame,        /* PUSH_PROMISE */
        handle_ping_frame,                /* PING */
        handle_goaway_frame,              /* GOAWAY */
        handle_window_update_frame,       /* WINDOW_UPDATE */
        handle_invalid_continuation_frame /* CONTINUATION */
    };

    if ((ret = h2o_http2_decode_frame(&frame, src, len, &H2O_HTTP2_SETTINGS_HOST, err_desc)) < 0)
        return ret;

    if (frame.type < sizeof(FRAME_HANDLERS) / sizeof(FRAME_HANDLERS[0])) {
        int hret = FRAME_HANDLERS[frame.type](conn, &frame, err_desc);
        if (hret != 0)
            ret = hret;
    } else {
        fprintf(stderr, "skipping frame (type:%d)\n", frame.type);
    }

    return ret;
}

static ssize_t expect_preface(h2o_http2_conn_t *conn, const uint8_t *src, size_t len, const char **err_desc)
{
    if (len < CONNECTION_PREFACE.len) {
        return H2O_HTTP2_ERROR_INCOMPLETE;
    }
    if (memcmp(src, CONNECTION_PREFACE.base, CONNECTION_PREFACE.len) != 0) {
        return H2O_HTTP2_ERROR_PROTOCOL_CLOSE_IMMEDIATELY;
    }

    { /* send SETTINGS and connection-level WINDOW_UPDATE */
        h2o_iovec_t vec = h2o_buffer_reserve(&conn->_write.buf, SERVER_PREFACE.len);
        memcpy(vec.base, SERVER_PREFACE.base, SERVER_PREFACE.len);
        conn->_write.buf->size += SERVER_PREFACE.len;
        h2o_http2_conn_request_write(conn);
    }

    conn->_read_expect = expect_default;
    return CONNECTION_PREFACE.len;
}

static int parse_input(h2o_http2_conn_t *conn)
{
    /* handle the input */
    while (conn->state < H2O_HTTP2_CONN_STATE_IS_CLOSING && conn->sock->input->size != 0) {
        /* process a frame */
        const char *err_desc = NULL;
        ssize_t ret = conn->_read_expect(conn, (uint8_t *)conn->sock->input->bytes, conn->sock->input->size, &err_desc);
        if (ret == H2O_HTTP2_ERROR_INCOMPLETE) {
            break;
        } else if (ret < 0) {
            if (ret != H2O_HTTP2_ERROR_PROTOCOL_CLOSE_IMMEDIATELY) {
                enqueue_goaway(conn, (int)ret,
                               err_desc != NULL ? (h2o_iovec_t){(char *)err_desc, strlen(err_desc)} : (h2o_iovec_t){NULL});
            }
            return close_connection(conn);
        }
        /* advance to the next frame */
        h2o_buffer_consume(&conn->sock->input, ret);
    }
    return 0;
}

static void on_read(h2o_socket_t *sock, const char *err)
{
    h2o_http2_conn_t *conn = sock->data;

    if (err != NULL) {
        conn->super.ctx->http2.events.read_closed++;
        h2o_socket_read_stop(conn->sock);
        close_connection(conn);
        return;
    }

    update_idle_timeout(conn);
    if (parse_input(conn) != 0)
        return;

    /* write immediately, if there is no write in flight and if pending write exists */
    if (h2o_timeout_is_linked(&conn->_write.timeout_entry)) {
        h2o_timeout_unlink(&conn->_write.timeout_entry);
        do_emit_writereq(conn);
    }
}

static void on_upgrade_complete(void *_conn, h2o_socket_t *sock, size_t reqsize)
{
    h2o_http2_conn_t *conn = _conn;

    if (sock == NULL) {
        close_connection(conn);
        return;
    }

    conn->sock = sock;
    sock->data = conn;
    conn->_http1_req_input = sock->input;
    h2o_buffer_init(&sock->input, &h2o_socket_buffer_prototype);

    /* setup inbound */
    h2o_socket_read_start(conn->sock, on_read);

    /* handle the request */
    execute_or_enqueue_request(conn, h2o_http2_conn_get_stream(conn, 1));

    if (conn->_http1_req_input->size > reqsize) {
        size_t remaining_bytes = conn->_http1_req_input->size - reqsize;
        h2o_buffer_reserve(&sock->input, remaining_bytes);
        memcpy(sock->input->bytes, conn->_http1_req_input->bytes + reqsize, remaining_bytes);
        sock->input->size += remaining_bytes;
        on_read(conn->sock, NULL);
    }
}

void h2o_http2_conn_request_write(h2o_http2_conn_t *conn)
{
    if (conn->state == H2O_HTTP2_CONN_STATE_IS_CLOSING)
        return;
    request_gathered_write(conn);
}

void h2o_http2_conn_register_for_proceed_callback(h2o_http2_conn_t *conn, h2o_http2_stream_t *stream)
{
    h2o_http2_conn_request_write(conn);

    if (h2o_http2_stream_has_pending_data(stream) || stream->state >= H2O_HTTP2_STREAM_STATE_SEND_BODY_IS_FINAL) {
        if (h2o_http2_window_get_window(&stream->output_window) > 0) {
            assert(!h2o_linklist_is_linked(&stream->_refs.link));
            h2o_http2_scheduler_activate(&stream->_refs.scheduler);
        }
    } else {
        h2o_linklist_insert(&conn->_write.streams_to_proceed, &stream->_refs.link);
    }
}

static void on_notify_write(h2o_socket_t *sock, const char *err)
{
    h2o_http2_conn_t *conn = sock->data;

    if (err != NULL) {
        close_connection_now(conn);
        return;
    }
    do_emit_writereq(conn);
}

static void on_write_complete(h2o_socket_t *sock, const char *err)
{
    h2o_http2_conn_t *conn = sock->data;

    assert(conn->_write.buf_in_flight != NULL);

    /* close by error if necessary */
    if (err != NULL) {
        conn->super.ctx->http2.events.write_closed++;
        close_connection_now(conn);
        return;
    }

    /* reset the other memory pool */
    h2o_buffer_dispose(&conn->_write.buf_in_flight);
    assert(conn->_write.buf_in_flight == NULL);

    /* call the proceed callback of the streams that have been flushed (while unlinking them from the list) */
    if (conn->state < H2O_HTTP2_CONN_STATE_IS_CLOSING) {
        while (!h2o_linklist_is_empty(&conn->_write.streams_to_proceed)) {
            h2o_http2_stream_t *stream =
                H2O_STRUCT_FROM_MEMBER(h2o_http2_stream_t, _refs.link, conn->_write.streams_to_proceed.next);
            assert(!h2o_http2_stream_has_pending_data(stream));
            h2o_linklist_unlink(&stream->_refs.link);
            h2o_http2_stream_proceed(conn, stream);
        }
    }

    /* update the timeout now that the states have been updated */
    update_idle_timeout(conn);

    /* cancel the write callback if scheduled (as the generator may have scheduled a write just before this function gets called) */
    if (h2o_timeout_is_linked(&conn->_write.timeout_entry))
        h2o_timeout_unlink(&conn->_write.timeout_entry);

#if !H2O_USE_LIBUV
    if (conn->state == H2O_HTTP2_CONN_STATE_OPEN) {
        if (conn->_write.buf->size != 0 || h2o_http2_scheduler_is_active(&conn->scheduler))
            h2o_socket_notify_write(sock, on_notify_write);
        return;
    }
#endif

    /* write more, if possible */
    do_emit_writereq(conn);
}

static int emit_writereq_of_openref(h2o_http2_scheduler_openref_t *ref, int *still_is_active, void *cb_arg)
{
    h2o_http2_conn_t *conn = cb_arg;
    h2o_http2_stream_t *stream = H2O_STRUCT_FROM_MEMBER(h2o_http2_stream_t, _refs.scheduler, ref);

    assert(h2o_http2_stream_has_pending_data(stream) || stream->state >= H2O_HTTP2_STREAM_STATE_SEND_BODY_IS_FINAL);

    *still_is_active = 0;

    h2o_http2_stream_send_pending_data(conn, stream);
    if (h2o_http2_stream_has_pending_data(stream)) {
        if (h2o_http2_window_get_window(&stream->output_window) <= 0) {
            /* is blocked */
        } else {
            *still_is_active = 1;
        }
    } else {
        h2o_linklist_insert(&conn->_write.streams_to_proceed, &stream->_refs.link);
    }

    return h2o_http2_conn_get_buffer_window(conn) > 0 ? 0 : -1;
}

void do_emit_writereq(h2o_http2_conn_t *conn)
{
    assert(conn->_write.buf_in_flight == NULL);

    /* push DATA frames */
    if (conn->state < H2O_HTTP2_CONN_STATE_IS_CLOSING && h2o_http2_conn_get_buffer_window(conn) > 0)
        h2o_http2_scheduler_run(&conn->scheduler, emit_writereq_of_openref, conn);

    if (conn->_write.buf->size != 0) {
        /* write and wait for completion */
        h2o_iovec_t buf = {conn->_write.buf->bytes, conn->_write.buf->size};
        h2o_socket_write(conn->sock, &buf, 1, on_write_complete);
        conn->_write.buf_in_flight = conn->_write.buf;
        h2o_buffer_init(&conn->_write.buf, &wbuf_buffer_prototype);
        update_idle_timeout(conn);
    }

    /* close the connection if necessary */
    switch (conn->state) {
    case H2O_HTTP2_CONN_STATE_OPEN:
        break;
    case H2O_HTTP2_CONN_STATE_HALF_CLOSED:
        if (conn->num_streams.pull.half_closed + conn->num_streams.push.half_closed != 0)
            break;
        conn->state = H2O_HTTP2_CONN_STATE_IS_CLOSING;
    /* fall-thru */
    case H2O_HTTP2_CONN_STATE_IS_CLOSING:
        close_connection_now(conn);
        break;
    }
}

static void emit_writereq(h2o_timeout_entry_t *entry)
{
    h2o_http2_conn_t *conn = H2O_STRUCT_FROM_MEMBER(h2o_http2_conn_t, _write.timeout_entry, entry);

    do_emit_writereq(conn);
}

static socklen_t get_sockname(h2o_conn_t *_conn, struct sockaddr *sa)
{
    h2o_http2_conn_t *conn = (void *)_conn;
    return h2o_socket_getsockname(conn->sock, sa);
}

static socklen_t get_peername(h2o_conn_t *_conn, struct sockaddr *sa)
{
    h2o_http2_conn_t *conn = (void *)_conn;
    return h2o_socket_getpeername(conn->sock, sa);
}

static h2o_socket_t *get_socket(h2o_conn_t *_conn)
{
    h2o_http2_conn_t *conn = (void *)_conn;
    return conn->sock;
}

#define DEFINE_TLS_LOGGER(name)                                                                                                    \
    static h2o_iovec_t log_##name(h2o_req_t *req)                                                                                  \
    {                                                                                                                              \
        h2o_http2_conn_t *conn = (void *)req->conn;                                                                                \
        return h2o_socket_log_ssl_##name(conn->sock, &req->pool);                                                                  \
    }

DEFINE_TLS_LOGGER(protocol_version)
DEFINE_TLS_LOGGER(session_reused)
DEFINE_TLS_LOGGER(cipher)
DEFINE_TLS_LOGGER(cipher_bits)
DEFINE_TLS_LOGGER(session_id)
#undef DEFINE_TLS_LOGGER

static h2o_iovec_t log_stream_id(h2o_req_t *req)
{
    h2o_http2_stream_t *stream = H2O_STRUCT_FROM_MEMBER(h2o_http2_stream_t, req, req);
    char *s = h2o_mem_alloc_pool(&stream->req.pool, sizeof(H2O_UINT32_LONGEST_STR));
    size_t len = (size_t)sprintf(s, "%" PRIu32, stream->stream_id);
    return h2o_iovec_init(s, len);
}

static h2o_iovec_t log_priority_received(h2o_req_t *req)
{
    h2o_http2_stream_t *stream = H2O_STRUCT_FROM_MEMBER(h2o_http2_stream_t, req, req);
    char *s = h2o_mem_alloc_pool(&stream->req.pool, sizeof("1:" H2O_UINT32_LONGEST_STR ":" H2O_UINT16_LONGEST_STR));
    size_t len = (size_t)sprintf(s, "%c:%" PRIu32 ":%" PRIu16, stream->received_priority.exclusive ? '1' : '0',
                                 stream->received_priority.dependency, stream->received_priority.weight);
    return h2o_iovec_init(s, len);
}

static h2o_iovec_t log_priority_received_exclusive(h2o_req_t *req)
{
    h2o_http2_stream_t *stream = H2O_STRUCT_FROM_MEMBER(h2o_http2_stream_t, req, req);
    return h2o_iovec_init(stream->received_priority.exclusive ? "1" : "0", 1);
}

static h2o_iovec_t log_priority_received_parent(h2o_req_t *req)
{
    h2o_http2_stream_t *stream = H2O_STRUCT_FROM_MEMBER(h2o_http2_stream_t, req, req);
    char *s = h2o_mem_alloc_pool(&stream->req.pool, sizeof(H2O_UINT32_LONGEST_STR));
    size_t len = sprintf(s, "%" PRIu32, stream->received_priority.dependency);
    return h2o_iovec_init(s, len);
}

static h2o_iovec_t log_priority_received_weight(h2o_req_t *req)
{
    h2o_http2_stream_t *stream = H2O_STRUCT_FROM_MEMBER(h2o_http2_stream_t, req, req);
    char *s = h2o_mem_alloc_pool(&stream->req.pool, sizeof(H2O_UINT16_LONGEST_STR));
    size_t len = sprintf(s, "%" PRIu16, stream->received_priority.weight);
    return h2o_iovec_init(s, len);
}

static uint32_t get_parent_stream_id(h2o_http2_conn_t *conn, h2o_http2_stream_t *stream)
{
    h2o_http2_scheduler_node_t *parent_sched = h2o_http2_scheduler_get_parent(&stream->_refs.scheduler);
    if (parent_sched == &conn->scheduler) {
        return 0;
    } else {
        h2o_http2_stream_t *parent_stream = H2O_STRUCT_FROM_MEMBER(h2o_http2_stream_t, _refs.scheduler, parent_sched);
        return parent_stream->stream_id;
    }
}

static h2o_iovec_t log_priority_actual(h2o_req_t *req)
{
    h2o_http2_conn_t *conn = (void *)req->conn;
    h2o_http2_stream_t *stream = H2O_STRUCT_FROM_MEMBER(h2o_http2_stream_t, req, req);
    char *s = h2o_mem_alloc_pool(&stream->req.pool, sizeof(H2O_UINT32_LONGEST_STR ":" H2O_UINT16_LONGEST_STR));
    size_t len = (size_t)sprintf(s, "%" PRIu32 ":%" PRIu16, get_parent_stream_id(conn, stream),
                                 h2o_http2_scheduler_get_weight(&stream->_refs.scheduler));
    return h2o_iovec_init(s, len);
}

static h2o_iovec_t log_priority_actual_parent(h2o_req_t *req)
{
    h2o_http2_conn_t *conn = (void *)req->conn;
    h2o_http2_stream_t *stream = H2O_STRUCT_FROM_MEMBER(h2o_http2_stream_t, req, req);
    char *s = h2o_mem_alloc_pool(&stream->req.pool, sizeof(H2O_UINT32_LONGEST_STR));
    size_t len = (size_t)sprintf(s, "%" PRIu32, get_parent_stream_id(conn, stream));
    return h2o_iovec_init(s, len);
}

static h2o_iovec_t log_priority_actual_weight(h2o_req_t *req)
{
    h2o_http2_stream_t *stream = H2O_STRUCT_FROM_MEMBER(h2o_http2_stream_t, req, req);
    char *s = h2o_mem_alloc_pool(&stream->req.pool, sizeof(H2O_UINT16_LONGEST_STR));
    size_t len = (size_t)sprintf(s, "%" PRIu16, h2o_http2_scheduler_get_weight(&stream->_refs.scheduler));
    return h2o_iovec_init(s, len);
}

static h2o_http2_conn_t *create_conn(h2o_context_t *ctx, h2o_hostconf_t **hosts, h2o_socket_t *sock, struct timeval connected_at)
{
    static const h2o_conn_callbacks_t callbacks = {
        get_sockname,              /* stringify address */
        get_peername,              /* ditto */
        push_path,                 /* HTTP2 push */
        get_socket,                /* get underlying socket */
        h2o_http2_get_debug_state, /* get debug state */
        {{
            {log_protocol_version, log_session_reused, log_cipher, log_cipher_bits, log_session_id}, /* ssl */
            {NULL},                                                                                  /* http1 */
            {log_stream_id, log_priority_received, log_priority_received_exclusive, log_priority_received_parent,
             log_priority_received_weight, log_priority_actual, log_priority_actual_parent, log_priority_actual_weight} /* http2 */
        }} /* loggers */
    };

    h2o_http2_conn_t *conn = (void *)h2o_create_connection(sizeof(*conn), ctx, hosts, connected_at, &callbacks);

    memset((char *)conn + sizeof(conn->super), 0, sizeof(*conn) - sizeof(conn->super));
    conn->sock = sock;
    conn->peer_settings = H2O_HTTP2_SETTINGS_DEFAULT;
    conn->streams = kh_init(h2o_http2_stream_t);
    h2o_http2_scheduler_init(&conn->scheduler);
    conn->state = H2O_HTTP2_CONN_STATE_OPEN;
    h2o_linklist_insert(&ctx->http2._conns, &conn->_conns);
    conn->_read_expect = expect_preface;
    conn->_input_header_table.hpack_capacity = conn->_input_header_table.hpack_max_capacity =
        H2O_HTTP2_SETTINGS_DEFAULT.header_table_size;
    h2o_http2_window_init(&conn->_input_window, &H2O_HTTP2_SETTINGS_DEFAULT);
    conn->_output_header_table.hpack_capacity = H2O_HTTP2_SETTINGS_HOST.header_table_size;
    h2o_linklist_init_anchor(&conn->_pending_reqs);
    h2o_buffer_init(&conn->_write.buf, &wbuf_buffer_prototype);
    h2o_linklist_init_anchor(&conn->_write.streams_to_proceed);
    conn->_write.timeout_entry.cb = emit_writereq;
    h2o_http2_window_init(&conn->_write.window, &conn->peer_settings);

    return conn;
}

static int update_push_memo(h2o_http2_conn_t *conn, h2o_req_t *src_req, const char *abspath, size_t abspath_len)
{

    if (conn->push_memo == NULL)
        conn->push_memo = h2o_cache_create(0, 1024, 1, NULL);

    /* uses the hash as the key */
    h2o_cache_hashcode_t url_hash = h2o_cache_calchash(src_req->input.scheme->name.base, src_req->input.scheme->name.len) ^
                                    h2o_cache_calchash(src_req->input.authority.base, src_req->input.authority.len) ^
                                    h2o_cache_calchash(abspath, abspath_len);
    return h2o_cache_set(conn->push_memo, 0, h2o_iovec_init(&url_hash, sizeof(url_hash)), url_hash, h2o_iovec_init(NULL, 0));
}

static void push_path(h2o_req_t *src_req, const char *abspath, size_t abspath_len)
{
    h2o_http2_conn_t *conn = (void *)src_req->conn;
    h2o_http2_stream_t *src_stream = H2O_STRUCT_FROM_MEMBER(h2o_http2_stream_t, req, src_req);

    /* RFC 7540 8.2.1: PUSH_PROMISE frames can be sent by the server in response to any client-initiated stream */
    if (h2o_http2_stream_is_push(src_stream->stream_id))
        return;

    if (!src_stream->req.hostconf->http2.push_preload || !conn->peer_settings.enable_push ||
        conn->num_streams.push.open >= conn->peer_settings.max_concurrent_streams)
        return;

    if (conn->push_stream_ids.max_open >= 0x7ffffff0)
        return;
    if (!(h2o_linklist_is_empty(&conn->_pending_reqs) && can_run_requests(conn)))
        return;

    if (h2o_find_header(&src_stream->req.headers, H2O_TOKEN_X_FORWARDED_FOR, -1) != -1)
        return;

    if (src_stream->cache_digests != NULL) {
        h2o_iovec_t url = h2o_concat(&src_stream->req.pool, src_stream->req.input.scheme->name, h2o_iovec_init(H2O_STRLIT("://")),
                                     src_stream->req.input.authority, h2o_iovec_init(abspath, abspath_len));
        if (h2o_cache_digests_lookup_by_url(src_stream->cache_digests, url.base, url.len) == H2O_CACHE_DIGESTS_STATE_FRESH)
            return;
    }

    /* delayed initialization of casper (cookie-based), that MAY be used together to cache-digests */
    if (src_stream->req.hostconf->http2.casper.capacity_bits != 0) {
        if (!src_stream->pull.casper_is_ready) {
            src_stream->pull.casper_is_ready = 1;
            if (conn->casper == NULL)
                h2o_http2_conn_init_casper(conn, src_stream->req.hostconf->http2.casper.capacity_bits);
            ssize_t header_index;
            for (header_index = -1;
                 (header_index = h2o_find_header(&src_stream->req.headers, H2O_TOKEN_COOKIE, header_index)) != -1;) {
                h2o_header_t *header = src_stream->req.headers.entries + header_index;
                h2o_http2_casper_consume_cookie(conn->casper, header->value.base, header->value.len);
            }
        }
    }

    /* update the push memo, and if it already pushed on the same connection, return */
    if (update_push_memo(conn, &src_stream->req, abspath, abspath_len))
        return;

    /* open the stream */
    h2o_http2_stream_t *stream = h2o_http2_stream_open(conn, conn->push_stream_ids.max_open + 2, NULL, &h2o_http2_default_priority);
    stream->received_priority.dependency = src_stream->stream_id;
    stream->push.parent_stream_id = src_stream->stream_id;
    h2o_http2_scheduler_open(&stream->_refs.scheduler, &src_stream->_refs.scheduler.node, 16, 0);
    h2o_http2_stream_prepare_for_request(conn, stream);

    /* setup request */
    stream->req.input.method = (h2o_iovec_t){H2O_STRLIT("GET")};
    stream->req.input.scheme = src_stream->req.input.scheme;
    stream->req.input.authority =
        h2o_strdup(&stream->req.pool, src_stream->req.input.authority.base, src_stream->req.input.authority.len);
    stream->req.input.path = h2o_strdup(&stream->req.pool, abspath, abspath_len);
    stream->req.version = 0x200;

    { /* copy headers that may affect the response (of a cacheable response) */
        size_t i;
        for (i = 0; i != src_stream->req.headers.size; ++i) {
            h2o_header_t *src_header = src_stream->req.headers.entries + i;
            if (h2o_iovec_is_token(src_header->name)) {
                h2o_token_t *token = H2O_STRUCT_FROM_MEMBER(h2o_token_t, buf, src_header->name);
                if (token->copy_for_push_request) {
                    h2o_add_header(&stream->req.pool, &stream->req.headers, token, NULL,
                                   h2o_strdup(&stream->req.pool, src_header->value.base, src_header->value.len).base,
                                   src_header->value.len);
                }
            }
        }
    }

    execute_or_enqueue_request(conn, stream);

    /* send push-promise ASAP (before the parent stream gets closed), even if execute_or_enqueue_request did not trigger the
     * invocation of send_headers */
    if (!stream->push.promise_sent && stream->state != H2O_HTTP2_STREAM_STATE_END_STREAM)
        h2o_http2_stream_send_push_promise(conn, stream);
}

static int foreach_request(h2o_context_t *ctx, int (*cb)(h2o_req_t *req, void *cbdata), void *cbdata)
{
    h2o_linklist_t *node;

    for (node = ctx->http2._conns.next; node != &ctx->http2._conns; node = node->next) {
        h2o_http2_conn_t *conn = H2O_STRUCT_FROM_MEMBER(h2o_http2_conn_t, _conns, node);
        h2o_http2_stream_t *stream;
        kh_foreach_value(conn->streams, stream, {
            int ret = cb(&stream->req, cbdata);
            if (ret != 0)
                return ret;
        });
    }
    return 0;
}

void h2o_http2_accept(h2o_accept_ctx_t *ctx, h2o_socket_t *sock, struct timeval connected_at)
{
    h2o_http2_conn_t *conn = create_conn(ctx->ctx, ctx->hosts, sock, connected_at);
    sock->data = conn;
    h2o_socket_read_start(conn->sock, on_read);
    update_idle_timeout(conn);
    if (sock->input->size != 0)
        on_read(sock, 0);
}

int h2o_http2_handle_upgrade(h2o_req_t *req, struct timeval connected_at)
{
    h2o_http2_conn_t *http2conn = create_conn(req->conn->ctx, req->conn->hosts, NULL, connected_at);
    h2o_http2_stream_t *stream;
    ssize_t connection_index, settings_index;
    h2o_iovec_t settings_decoded;
    const char *err_desc;

    assert(req->version < 0x200); /* from HTTP/1.x */

    /* check that "HTTP2-Settings" is declared in the connection header */
    connection_index = h2o_find_header(&req->headers, H2O_TOKEN_CONNECTION, -1);
    assert(connection_index != -1);
    if (!h2o_contains_token(req->headers.entries[connection_index].value.base, req->headers.entries[connection_index].value.len,
                            H2O_STRLIT("http2-settings"), ',')) {
        goto Error;
    }

    /* decode the settings */
    if ((settings_index = h2o_find_header(&req->headers, H2O_TOKEN_HTTP2_SETTINGS, -1)) == -1) {
        goto Error;
    }
    if ((settings_decoded = h2o_decode_base64url(&req->pool, req->headers.entries[settings_index].value.base,
                                                 req->headers.entries[settings_index].value.len))
            .base == NULL) {
        goto Error;
    }
    if (h2o_http2_update_peer_settings(&http2conn->peer_settings, (uint8_t *)settings_decoded.base, settings_decoded.len,
                                       &err_desc) != 0) {
        goto Error;
    }

    /* open the stream, now that the function is guaranteed to succeed */
    stream = h2o_http2_stream_open(http2conn, 1, req, &h2o_http2_default_priority);
    h2o_http2_scheduler_open(&stream->_refs.scheduler, &http2conn->scheduler, h2o_http2_default_priority.weight, 0);
    h2o_http2_stream_prepare_for_request(http2conn, stream);

    /* send response */
    req->res.status = 101;
    req->res.reason = "Switching Protocols";
<<<<<<< HEAD
    h2o_add_header(&req->pool, &req->res.headers, H2O_TOKEN_UPGRADE, H2O_STRLIT("h2c"));
    h2o_http1_upgrade(req, (h2o_iovec_t *)&SERVER_PREFACE, 1, on_upgrade_complete, http2conn);
=======
    h2o_add_header(&req->pool, &req->res.headers, H2O_TOKEN_UPGRADE, NULL, H2O_STRLIT("h2c"));
    h2o_http1_upgrade(req, (h2o_iovec_t *)&SETTINGS_HOST_BIN, 1, on_upgrade_complete, http2conn);
>>>>>>> ff0d7d7c

    return 0;
Error:
    h2o_linklist_unlink(&http2conn->_conns);
    kh_destroy(h2o_http2_stream_t, http2conn->streams);
    free(http2conn);
    return -1;
}<|MERGE_RESOLUTION|>--- conflicted
+++ resolved
@@ -1492,13 +1492,8 @@
     /* send response */
     req->res.status = 101;
     req->res.reason = "Switching Protocols";
-<<<<<<< HEAD
-    h2o_add_header(&req->pool, &req->res.headers, H2O_TOKEN_UPGRADE, H2O_STRLIT("h2c"));
+    h2o_add_header(&req->pool, &req->res.headers, H2O_TOKEN_UPGRADE, NULL, H2O_STRLIT("h2c"));
     h2o_http1_upgrade(req, (h2o_iovec_t *)&SERVER_PREFACE, 1, on_upgrade_complete, http2conn);
-=======
-    h2o_add_header(&req->pool, &req->res.headers, H2O_TOKEN_UPGRADE, NULL, H2O_STRLIT("h2c"));
-    h2o_http1_upgrade(req, (h2o_iovec_t *)&SETTINGS_HOST_BIN, 1, on_upgrade_complete, http2conn);
->>>>>>> ff0d7d7c
 
     return 0;
 Error:
