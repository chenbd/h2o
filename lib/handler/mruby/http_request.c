--- conflicted
+++ resolved
@@ -159,7 +159,7 @@
         chunked->client = NULL;
     }
 
-    if (chunked->sending.bytes_inflight == 0)
+    if (!chunked->sending.inflight)
         h2o_mruby_chunked_send_buffer(generator, &chunked->sending, input, is_final);
 }
 
@@ -180,7 +180,8 @@
         is_final = 1;
     }
 
-    h2o_mruby_chunked_send_buffer(generator, &chunked->sending, input, is_final);
+    if (!chunked->sending.inflight)
+        h2o_mruby_chunked_send_buffer(generator, &chunked->sending, input, is_final);
 }
 
 static void do_chunked_dispose(h2o_mruby_generator_t *generator)
@@ -566,17 +567,8 @@
     return mrb_nil_value();
 }
 
-<<<<<<< HEAD
-static mrb_value http_fetch_chunk_callback(h2o_mruby_context_t *mctx, mrb_value input, mrb_value receiver, mrb_value args, int *run_again)
-=======
-static mrb_value create_already_consumed_error(mrb_state *mrb)
-{
-    return mrb_exc_new_str_lit(mrb, E_RUNTIME_ERROR, "http response body is already consumed");
-}
-
 static mrb_value http_fetch_chunk_callback(h2o_mruby_context_t *mctx, mrb_value input, mrb_value *receiver, mrb_value args,
                                            int *run_again)
->>>>>>> de7bdc3e
 {
     mrb_state *mrb = mctx->shared->mrb;
     struct st_h2o_mruby_http_request_context_t *ctx;
