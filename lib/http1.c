--- conflicted
+++ resolved
@@ -856,7 +856,7 @@
 
     if (send_state == H2O_SEND_STATE_ERROR) {
         conn->req.http1_is_persistent = 0;
-        conn->req.send_server_timing_trailer = 0;
+        conn->req.send_server_timing = 0;
         if (req->upstream_refused) {
             /* to let the client retry, immediately close the connection without sending any data */
             on_send_complete(conn->sock, NULL);
@@ -891,14 +891,6 @@
     if (self->chunked_buf != NULL && chunked_suffix.len != 0)
         bufs[bufcnt++] = chunked_suffix;
 
-<<<<<<< HEAD
-=======
-    if (send_state == H2O_SEND_STATE_ERROR) {
-        conn->req.http1_is_persistent = 0;
-        conn->req.send_server_timing = 0; /* suppress sending trailers */
-    }
-
->>>>>>> bd64950a
     if (bufcnt != 0) {
         h2o_socket_write(conn->sock, bufs, bufcnt,
                          h2o_send_state_is_in_progress(send_state) ? on_send_next_push : on_send_complete);
