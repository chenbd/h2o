--- conflicted
+++ resolved
@@ -303,11 +303,11 @@
     }
 
     if (strcmp(lb_type_node->data.scalar, "round-robin") == 0) {
-        self->vars->lb.callbacks = h2o_balancer_rr_get_callbacks();
+        self->vars->conf.lb.callbacks = h2o_balancer_rr_get_callbacks();
     } else if (strcmp(lb_type_node->data.scalar, "least-conn") == 0) {
-        self->vars->lb.callbacks = h2o_balancer_lc_get_callbacks();
+        self->vars->conf.lb.callbacks = h2o_balancer_lc_get_callbacks();
     } else if (strcmp(lb_type_node->data.scalar, "hash") == 0) {
-        self->vars->lb.callbacks = h2o_balancer_hash_get_callbacks();
+        self->vars->conf.lb.callbacks = h2o_balancer_hash_get_callbacks();
     } else {
         h2o_configurator_errprintf(cmd, node,
                                    "specified balancer is currently not supported. supported balancers are: "
@@ -315,10 +315,10 @@
         return -1;
     }
 
-    if (self->vars->lb.callbacks->overall_conf_parser != NULL && node->type == YOML_TYPE_MAPPING) {
+    if (self->vars->conf.lb.callbacks->overall_conf_parser != NULL && node->type == YOML_TYPE_MAPPING) {
         yoml_t *errnode;
         char *errstr;
-        if (self->vars->lb.callbacks->overall_conf_parser(node, &self->vars->lb.lb_conf, &errnode, &errstr) != 0) {
+        if (self->vars->conf.lb.callbacks->overall_conf_parser(node, &self->vars->conf.lb.lb_conf, &errnode, &errstr) != 0) {
             h2o_configurator_errprintf(cmd, errnode, "%s\n", errstr);
             return -1;
         }
@@ -397,8 +397,8 @@
             return -1;
         }
 
-        if (self->vars->lb.callbacks->target_conf_parser != NULL) {
-            if (self->vars->lb.callbacks->target_conf_parser(node_for_parsing, &extra_lb_data[i], &errnode, &errstr) != 0) {
+        if (self->vars->conf.lb.callbacks->target_conf_parser != NULL) {
+            if (self->vars->conf.lb.callbacks->target_conf_parser(node_for_parsing, &extra_lb_data[i], &errnode, &errstr) != 0) {
                 h2o_configurator_errprintf(cmd, errnode, "%s\n", errstr);
                 return -1;
             }
@@ -414,12 +414,8 @@
     if (self->vars->conf.headers_cmds != NULL)
         h2o_mem_addref_shared(self->vars->conf.headers_cmds);
 
-<<<<<<< HEAD
-    h2o_proxy_register_reverse_proxy(ctx->pathconf, upstreams, num_upstreams, self->vars, extra_lb_data);
-=======
     h2o_proxy_register_reverse_proxy(ctx->pathconf, upstreams, num_upstreams, self->vars->keepalive_timeout, self->vars->ssl_ctx,
-                                     &self->vars->conf);
->>>>>>> 7c172689
+                                     &self->vars->conf, extra_lb_data);
     return 0;
 }
 
@@ -526,14 +522,8 @@
     c->vars->conf.websocket.timeout = H2O_DEFAULT_PROXY_WEBSOCKET_TIMEOUT;
     c->vars->conf.max_buffer_size = SIZE_MAX;
     c->vars->keepalive_timeout = h2o_socketpool_get_timeout(&conf->proxy.global_socketpool);
-<<<<<<< HEAD
-    c->vars->websocket.enabled = 0; /* have websocket proxying disabled by default; until it becomes non-experimental */
-    c->vars->websocket.timeout = H2O_DEFAULT_PROXY_WEBSOCKET_TIMEOUT;
-    c->vars->lb.callbacks = h2o_balancer_rr_get_callbacks();
-    c->vars->lb.lb_conf = NULL;
-    c->vars->max_buffer_size = SIZE_MAX;
-=======
->>>>>>> 7c172689
+    c->vars->conf.lb.callbacks = h2o_balancer_rr_get_callbacks();
+    c->vars->conf.lb.lb_conf = NULL;
 
     /* setup handlers */
     c->super.enter = on_config_enter;
