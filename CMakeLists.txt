--- conflicted
+++ resolved
@@ -516,11 +516,8 @@
         lib/handler/mruby/chunked.c
         lib/handler/mruby/http_request.c
         lib/handler/mruby/sleep.c
-<<<<<<< HEAD
         lib/handler/mruby/middleware.c
-=======
         lib/handler/mruby/channel.c
->>>>>>> de7bdc3e
         lib/handler/configurator/mruby.c)
     SET(STANDALONE_COMPILE_FLAGS "${STANDALONE_COMPILE_FLAGS} -DH2O_USE_MRUBY=1")
 ENDIF (WITH_MRUBY)
