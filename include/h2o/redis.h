--- conflicted
+++ resolved
@@ -47,18 +47,11 @@
     uint64_t command_timeout;
 
     struct redisAsyncContext *_redis;
-<<<<<<< HEAD
-    h2o_timeout_t _timeout_entry;
-} h2o_redis_conn_t;
-=======
     h2o_timeout_t _defer_timeout;
-    h2o_timeout_entry_t _defer_timeout_entry;
     h2o_timeout_t _connect_timeout;
-    h2o_timeout_entry_t _connect_timeout_entry;
 } h2o_redis_client_t;
 
 typedef void (*h2o_redis_command_cb)(struct redisReply *reply, void *cb_data, const char *errstr);
->>>>>>> 821bb31f
 
 typedef enum enum_h2o_redis_command_type_t {
     H2O_REDIS_COMMAND_TYPE_NORMAL = 1,
@@ -74,14 +67,9 @@
     h2o_redis_client_t *client;
     h2o_redis_command_cb cb;
     void *data;
-<<<<<<< HEAD
-    h2o_timeout_t _timeout_entry;
-=======
     h2o_redis_command_type_t type;
-    h2o_timeout_entry_t _defer_timeout_entry;
+    h2o_timeout_t _defer_timeout;
     h2o_timeout_t _command_timeout;
-    h2o_timeout_entry_t _command_timeout_entry;
->>>>>>> 821bb31f
 } h2o_redis_command_t;
 
 h2o_redis_client_t *h2o_redis_create_client(h2o_loop_t *loop, size_t sz);
