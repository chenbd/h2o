/*
 * Copyright (c) 2014 DeNA Co., Ltd.
 *
 * Permission is hereby granted, free of charge, to any person obtaining a copy
 * of this software and associated documentation files (the "Software"), to
 * deal in the Software without restriction, including without limitation the
 * rights to use, copy, modify, merge, publish, distribute, sublicense, and/or
 * sell copies of the Software, and to permit persons to whom the Software is
 * furnished to do so, subject to the following conditions:
 *
 * The above copyright notice and this permission notice shall be included in
 * all copies or substantial portions of the Software.
 *
 * THE SOFTWARE IS PROVIDED "AS IS", WITHOUT WARRANTY OF ANY KIND, EXPRESS OR
 * IMPLIED, INCLUDING BUT NOT LIMITED TO THE WARRANTIES OF MERCHANTABILITY,
 * FITNESS FOR A PARTICULAR PURPOSE AND NONINFRINGEMENT. IN NO EVENT SHALL THE
 * AUTHORS OR COPYRIGHT HOLDERS BE LIABLE FOR ANY CLAIM, DAMAGES OR OTHER
 * LIABILITY, WHETHER IN AN ACTION OF CONTRACT, TORT OR OTHERWISE, ARISING
 * FROM, OUT OF OR IN CONNECTION WITH THE SOFTWARE OR THE USE OR OTHER DEALINGS
 * IN THE SOFTWARE.
 */
#include <inttypes.h>
#include <errno.h>
#include <stdio.h>
#include <openssl/crypto.h>
#include <openssl/err.h>
#include <openssl/ssl.h>
#include "h2o.h"
#include "h2o/configurator.h"

struct proxy_config_wars_t {
    h2o_proxy_config_vars_t conf;
    uint64_t keepalive_timeout; /* in milliseconds; set to zero to disable keepalive */
    SSL_CTX *ssl_ctx;
};

struct proxy_configurator_t {
    h2o_configurator_t super;
    unsigned connect_timeout_set : 1;
    unsigned first_byte_timeout_set : 1;
    struct proxy_config_wars_t *vars;
    struct proxy_config_wars_t _vars_stack[H2O_CONFIGURATOR_NUM_LEVELS + 1];
};

static int configure_timer(h2o_configurator_command_t *cmd, yoml_t *node, h2o_timeout_val_t *timer)
{
    int ret;
    uint64_t timeout;
    ret = h2o_configurator_scanf(cmd, node, "%" SCNu64, &timeout);
    if (ret < 0)
        return ret;
    if (timeout > 0)
        *timer = h2o_timeout_val_from_uint(timeout);
    else
        *timer = H2O_TIMEOUT_VAL_UNSET;

    return 0;
}
static int on_config_timeout_io(h2o_configurator_command_t *cmd, h2o_configurator_context_t *ctx, yoml_t *node)
{
    int ret;
    struct proxy_configurator_t *self = (void *)cmd->configurator;
<<<<<<< HEAD
    ret = configure_timer(cmd, node, &self->vars->io_timeout);
=======
    ret = h2o_configurator_scanf(cmd, node, "%" SCNu64, &self->vars->conf.io_timeout);
>>>>>>> 7c172689
    if (ret < 0)
        return ret;
    if (!self->connect_timeout_set)
        self->vars->conf.connect_timeout = self->vars->conf.io_timeout;
    if (!self->first_byte_timeout_set)
        self->vars->conf.first_byte_timeout = self->vars->conf.io_timeout;
    return ret;
}

static int on_config_timeout_connect(h2o_configurator_command_t *cmd, h2o_configurator_context_t *ctx, yoml_t *node)
{
    struct proxy_configurator_t *self = (void *)cmd->configurator;
    self->connect_timeout_set = 1;
<<<<<<< HEAD
    return configure_timer(cmd, node, &self->vars->connect_timeout);
=======
    return h2o_configurator_scanf(cmd, node, "%" SCNu64, &self->vars->conf.connect_timeout);
>>>>>>> 7c172689
}

static int on_config_timeout_first_byte(h2o_configurator_command_t *cmd, h2o_configurator_context_t *ctx, yoml_t *node)
{
    struct proxy_configurator_t *self = (void *)cmd->configurator;
    self->first_byte_timeout_set = 1;
<<<<<<< HEAD
    return configure_timer(cmd, node, &self->vars->first_byte_timeout);
=======
    return h2o_configurator_scanf(cmd, node, "%" SCNu64, &self->vars->conf.first_byte_timeout);
>>>>>>> 7c172689
}

static int on_config_timeout_keepalive(h2o_configurator_command_t *cmd, h2o_configurator_context_t *ctx, yoml_t *node)
{
    struct proxy_configurator_t *self = (void *)cmd->configurator;
    return configure_timer(cmd, node, &self->vars->keepalive_timeout);
}

static int on_config_preserve_host(h2o_configurator_command_t *cmd, h2o_configurator_context_t *ctx, yoml_t *node)
{
    struct proxy_configurator_t *self = (void *)cmd->configurator;
    ssize_t ret = h2o_configurator_get_one_of(cmd, node, "OFF,ON");
    if (ret == -1)
        return -1;
    self->vars->conf.preserve_host = (int)ret;
    return 0;
}

static int on_config_proxy_protocol(h2o_configurator_command_t *cmd, h2o_configurator_context_t *ctx, yoml_t *node)
{
    struct proxy_configurator_t *self = (void *)cmd->configurator;
    ssize_t ret = h2o_configurator_get_one_of(cmd, node, "OFF,ON");
    if (ret == -1)
        return -1;
    self->vars->conf.use_proxy_protocol = (int)ret;
    return 0;
}

static int on_config_websocket_timeout(h2o_configurator_command_t *cmd, h2o_configurator_context_t *ctx, yoml_t *node)
{
    struct proxy_configurator_t *self = (void *)cmd->configurator;
<<<<<<< HEAD
    int ret;
    uint64_t timeout;
    ret = h2o_configurator_scanf(cmd, node, "%" SCNu64, &timeout);
    if (ret < 0)
        return ret;
    if (timeout > 0)
        self->vars->websocket.timeout = h2o_timeout_val_from_uint(timeout);
    else
        self->vars->websocket.timeout = H2O_TIMEOUT_VAL_UNSET;
    return ret;
=======
    return h2o_configurator_scanf(cmd, node, "%" SCNu64, &self->vars->conf.websocket.timeout);
>>>>>>> 7c172689
}

static int on_config_websocket(h2o_configurator_command_t *cmd, h2o_configurator_context_t *ctx, yoml_t *node)
{
    struct proxy_configurator_t *self = (void *)cmd->configurator;
    ssize_t ret = h2o_configurator_get_one_of(cmd, node, "OFF,ON");
    if (ret == -1)
        return -1;
    self->vars->conf.websocket.enabled = (int)ret;
    return 0;
}

static SSL_CTX *create_ssl_ctx(void)
{
    SSL_CTX *ctx = SSL_CTX_new(SSLv23_client_method());
    SSL_CTX_set_options(ctx, SSL_CTX_get_options(ctx) | SSL_OP_NO_SSLv2 | SSL_OP_NO_SSLv3);
    return ctx;
}

static h2o_cache_t *create_ssl_session_cache(size_t capacity, uint64_t duration)
{
    return h2o_cache_create(H2O_CACHE_FLAG_MULTITHREADED, capacity, duration, h2o_socket_ssl_destroy_session_cache_entry);
}

static void update_ssl_ctx(SSL_CTX **ctx, X509_STORE *cert_store, int verify_mode, h2o_cache_t **session_cache)
{
    assert(*ctx != NULL);

    /* inherit the properties that weren't specified */
    if (cert_store == NULL)
        cert_store = SSL_CTX_get_cert_store(*ctx);
    X509_STORE_up_ref(cert_store);
    if (verify_mode == -1)
        verify_mode = SSL_CTX_get_verify_mode(*ctx);
    h2o_cache_t *new_session_cache;
    if (session_cache == NULL) {
        h2o_cache_t *current = h2o_socket_ssl_get_session_cache(*ctx);
        new_session_cache =
            current == NULL ? NULL : create_ssl_session_cache(h2o_cache_get_capacity(current), h2o_cache_get_duration(current));
    } else {
        new_session_cache = *session_cache;
    }

    /* free the existing context */
    if (*ctx != NULL)
        SSL_CTX_free(*ctx);

    /* create new ctx */
    *ctx = create_ssl_ctx();
    SSL_CTX_set_cert_store(*ctx, cert_store);
    SSL_CTX_set_verify(*ctx, verify_mode, NULL);
    if (new_session_cache != NULL)
        h2o_socket_ssl_set_session_cache(*ctx, new_session_cache);
}

static int on_config_ssl_verify_peer(h2o_configurator_command_t *cmd, h2o_configurator_context_t *ctx, yoml_t *node)
{
    struct proxy_configurator_t *self = (void *)cmd->configurator;
    ssize_t ret = h2o_configurator_get_one_of(cmd, node, "OFF,ON");
    if (ret == -1)
        return -1;

    update_ssl_ctx(&self->vars->ssl_ctx, NULL, ret != 0 ? SSL_VERIFY_PEER | SSL_VERIFY_FAIL_IF_NO_PEER_CERT : SSL_VERIFY_NONE,
                   NULL);

    return 0;
}

static int on_config_ssl_cafile(h2o_configurator_command_t *cmd, h2o_configurator_context_t *ctx, yoml_t *node)
{
    struct proxy_configurator_t *self = (void *)cmd->configurator;
    X509_STORE *store = X509_STORE_new();
    int ret = -1;

    if (X509_STORE_load_locations(store, node->data.scalar, NULL) == 1) {
        update_ssl_ctx(&self->vars->ssl_ctx, store, -1, NULL);
        ret = 0;
    } else {
        h2o_configurator_errprintf(cmd, node, "failed to load certificates file:%s", node->data.scalar);
        ERR_print_errors_fp(stderr);
    }

    X509_STORE_free(store);
    return ret;
}

static int on_config_ssl_session_cache(h2o_configurator_command_t *cmd, h2o_configurator_context_t *ctx, yoml_t *node)
{
    struct proxy_configurator_t *self = (void *)cmd->configurator;
    size_t capacity = 0;
    uint64_t duration = 0;
    h2o_cache_t *current_cache = h2o_socket_ssl_get_session_cache(self->vars->ssl_ctx);

    switch (node->type) {
    case YOML_TYPE_SCALAR:
        if (strcasecmp(node->data.scalar, "OFF") == 0) {
            if (current_cache != NULL) {
                /* set the cache NULL */
                h2o_cache_t *empty_cache = NULL;
                update_ssl_ctx(&self->vars->ssl_ctx, NULL, -1, &empty_cache);
            }
            return 0;
        } else if (strcasecmp(node->data.scalar, "ON") == 0) {
            /* use default values */
            capacity = H2O_DEFAULT_PROXY_SSL_SESSION_CACHE_CAPACITY;
            duration = H2O_DEFAULT_PROXY_SSL_SESSION_CACHE_DURATION;
        } else {
            h2o_configurator_errprintf(cmd, node, "scalar argument must be either of: `OFF`, `ON`");
            return -1;
        }
        break;
    case YOML_TYPE_MAPPING: {
        size_t i;
        for (i = 0; i != node->data.mapping.size; ++i) {
            yoml_t *key = node->data.mapping.elements[i].key;
            yoml_t *value = node->data.mapping.elements[i].value;
            if (key->type != YOML_TYPE_SCALAR) {
                h2o_configurator_errprintf(cmd, key, "key must be a scalar");
                return -1;
            }
            if (strcasecmp(key->data.scalar, "capacity") == 0) {
                if (h2o_configurator_scanf(cmd, value, "%zu", &capacity) != 0)
                    return -1;
                if (capacity == 0) {
                    h2o_configurator_errprintf(cmd, key, "capacity must be greater than zero");
                    return -1;
                }
            } else if (strcasecmp(key->data.scalar, "lifetime") == 0) {
                unsigned lifetime = 0;
                if (h2o_configurator_scanf(cmd, value, "%u", &lifetime) != 0)
                    return -1;
                if (lifetime == 0) {
                    h2o_configurator_errprintf(cmd, key, "lifetime must be greater than zero");
                    return -1;
                }
                duration = (uint64_t)lifetime * 1000;
            } else {
                h2o_configurator_errprintf(cmd, key, "key must be either of: `capacity`, `lifetime`");
                return -1;
            }
        }
        if (capacity == 0 || duration == 0) {
            h2o_configurator_errprintf(cmd, node, "`capacity` and `lifetime` are required");
            return -1;
        }
    } break;
    default:
        h2o_configurator_errprintf(cmd, node, "node must be a scalar or a mapping");
        return -1;
    }

    if (current_cache != NULL) {
        size_t current_capacity = h2o_cache_get_capacity(current_cache);
        uint64_t current_duration = h2o_cache_get_duration(current_cache);
        if (capacity == current_capacity && duration == current_duration) {
            /* parameters aren't changed, so reuse it */
            return 0;
        }
    }

    h2o_cache_t *new_cache = create_ssl_session_cache(capacity, duration);
    update_ssl_ctx(&self->vars->ssl_ctx, NULL, -1, &new_cache);
    return 0;
}

static int on_config_reverse_url(h2o_configurator_command_t *cmd, h2o_configurator_context_t *ctx, yoml_t *node)
{
    struct proxy_configurator_t *self = (void *)cmd->configurator;
<<<<<<< HEAD
    h2o_url_t parsed;

    if (h2o_url_parse(node->data.scalar, SIZE_MAX, &parsed) != 0) {
        h2o_configurator_errprintf(cmd, node, "failed to parse URL: %s\n", node->data.scalar);
        return -1;
    }
    if (self->vars->keepalive_timeout.set && self->vars->use_proxy_protocol) {
        h2o_configurator_errprintf(cmd, node,
                                   "please either set `proxy.use-proxy-protocol` to `OFF` or disable keep-alive by "
                                   "setting `proxy.timeout.keepalive` to zero; the features are mutually exclusive");
        return -1;
    }
    if (self->vars->reverse_path.base != NULL || self->vars->registered_as_backends) {
        h2o_configurator_errprintf(cmd, node,
                                   "please either set `proxy.reverse.backends` with `proxy.reverse.path` to support "
                                   "multiple backends or only set `proxy.reverse.url`; the features are mutually exclusive");
        return -1;
    }

    if (self->vars->headers_cmds != NULL)
        h2o_mem_addref_shared(self->vars->headers_cmds);

    /* register */
    self->vars->registered_as_url = 1;
    h2o_proxy_register_reverse_proxy(ctx->pathconf, &parsed, 1, self->vars);

    return 0;
}

static int on_config_reverse_path(h2o_configurator_command_t *cmd, h2o_configurator_context_t *ctx, yoml_t *node)
{
    struct proxy_configurator_t *self = (void *)cmd->configurator;

    self->vars->reverse_path = h2o_strdup(NULL, node->data.scalar, strlen(node->data.scalar));
    /* we should check if path is legal here */
    return 0;
}

static int on_config_reverse_backends(h2o_configurator_command_t *cmd, h2o_configurator_context_t *ctx, yoml_t *node)
{
    struct proxy_configurator_t *self = (void *)cmd->configurator;

    h2o_url_t parsed;
    h2o_url_t *upstreams;
    size_t count;
    size_t i;
    int sequence = 0;
=======
    yoml_t **inputs;
    size_t num_upstreams, i;
>>>>>>> 7c172689

    /* parse the URL(s) */
    switch (node->type) {
    case YOML_TYPE_SCALAR:
        inputs = &node;
        num_upstreams = 1;
        break;
    case YOML_TYPE_SEQUENCE:
<<<<<<< HEAD
        sequence = 1;
        count = node->data.sequence.size;
        if (!self->vars->keepalive_timeout.set && count > 1) {
            h2o_configurator_errprintf(cmd, node, "currently we do not support multiple backends with keep-alive disabled");
            return -1;
        }
        upstreams = alloca(count * sizeof(h2o_url_t));
        for (i = 0; i != node->data.sequence.size; ++i) {
            yoml_t *element = node->data.sequence.elements[i];
            if (element->type != YOML_TYPE_SCALAR) {
                h2o_configurator_errprintf(cmd, element, "element of a sequence passed to proxy.reverse.backends must be a scalar");
                return -1;
            }
            if (h2o_url_parse(element->data.scalar, SIZE_MAX, &upstreams[i]) != 0) {
                h2o_configurator_errprintf(cmd, node, "failed to parse URL: %s\n", element->data.scalar);
                return -1;
            }
            if (upstreams[i].path.len != 1 || upstreams[i].path.base[0] != '/') {
                h2o_configurator_errprintf(cmd, node, "backends should have no path");
                return -1;
            }
        }

=======
        inputs = node->data.sequence.elements;
        num_upstreams = node->data.sequence.size;
>>>>>>> 7c172689
        break;
    default:
        h2o_fatal("unexpected node type");
        return -1;
    }
    h2o_url_t *upstreams = alloca(sizeof(*upstreams) * num_upstreams);
    for (i = 0; i != num_upstreams; ++i) {
        if (inputs[i]->type != YOML_TYPE_SCALAR) {
            h2o_configurator_errprintf(cmd, inputs[i], "argument to proxy.reverse.url must be a scalar or a sequence");
            return -1;
        }
        if (h2o_url_parse(inputs[i]->data.scalar, SIZE_MAX, upstreams + i) != 0) {
            h2o_configurator_errprintf(cmd, inputs[i], "failed to parse URL: %s\n", inputs[i]->data.scalar);
            return -1;
        }
    }

    if (self->vars->keepalive_timeout != 0 && self->vars->conf.use_proxy_protocol) {
        h2o_configurator_errprintf(cmd, node, "please either set `proxy.use-proxy-protocol` to `OFF` or disable keep-alive by "
                                              "setting `proxy.timeout.keepalive` to zero; the features are mutually exclusive");
        return -1;
    }
    if (self->vars->conf.headers_cmds != NULL)
        h2o_mem_addref_shared(self->vars->conf.headers_cmds);

    h2o_proxy_register_reverse_proxy(ctx->pathconf, upstreams, num_upstreams, self->vars->keepalive_timeout, self->vars->ssl_ctx,
                                     &self->vars->conf);
    return 0;
}

static int on_config_emit_x_forwarded_headers(h2o_configurator_command_t *cmd, h2o_configurator_context_t *ctx, yoml_t *node)
{
    ssize_t ret = h2o_configurator_get_one_of(cmd, node, "OFF,ON");
    if (ret == -1)
        return -1;
    ctx->globalconf->proxy.emit_x_forwarded_headers = (int)ret;
    return 0;
}

static int on_config_emit_via_header(h2o_configurator_command_t *cmd, h2o_configurator_context_t *ctx, yoml_t *node)
{
    ssize_t ret = h2o_configurator_get_one_of(cmd, node, "OFF,ON");
    if (ret == -1)
        return -1;
    ctx->globalconf->proxy.emit_via_header = (int)ret;
    return 0;
}

static int on_config_preserve_x_forwarded_proto(h2o_configurator_command_t *cmd, h2o_configurator_context_t *ctx, yoml_t *node)
{
    ssize_t ret = h2o_configurator_get_one_of(cmd, node, "OFF,ON");
    if (ret == -1)
        return -1;
    ctx->globalconf->proxy.preserve_x_forwarded_proto = (int)ret;
    return 0;
}

static int on_config_max_buffer_size(h2o_configurator_command_t *cmd, h2o_configurator_context_t *ctx, yoml_t *node)
{
    struct proxy_configurator_t *self = (void *)cmd->configurator;
    return h2o_configurator_scanf(cmd, node, "%zu", &self->vars->conf.max_buffer_size);
}

static int on_config_enter(h2o_configurator_t *_self, h2o_configurator_context_t *ctx, yoml_t *node)
{
    struct proxy_configurator_t *self = (void *)_self;

    memcpy(self->vars + 1, self->vars, sizeof(*self->vars));
    if (self->vars[1].conf.headers_cmds != NULL)
        h2o_mem_addref_shared(self->vars[1].conf.headers_cmds);
    ++self->vars;
    self->connect_timeout_set = 0;
    self->first_byte_timeout_set = 0;

    if (ctx->pathconf == NULL && ctx->hostconf == NULL) {
        /* is global conf, setup the default SSL context */
        self->vars->ssl_ctx = create_ssl_ctx();
        char *ca_bundle = h2o_configurator_get_cmd_path("share/h2o/ca-bundle.crt");
        if (SSL_CTX_load_verify_locations(self->vars->ssl_ctx, ca_bundle, NULL) != 1)
            fprintf(stderr, "Warning: failed to load the default certificates file at %s. Proxying to HTTPS servers may fail.\n",
                    ca_bundle);
        free(ca_bundle);
        SSL_CTX_set_verify(self->vars->ssl_ctx, SSL_VERIFY_PEER | SSL_VERIFY_FAIL_IF_NO_PEER_CERT, NULL);
        h2o_cache_t *ssl_session_cache =
            create_ssl_session_cache(H2O_DEFAULT_PROXY_SSL_SESSION_CACHE_CAPACITY, H2O_DEFAULT_PROXY_SSL_SESSION_CACHE_DURATION);
        h2o_socket_ssl_set_session_cache(self->vars->ssl_ctx, ssl_session_cache);
    } else {
        SSL_CTX_up_ref(self->vars->ssl_ctx);
    }

    return 0;
}

static int on_config_exit(h2o_configurator_t *_self, h2o_configurator_context_t *ctx, yoml_t *node)
{
    struct proxy_configurator_t *self = (void *)_self;

    if (ctx->pathconf == NULL && ctx->hostconf == NULL) {
        /* is global conf */
        ctx->globalconf->proxy.io_timeout = self->vars->conf.io_timeout;
        ctx->globalconf->proxy.connect_timeout = self->vars->conf.connect_timeout;
        ctx->globalconf->proxy.first_byte_timeout = self->vars->conf.first_byte_timeout;
        h2o_socketpool_set_ssl_ctx(&ctx->globalconf->proxy.global_socketpool, self->vars->ssl_ctx);
        h2o_socketpool_set_timeout(&ctx->globalconf->proxy.global_socketpool, self->vars->keepalive_timeout);
    }
    SSL_CTX_free(self->vars->ssl_ctx);

    if (self->vars->conf.headers_cmds != NULL)
        h2o_mem_release_shared(self->vars->conf.headers_cmds);

    --self->vars;
    return 0;
}

static h2o_headers_command_t **get_headers_commands(h2o_configurator_t *_self)
{
    struct proxy_configurator_t *self = (void *)_self;
    return &self->vars->conf.headers_cmds;
}

void h2o_proxy_register_configurator(h2o_globalconf_t *conf)
{
    struct proxy_configurator_t *c = (void *)h2o_configurator_create(conf, sizeof(*c));

    /* set default vars */
    c->vars = c->_vars_stack;
<<<<<<< HEAD
    c->vars->reverse_path.base = NULL;
    c->vars->reverse_path.len = 0;
    c->vars->io_timeout = h2o_timeout_val_from_uint(H2O_DEFAULT_PROXY_IO_TIMEOUT);
    c->vars->connect_timeout = h2o_timeout_val_from_uint(H2O_DEFAULT_PROXY_IO_TIMEOUT);
    c->vars->first_byte_timeout = h2o_timeout_val_from_uint(H2O_DEFAULT_PROXY_IO_TIMEOUT);
    c->vars->keepalive_timeout = h2o_timeout_val_from_uint(2000);
    c->vars->websocket.enabled = 0; /* have websocket proxying disabled by default; until it becomes non-experimental */
    c->vars->websocket.timeout = h2o_timeout_val_from_uint(H2O_DEFAULT_PROXY_WEBSOCKET_TIMEOUT);
    c->vars->registered_as_url = 0;
    c->vars->registered_as_backends = 0;
    c->vars->max_buffer_size = SIZE_MAX;
=======
    c->vars->conf.io_timeout = H2O_DEFAULT_PROXY_IO_TIMEOUT;
    c->vars->conf.connect_timeout = H2O_DEFAULT_PROXY_IO_TIMEOUT;
    c->vars->conf.first_byte_timeout = H2O_DEFAULT_PROXY_IO_TIMEOUT;
    c->vars->conf.websocket.enabled = 0; /* have websocket proxying disabled by default; until it becomes non-experimental */
    c->vars->conf.websocket.timeout = H2O_DEFAULT_PROXY_WEBSOCKET_TIMEOUT;
    c->vars->conf.max_buffer_size = SIZE_MAX;
    c->vars->keepalive_timeout = h2o_socketpool_get_timeout(&conf->proxy.global_socketpool);
>>>>>>> 7c172689

    /* setup handlers */
    c->super.enter = on_config_enter;
    c->super.exit = on_config_exit;
    h2o_configurator_define_command(&c->super, "proxy.reverse.url",
                                    H2O_CONFIGURATOR_FLAG_PATH | H2O_CONFIGURATOR_FLAG_EXPECT_SCALAR |
                                        H2O_CONFIGURATOR_FLAG_EXPECT_SEQUENCE | H2O_CONFIGURATOR_FLAG_DEFERRED,
                                    on_config_reverse_url);
    h2o_configurator_define_command(&c->super, "proxy.preserve-host",
                                    H2O_CONFIGURATOR_FLAG_ALL_LEVELS | H2O_CONFIGURATOR_FLAG_EXPECT_SCALAR,
                                    on_config_preserve_host);
    h2o_configurator_define_command(&c->super, "proxy.proxy-protocol",
                                    H2O_CONFIGURATOR_FLAG_ALL_LEVELS | H2O_CONFIGURATOR_FLAG_EXPECT_SCALAR,
                                    on_config_proxy_protocol);
    h2o_configurator_define_command(&c->super, "proxy.timeout.io",
                                    H2O_CONFIGURATOR_FLAG_ALL_LEVELS | H2O_CONFIGURATOR_FLAG_EXPECT_SCALAR, on_config_timeout_io);
    h2o_configurator_define_command(&c->super, "proxy.timeout.connect",
                                    H2O_CONFIGURATOR_FLAG_ALL_LEVELS | H2O_CONFIGURATOR_FLAG_EXPECT_SCALAR,
                                    on_config_timeout_connect);
    h2o_configurator_define_command(&c->super, "proxy.timeout.first_byte",
                                    H2O_CONFIGURATOR_FLAG_ALL_LEVELS | H2O_CONFIGURATOR_FLAG_EXPECT_SCALAR,
                                    on_config_timeout_first_byte);
    h2o_configurator_define_command(&c->super, "proxy.timeout.keepalive",
                                    H2O_CONFIGURATOR_FLAG_ALL_LEVELS | H2O_CONFIGURATOR_FLAG_EXPECT_SCALAR,
                                    on_config_timeout_keepalive);
    h2o_configurator_define_command(&c->super, "proxy.websocket",
                                    H2O_CONFIGURATOR_FLAG_ALL_LEVELS | H2O_CONFIGURATOR_FLAG_EXPECT_SCALAR, on_config_websocket);
    h2o_configurator_define_command(&c->super, "proxy.websocket.timeout",
                                    H2O_CONFIGURATOR_FLAG_ALL_LEVELS | H2O_CONFIGURATOR_FLAG_EXPECT_SCALAR,
                                    on_config_websocket_timeout);
    h2o_configurator_define_command(&c->super, "proxy.ssl.verify-peer",
                                    H2O_CONFIGURATOR_FLAG_ALL_LEVELS | H2O_CONFIGURATOR_FLAG_EXPECT_SCALAR,
                                    on_config_ssl_verify_peer);
    h2o_configurator_define_command(&c->super, "proxy.ssl.cafile",
                                    H2O_CONFIGURATOR_FLAG_ALL_LEVELS | H2O_CONFIGURATOR_FLAG_EXPECT_SCALAR, on_config_ssl_cafile);
    h2o_configurator_define_command(&c->super, "proxy.ssl.session-cache", H2O_CONFIGURATOR_FLAG_ALL_LEVELS,
                                    on_config_ssl_session_cache);
    h2o_configurator_define_command(&c->super, "proxy.preserve-x-forwarded-proto",
                                    H2O_CONFIGURATOR_FLAG_GLOBAL | H2O_CONFIGURATOR_FLAG_EXPECT_SCALAR,
                                    on_config_preserve_x_forwarded_proto);
    h2o_configurator_define_command(&c->super, "proxy.emit-x-forwarded-headers",
                                    H2O_CONFIGURATOR_FLAG_GLOBAL | H2O_CONFIGURATOR_FLAG_EXPECT_SCALAR,
                                    on_config_emit_x_forwarded_headers);
    h2o_configurator_define_command(&c->super, "proxy.emit-via-header",
                                    H2O_CONFIGURATOR_FLAG_GLOBAL | H2O_CONFIGURATOR_FLAG_EXPECT_SCALAR, on_config_emit_via_header);
    h2o_configurator_define_headers_commands(conf, &c->super, "proxy.header", get_headers_commands);
    h2o_configurator_define_command(&c->super, "proxy.max-buffer-size",
                                    H2O_CONFIGURATOR_FLAG_ALL_LEVELS | H2O_CONFIGURATOR_FLAG_EXPECT_SCALAR,
                                    on_config_max_buffer_size);
}<|MERGE_RESOLUTION|>--- conflicted
+++ resolved
@@ -30,7 +30,7 @@
 
 struct proxy_config_wars_t {
     h2o_proxy_config_vars_t conf;
-    uint64_t keepalive_timeout; /* in milliseconds; set to zero to disable keepalive */
+    h2o_timeout_val_t keepalive_timeout; /* in milliseconds */
     SSL_CTX *ssl_ctx;
 };
 
@@ -56,15 +56,12 @@
 
     return 0;
 }
+
 static int on_config_timeout_io(h2o_configurator_command_t *cmd, h2o_configurator_context_t *ctx, yoml_t *node)
 {
     int ret;
     struct proxy_configurator_t *self = (void *)cmd->configurator;
-<<<<<<< HEAD
-    ret = configure_timer(cmd, node, &self->vars->io_timeout);
-=======
-    ret = h2o_configurator_scanf(cmd, node, "%" SCNu64, &self->vars->conf.io_timeout);
->>>>>>> 7c172689
+    ret = configure_timer(cmd, node, &self->vars->conf.io_timeout);
     if (ret < 0)
         return ret;
     if (!self->connect_timeout_set)
@@ -78,22 +75,14 @@
 {
     struct proxy_configurator_t *self = (void *)cmd->configurator;
     self->connect_timeout_set = 1;
-<<<<<<< HEAD
-    return configure_timer(cmd, node, &self->vars->connect_timeout);
-=======
-    return h2o_configurator_scanf(cmd, node, "%" SCNu64, &self->vars->conf.connect_timeout);
->>>>>>> 7c172689
+    return configure_timer(cmd, node, &self->vars->conf.connect_timeout);
 }
 
 static int on_config_timeout_first_byte(h2o_configurator_command_t *cmd, h2o_configurator_context_t *ctx, yoml_t *node)
 {
     struct proxy_configurator_t *self = (void *)cmd->configurator;
     self->first_byte_timeout_set = 1;
-<<<<<<< HEAD
-    return configure_timer(cmd, node, &self->vars->first_byte_timeout);
-=======
-    return h2o_configurator_scanf(cmd, node, "%" SCNu64, &self->vars->conf.first_byte_timeout);
->>>>>>> 7c172689
+    return configure_timer(cmd, node, &self->vars->conf.first_byte_timeout);
 }
 
 static int on_config_timeout_keepalive(h2o_configurator_command_t *cmd, h2o_configurator_context_t *ctx, yoml_t *node)
@@ -125,20 +114,16 @@
 static int on_config_websocket_timeout(h2o_configurator_command_t *cmd, h2o_configurator_context_t *ctx, yoml_t *node)
 {
     struct proxy_configurator_t *self = (void *)cmd->configurator;
-<<<<<<< HEAD
     int ret;
     uint64_t timeout;
     ret = h2o_configurator_scanf(cmd, node, "%" SCNu64, &timeout);
     if (ret < 0)
         return ret;
     if (timeout > 0)
-        self->vars->websocket.timeout = h2o_timeout_val_from_uint(timeout);
+        self->vars->conf.websocket.timeout = h2o_timeout_val_from_uint(timeout);
     else
-        self->vars->websocket.timeout = H2O_TIMEOUT_VAL_UNSET;
+        self->vars->conf.websocket.timeout = H2O_TIMEOUT_VAL_UNSET;
     return ret;
-=======
-    return h2o_configurator_scanf(cmd, node, "%" SCNu64, &self->vars->conf.websocket.timeout);
->>>>>>> 7c172689
 }
 
 static int on_config_websocket(h2o_configurator_command_t *cmd, h2o_configurator_context_t *ctx, yoml_t *node)
@@ -307,58 +292,8 @@
 static int on_config_reverse_url(h2o_configurator_command_t *cmd, h2o_configurator_context_t *ctx, yoml_t *node)
 {
     struct proxy_configurator_t *self = (void *)cmd->configurator;
-<<<<<<< HEAD
-    h2o_url_t parsed;
-
-    if (h2o_url_parse(node->data.scalar, SIZE_MAX, &parsed) != 0) {
-        h2o_configurator_errprintf(cmd, node, "failed to parse URL: %s\n", node->data.scalar);
-        return -1;
-    }
-    if (self->vars->keepalive_timeout.set && self->vars->use_proxy_protocol) {
-        h2o_configurator_errprintf(cmd, node,
-                                   "please either set `proxy.use-proxy-protocol` to `OFF` or disable keep-alive by "
-                                   "setting `proxy.timeout.keepalive` to zero; the features are mutually exclusive");
-        return -1;
-    }
-    if (self->vars->reverse_path.base != NULL || self->vars->registered_as_backends) {
-        h2o_configurator_errprintf(cmd, node,
-                                   "please either set `proxy.reverse.backends` with `proxy.reverse.path` to support "
-                                   "multiple backends or only set `proxy.reverse.url`; the features are mutually exclusive");
-        return -1;
-    }
-
-    if (self->vars->headers_cmds != NULL)
-        h2o_mem_addref_shared(self->vars->headers_cmds);
-
-    /* register */
-    self->vars->registered_as_url = 1;
-    h2o_proxy_register_reverse_proxy(ctx->pathconf, &parsed, 1, self->vars);
-
-    return 0;
-}
-
-static int on_config_reverse_path(h2o_configurator_command_t *cmd, h2o_configurator_context_t *ctx, yoml_t *node)
-{
-    struct proxy_configurator_t *self = (void *)cmd->configurator;
-
-    self->vars->reverse_path = h2o_strdup(NULL, node->data.scalar, strlen(node->data.scalar));
-    /* we should check if path is legal here */
-    return 0;
-}
-
-static int on_config_reverse_backends(h2o_configurator_command_t *cmd, h2o_configurator_context_t *ctx, yoml_t *node)
-{
-    struct proxy_configurator_t *self = (void *)cmd->configurator;
-
-    h2o_url_t parsed;
-    h2o_url_t *upstreams;
-    size_t count;
-    size_t i;
-    int sequence = 0;
-=======
     yoml_t **inputs;
     size_t num_upstreams, i;
->>>>>>> 7c172689
 
     /* parse the URL(s) */
     switch (node->type) {
@@ -367,34 +302,8 @@
         num_upstreams = 1;
         break;
     case YOML_TYPE_SEQUENCE:
-<<<<<<< HEAD
-        sequence = 1;
-        count = node->data.sequence.size;
-        if (!self->vars->keepalive_timeout.set && count > 1) {
-            h2o_configurator_errprintf(cmd, node, "currently we do not support multiple backends with keep-alive disabled");
-            return -1;
-        }
-        upstreams = alloca(count * sizeof(h2o_url_t));
-        for (i = 0; i != node->data.sequence.size; ++i) {
-            yoml_t *element = node->data.sequence.elements[i];
-            if (element->type != YOML_TYPE_SCALAR) {
-                h2o_configurator_errprintf(cmd, element, "element of a sequence passed to proxy.reverse.backends must be a scalar");
-                return -1;
-            }
-            if (h2o_url_parse(element->data.scalar, SIZE_MAX, &upstreams[i]) != 0) {
-                h2o_configurator_errprintf(cmd, node, "failed to parse URL: %s\n", element->data.scalar);
-                return -1;
-            }
-            if (upstreams[i].path.len != 1 || upstreams[i].path.base[0] != '/') {
-                h2o_configurator_errprintf(cmd, node, "backends should have no path");
-                return -1;
-            }
-        }
-
-=======
         inputs = node->data.sequence.elements;
         num_upstreams = node->data.sequence.size;
->>>>>>> 7c172689
         break;
     default:
         h2o_fatal("unexpected node type");
@@ -412,7 +321,7 @@
         }
     }
 
-    if (self->vars->keepalive_timeout != 0 && self->vars->conf.use_proxy_protocol) {
+    if (self->vars->keepalive_timeout.val != 0 && self->vars->conf.use_proxy_protocol) {
         h2o_configurator_errprintf(cmd, node, "please either set `proxy.use-proxy-protocol` to `OFF` or disable keep-alive by "
                                               "setting `proxy.timeout.keepalive` to zero; the features are mutually exclusive");
         return -1;
@@ -521,27 +430,13 @@
 
     /* set default vars */
     c->vars = c->_vars_stack;
-<<<<<<< HEAD
-    c->vars->reverse_path.base = NULL;
-    c->vars->reverse_path.len = 0;
-    c->vars->io_timeout = h2o_timeout_val_from_uint(H2O_DEFAULT_PROXY_IO_TIMEOUT);
-    c->vars->connect_timeout = h2o_timeout_val_from_uint(H2O_DEFAULT_PROXY_IO_TIMEOUT);
-    c->vars->first_byte_timeout = h2o_timeout_val_from_uint(H2O_DEFAULT_PROXY_IO_TIMEOUT);
-    c->vars->keepalive_timeout = h2o_timeout_val_from_uint(2000);
-    c->vars->websocket.enabled = 0; /* have websocket proxying disabled by default; until it becomes non-experimental */
-    c->vars->websocket.timeout = h2o_timeout_val_from_uint(H2O_DEFAULT_PROXY_WEBSOCKET_TIMEOUT);
-    c->vars->registered_as_url = 0;
-    c->vars->registered_as_backends = 0;
-    c->vars->max_buffer_size = SIZE_MAX;
-=======
-    c->vars->conf.io_timeout = H2O_DEFAULT_PROXY_IO_TIMEOUT;
-    c->vars->conf.connect_timeout = H2O_DEFAULT_PROXY_IO_TIMEOUT;
-    c->vars->conf.first_byte_timeout = H2O_DEFAULT_PROXY_IO_TIMEOUT;
+    c->vars->conf.io_timeout = h2o_timeout_val_from_uint(H2O_DEFAULT_PROXY_IO_TIMEOUT);
+    c->vars->conf.connect_timeout = h2o_timeout_val_from_uint(H2O_DEFAULT_PROXY_IO_TIMEOUT);
+    c->vars->conf.first_byte_timeout = h2o_timeout_val_from_uint(H2O_DEFAULT_PROXY_IO_TIMEOUT);
     c->vars->conf.websocket.enabled = 0; /* have websocket proxying disabled by default; until it becomes non-experimental */
-    c->vars->conf.websocket.timeout = H2O_DEFAULT_PROXY_WEBSOCKET_TIMEOUT;
+    c->vars->conf.websocket.timeout = h2o_timeout_val_from_uint(H2O_DEFAULT_PROXY_WEBSOCKET_TIMEOUT);
     c->vars->conf.max_buffer_size = SIZE_MAX;
     c->vars->keepalive_timeout = h2o_socketpool_get_timeout(&conf->proxy.global_socketpool);
->>>>>>> 7c172689
 
     /* setup handlers */
     c->super.enter = on_config_enter;
