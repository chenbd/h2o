/*
 * Copyright (c) 2014-2016 DeNA Co., Ltd., Kazuho Oku, Ryosuke Matsumoto,
 *                         Masayoshi Takahashi
 *
 * Permission is hereby granted, free of charge, to any person obtaining a copy
 * of this software and associated documentation files (the "Software"), to
 * deal in the Software without restriction, including without limitation the
 * rights to use, copy, modify, merge, publish, distribute, sublicense, and/or
 * sell copies of the Software, and to permit persons to whom the Software is
 * furnished to do so, subject to the following conditions:
 *
 * The above copyright notice and this permission notice shall be included in
 * all copies or substantial portions of the Software.
 *
 * THE SOFTWARE IS PROVIDED "AS IS", WITHOUT WARRANTY OF ANY KIND, EXPRESS OR
 * IMPLIED, INCLUDING BUT NOT LIMITED TO THE WARRANTIES OF MERCHANTABILITY,
 * FITNESS FOR A PARTICULAR PURPOSE AND NONINFRINGEMENT. IN NO EVENT SHALL THE
 * AUTHORS OR COPYRIGHT HOLDERS BE LIABLE FOR ANY CLAIM, DAMAGES OR OTHER
 * LIABILITY, WHETHER IN AN ACTION OF CONTRACT, TORT OR OTHERWISE, ARISING
 * FROM, OUT OF OR IN CONNECTION WITH THE SOFTWARE OR THE USE OR OTHER DEALINGS
 * IN THE SOFTWARE.
 */
#include <errno.h>
#include <inttypes.h>
#include <stdio.h>
#include <stdlib.h>
#include <mruby.h>
#include <mruby/proc.h>
#include <mruby/array.h>
#include <mruby/class.h>
#include <mruby/compile.h>
#include <mruby/error.h>
#include <mruby/hash.h>
#include <mruby/opcode.h>
#include <mruby/string.h>
#include <mruby/throw.h>
#include <mruby/variable.h>
#include <mruby_input_stream.h>
#include "h2o.h"
#include "h2o/mruby_.h"
#include "mruby/embedded.c.h"

#define STATUS_FALLTHRU 399
#define FALLTHRU_SET_PREFIX "x-fallthru-set-"

#define FREEZE_STRING(v) MRB_SET_FROZEN_FLAG(mrb_obj_ptr(v))

<<<<<<< HEAD
__thread h2o_mruby_context_t *h2o_mruby_initializing_context = NULL;
__thread h2o_mruby_generator_t *h2o_mruby_current_generator = NULL;

=======
>>>>>>> 276edf26
void h2o_mruby__assert_failed(mrb_state *mrb, const char *file, int line)
{
    fprintf(stderr, "unexpected ruby error at file: \"%s\", line %d: %s", file, line, RSTRING_PTR(mrb_inspect(mrb, mrb_obj_value(mrb->exc))));
    abort();
}

static void on_gc_dispose_generator(mrb_state *mrb, void *_generator)
{
    h2o_mruby_generator_t *generator = _generator;
    if (generator == NULL) return;
    generator->refs.generator = mrb_nil_value();
}

const static struct mrb_data_type generator_type = {"generator", on_gc_dispose_generator};

h2o_mruby_generator_t *h2o_mruby_get_generator(mrb_state *mrb, mrb_value obj)
{
    h2o_mruby_generator_t *generator = mrb_data_check_get_ptr(mrb, obj, &generator_type);
    return generator;
}

void h2o_mruby_setup_globals(mrb_state *mrb)
{
    const char *root = getenv("H2O_ROOT");
    if (root == NULL)
        root = H2O_TO_STR(H2O_ROOT);
    mrb_gv_set(mrb, mrb_intern_lit(mrb, "$H2O_ROOT"), mrb_str_new(mrb, root, strlen(root)));

    h2o_mruby_eval_expr(mrb, "$LOAD_PATH << \"#{$H2O_ROOT}/share/h2o/mruby\"");
    h2o_mruby_assert(mrb);

    /* require core modules and include built-in libraries */
    h2o_mruby_eval_expr(mrb, "require \"#{$H2O_ROOT}/share/h2o/mruby/preloads.rb\"");
    if (mrb->exc != NULL) {
        if (mrb_obj_is_instance_of(mrb, mrb_obj_value(mrb->exc), mrb_class_get(mrb, "LoadError"))) {
            fprintf(stderr, "file \"%s/%s\" not found. Did you forget to run `make install` ?", root,
                    "share/h2o/mruby/preloads.rb");
        } else {
            fprintf(stderr, "an error occurred while loading %s/%s: %s", root, "share/h2o/mruby/preloads.rb", RSTRING_PTR(mrb_inspect(mrb, mrb_obj_value(mrb->exc))));
        }
        abort();
    }
}

mrb_value h2o_mruby_to_str(mrb_state *mrb, mrb_value v)
{
    if (!mrb_string_p(v))
        H2O_MRUBY_EXEC_GUARD({ v = mrb_str_to_str(mrb, v); });
    return v;
}

mrb_value h2o_mruby_eval_expr(mrb_state *mrb, const char *expr)
{
    return mrb_funcall(mrb, mrb_top_self(mrb), "eval", 1, mrb_str_new_cstr(mrb, expr));
}

void h2o_mruby_define_callback(mrb_state *mrb, const char *name, int id)
{
    mrb_value args[2];
    args[0] = mrb_str_new_cstr(mrb, name);
    args[1] = mrb_fixnum_value(id);
    mrb_funcall_argv(mrb, mrb_top_self(mrb), mrb_intern_lit(mrb, "_h2o_define_callback"), 2, args);

    if (mrb->exc != NULL) {
        fprintf(stderr, "failed to define mruby function: %s\n", name);
        h2o_mruby_assert(mrb);
    }
}

mrb_value h2o_mruby_create_data_instance(mrb_state *mrb, mrb_value class_obj, void *ptr, const mrb_data_type *type)
{
    struct RClass *klass = mrb_class_ptr(class_obj);
    struct RData *data = mrb_data_object_alloc(mrb, klass, ptr, type);
    return mrb_obj_value(data);
}

struct RProc *h2o_mruby_compile_code(mrb_state *mrb, h2o_mruby_config_vars_t *config, char *errbuf)
{
    mrbc_context *cxt;
    struct mrb_parser_state *parser;
    struct RProc *proc = NULL;

    /* parse */
    if ((cxt = mrbc_context_new(mrb)) == NULL) {
        fprintf(stderr, "%s: no memory\n", H2O_MRUBY_MODULE_NAME);
        abort();
    }
    if (config->path != NULL)
        mrbc_filename(mrb, cxt, config->path);
    cxt->capture_errors = 1;
    cxt->lineno = config->lineno;
    if ((parser = mrb_parse_nstring(mrb, config->source.base, (int)config->source.len, cxt)) == NULL) {
        fprintf(stderr, "%s: no memory\n", H2O_MRUBY_MODULE_NAME);
        abort();
    }
    /* return erro if errbuf is supplied, or abort */
    if (parser->nerr != 0) {
        if (errbuf == NULL) {
            fprintf(stderr, "%s: internal error (unexpected state)\n", H2O_MRUBY_MODULE_NAME);
            abort();
        }
        snprintf(errbuf, 256, "line %d:%s", parser->error_buffer[0].lineno, parser->error_buffer[0].message);
        strcat(errbuf, "\n\n");
        if (h2o_str_at_position(errbuf + strlen(errbuf), config->source.base, config->source.len,
                                parser->error_buffer[0].lineno - config->lineno + 1, parser->error_buffer[0].column) != 0) {
            /* remove trailing "\n\n" in case we failed to append the source code at the error location */
            errbuf[strlen(errbuf) - 2] = '\0';
        }
        goto Exit;
    }
    /* generate code */
    if ((proc = mrb_generate_code(mrb, parser)) == NULL) {
        fprintf(stderr, "%s: internal error (mrb_generate_code failed)\n", H2O_MRUBY_MODULE_NAME);
        abort();
    }

Exit:
    mrb_parser_free(parser);
    mrbc_context_free(mrb, cxt);
    return proc;
}

static h2o_iovec_t convert_header_name_to_env(h2o_mem_pool_t *pool, const char *name, size_t len)
{
#define KEY_PREFIX "HTTP_"
#define KEY_PREFIX_LEN (sizeof(KEY_PREFIX) - 1)

    h2o_iovec_t ret;

    ret.len = len + KEY_PREFIX_LEN;
    ret.base = h2o_mem_alloc_pool(pool, ret.len);

    memcpy(ret.base, KEY_PREFIX, KEY_PREFIX_LEN);

    char *d = ret.base + KEY_PREFIX_LEN;
    for (; len != 0; ++name, --len)
        *d++ = *name == '-' ? '_' : h2o_toupper(*name);

    return ret;

#undef KEY_PREFIX
#undef KEY_PREFIX_LEN
}

static mrb_value build_constants(mrb_state *mrb, const char *server_name, size_t server_name_len)
{
    mrb_value ary = mrb_ary_new_capa(mrb, H2O_MRUBY_NUM_CONSTANTS);
    mrb_int i;

    int gc_arena = mrb_gc_arena_save(mrb);

    {
        h2o_mem_pool_t pool;
        h2o_mem_init_pool(&pool);
        for (i = 0; i != H2O_MAX_TOKENS; ++i) {
            const h2o_token_t *token = h2o__tokens + i;
            mrb_value lit = mrb_nil_value();
            if (token == H2O_TOKEN_CONTENT_TYPE) {
                lit = mrb_str_new_lit(mrb, "CONTENT_TYPE");
            } else if (token->buf.len != 0) {
                h2o_iovec_t n = convert_header_name_to_env(&pool, token->buf.base, token->buf.len);
                lit = mrb_str_new(mrb, n.base, n.len);
            }
            if (mrb_string_p(lit)) {
                FREEZE_STRING(lit);
                mrb_ary_set(mrb, ary, i, lit);
            }
        }
        h2o_mem_clear_pool(&pool);
    }

#define SET_STRING(idx, value)                                                                                                     \
    do {                                                                                                                           \
        mrb_value lit = (value);                                                                                                   \
        FREEZE_STRING(lit);                                                                                                        \
        mrb_ary_set(mrb, ary, idx, lit);                                                                                           \
    } while (0)
#define SET_LITERAL(idx, str) SET_STRING(idx, mrb_str_new_lit(mrb, str))

    SET_LITERAL(H2O_MRUBY_LIT_REQUEST_METHOD, "REQUEST_METHOD");
    SET_LITERAL(H2O_MRUBY_LIT_SCRIPT_NAME, "SCRIPT_NAME");
    SET_LITERAL(H2O_MRUBY_LIT_PATH_INFO, "PATH_INFO");
    SET_LITERAL(H2O_MRUBY_LIT_QUERY_STRING, "QUERY_STRING");
    SET_LITERAL(H2O_MRUBY_LIT_SERVER_NAME, "SERVER_NAME");
    SET_LITERAL(H2O_MRUBY_LIT_SERVER_ADDR, "SERVER_ADDR");
    SET_LITERAL(H2O_MRUBY_LIT_SERVER_PORT, "SERVER_PORT");
    SET_LITERAL(H2O_MRUBY_LIT_CONTENT_LENGTH, "CONTENT_LENGTH");
    SET_LITERAL(H2O_MRUBY_LIT_REMOTE_ADDR, "REMOTE_ADDR");
    SET_LITERAL(H2O_MRUBY_LIT_REMOTE_PORT, "REMOTE_PORT");
    SET_LITERAL(H2O_MRUBY_LIT_REMOTE_USER, "REMOTE_USER");
    SET_LITERAL(H2O_MRUBY_LIT_RACK_URL_SCHEME, "rack.url_scheme");
    SET_LITERAL(H2O_MRUBY_LIT_RACK_MULTITHREAD, "rack.multithread");
    SET_LITERAL(H2O_MRUBY_LIT_RACK_MULTIPROCESS, "rack.multiprocess");
    SET_LITERAL(H2O_MRUBY_LIT_RACK_RUN_ONCE, "rack.run_once");
    SET_LITERAL(H2O_MRUBY_LIT_RACK_HIJACK_, "rack.hijack?");
    SET_LITERAL(H2O_MRUBY_LIT_RACK_INPUT, "rack.input");
    SET_LITERAL(H2O_MRUBY_LIT_RACK_ERRORS, "rack.errors");
    SET_LITERAL(H2O_MRUBY_LIT_SERVER_SOFTWARE, "SERVER_SOFTWARE");
    SET_STRING(H2O_MRUBY_LIT_SERVER_SOFTWARE_VALUE, mrb_str_new(mrb, server_name, server_name_len));
    SET_LITERAL(H2O_MRUBY_LIT_SEPARATOR_COMMA, ", ");
    SET_LITERAL(H2O_MRUBY_LIT_SEPARATOR_SEMICOLON, "; ");

#undef SET_LITERAL
#undef SET_STRING

    h2o_mruby_eval_expr(mrb, H2O_MRUBY_CODE_CORE);
    h2o_mruby_assert(mrb);

    mrb_ary_set(mrb, ary, H2O_MRUBY_PROC_EACH_TO_ARRAY,
                mrb_funcall(mrb, mrb_obj_value(mrb->kernel_module), "_h2o_proc_each_to_array", 0));
    h2o_mruby_assert(mrb);

    mrb_gc_arena_restore(mrb, gc_arena);
    return ary;
}

static h2o_mruby_shared_context_t *create_shared_context(h2o_context_t *ctx)
{
    /* init mruby in every thread */
    h2o_mruby_shared_context_t *shared_ctx = h2o_mem_alloc(sizeof(*shared_ctx));
    if ((shared_ctx->mrb = mrb_open()) == NULL) {
        fprintf(stderr, "%s: no memory\n", H2O_MRUBY_MODULE_NAME);
        abort();
    }
    shared_ctx->mrb->ud = shared_ctx;
    shared_ctx->ctx = ctx;
    shared_ctx->current_context = NULL;

    h2o_mruby_setup_globals(shared_ctx->mrb);
    shared_ctx->constants = build_constants(shared_ctx->mrb, ctx->globalconf->server_name.base, ctx->globalconf->server_name.len);
    shared_ctx->symbols.sym_call = mrb_intern_lit(shared_ctx->mrb, "call");
    shared_ctx->symbols.sym_close = mrb_intern_lit(shared_ctx->mrb, "close");
    shared_ctx->symbols.sym_method = mrb_intern_lit(shared_ctx->mrb, "method");
    shared_ctx->symbols.sym_headers = mrb_intern_lit(shared_ctx->mrb, "headers");
    shared_ctx->symbols.sym_body = mrb_intern_lit(shared_ctx->mrb, "body");
    shared_ctx->symbols.sym_async = mrb_intern_lit(shared_ctx->mrb, "async");

    h2o_mruby_send_chunked_init_context(shared_ctx);
    h2o_mruby_http_request_init_context(shared_ctx);
    h2o_mruby_redis_init_context(shared_ctx);

    struct RClass *module = mrb_define_module(shared_ctx->mrb, "H2O");
    struct RClass *generator_klass = mrb_define_class_under(shared_ctx->mrb, module, "Generator", shared_ctx->mrb->object_class);
    mrb_ary_set(shared_ctx->mrb, shared_ctx->constants, H2O_MRUBY_GENERATOR_CLASS, mrb_obj_value(generator_klass));


    return shared_ctx;
}

static void dispose_shared_context(void *data)
{
    if (data == NULL)
        return;
    h2o_mruby_shared_context_t *shared_ctx = (h2o_mruby_shared_context_t *)data;
    mrb_close(shared_ctx->mrb);
    free(shared_ctx);
}

static h2o_mruby_shared_context_t *get_shared_context(h2o_context_t *ctx)
{
    static size_t key = SIZE_MAX;
    void **data = h2o_context_get_storage(ctx, &key, dispose_shared_context);
    if (*data == NULL) {
        *data = create_shared_context(ctx);
    }
    return *data;
}

static void replace_stop_with_return(mrb_state *mrb, mrb_irep *irep)
{
    assert(irep->iseq[irep->ilen - 1] == MKOP_A(OP_STOP, 0));
    irep->iseq[irep->ilen - 1] = MKOP_AB(OP_RETURN, irep->nlocals, OP_R_NORMAL);
}

mrb_value prepare_fibers(h2o_mruby_context_t *ctx)
{
    mrb_state *mrb = ctx->shared->mrb;

    struct RProc *compiled = h2o_mruby_compile_code(mrb, &ctx->handler->config, NULL);

    /* make compiled RProc* able to be passed as argument */
    struct RProc *conf_proc = mrb_closure_new(mrb, compiled->body.irep);
    replace_stop_with_return(mrb, conf_proc->body.irep);

    /* run code and generate handler */
    mrb_value result =
        mrb_funcall(mrb, mrb_obj_value(mrb->kernel_module), "_h2o_prepare_app", 1, mrb_obj_value(conf_proc));
    assert(mrb_array_p(result));

    return result;
}

static void on_context_init(h2o_handler_t *_handler, h2o_context_t *ctx)
{
    h2o_mruby_handler_t *handler = (void *)_handler;
    h2o_mruby_context_t *handler_ctx = h2o_mem_alloc(sizeof(*handler_ctx));

    handler_ctx->handler = handler;
    handler_ctx->shared = get_shared_context(ctx);
    handler_ctx->ctx = ctx;

    mrb_state *mrb = handler_ctx->shared->mrb;

    handler_ctx->pendings = mrb_ary_new(mrb);

    /* compile code (must be done for each thread) */
<<<<<<< HEAD
    int arena = mrb_gc_arena_save(handler_ctx->shared->mrb);
    h2o_mruby_initializing_context = handler_ctx;
    mrb_value proc = h2o_mruby_compile_code(handler_ctx->shared->mrb, &handler->config, NULL);
    h2o_mruby_initializing_context = NULL;

    handler_ctx->proc =
        mrb_funcall_argv(handler_ctx->shared->mrb, mrb_ary_entry(handler_ctx->shared->constants, H2O_MRUBY_PROC_APP_TO_FIBER),
                         handler_ctx->shared->symbols.sym_call, 1, &proc);

=======
    int arena = mrb_gc_arena_save(mrb);

    mrb_value fibers = prepare_fibers(handler_ctx);
    if (mrb->exc != NULL) {
        fprintf(stderr, "mruby raised: %s\n", RSTRING_PTR(mrb_inspect(mrb, mrb_obj_value(mrb->exc))));
        mrb->exc = NULL;
        return;
    }
    assert(mrb_array_p(fibers));

    handler_ctx->proc = mrb_ary_entry(fibers, 0);

    /* run configurator */
    mrb_value configurator = mrb_ary_entry(fibers, 1);
    h2o_mruby_run_fiber(handler_ctx, configurator, mrb_nil_value(), NULL);
>>>>>>> 276edf26
    h2o_mruby_assert(handler_ctx->shared->mrb);

    mrb_gc_arena_restore(mrb, arena);
    mrb_gc_protect(mrb, handler_ctx->proc);
    mrb_gc_protect(mrb, configurator);

    h2o_context_set_handler_context(ctx, &handler->super, handler_ctx);
}

static void on_context_dispose(h2o_handler_t *_handler, h2o_context_t *ctx)
{
    h2o_mruby_handler_t *handler = (void *)_handler;
    h2o_mruby_context_t *handler_ctx = h2o_context_get_handler_context(ctx, &handler->super);

    if (handler_ctx == NULL)
        return;

    free(handler_ctx);
}

static void on_handler_dispose(h2o_handler_t *_handler)
{
    h2o_mruby_handler_t *handler = (void *)_handler;

    free(handler->config.source.base);
    free(handler->config.path);
    free(handler);
}

static void report_exception(h2o_req_t *req, mrb_state *mrb)
{
    h2o_req_log_error(req, H2O_MRUBY_MODULE_NAME, "mruby raised: %s\n", RSTRING_PTR(mrb_inspect(mrb, mrb_obj_value(mrb->exc))));
    mrb->exc = NULL;
}

static void stringify_address(h2o_conn_t *conn, socklen_t (*cb)(h2o_conn_t *conn, struct sockaddr *), mrb_state *mrb,
                              mrb_value *host, mrb_value *port)
{
    struct sockaddr_storage ss;
    socklen_t sslen;
    char buf[NI_MAXHOST];

    *host = mrb_nil_value();
    *port = mrb_nil_value();

    if ((sslen = cb(conn, (void *)&ss)) == 0)
        return;
    size_t l = h2o_socket_getnumerichost((void *)&ss, sslen, buf);
    if (l != SIZE_MAX)
        *host = mrb_str_new(mrb, buf, l);
    int32_t p = h2o_socket_getport((void *)&ss);
    if (p != -1) {
        l = (int)sprintf(buf, "%" PRIu16, (uint16_t)p);
        *port = mrb_str_new(mrb, buf, l);
    }
}

static void on_rack_input_free(mrb_state *mrb, const char *base, mrb_int len, void *_input_stream)
{
    /* reset ref to input_stream */
    mrb_value *input_stream = _input_stream;
    *input_stream = mrb_nil_value();
}

static int build_env_sort_header_cb(const void *_x, const void *_y)
{
    const h2o_header_t *x = (const h2o_header_t *)_x, *y = (const h2o_header_t *)_y;
    if (x->name->len < y->name->len)
        return -1;
    if (x->name->len > y->name->len)
        return 1;
    if (x->name->base == y->name->base)
        return 0;
    return memcmp(x->name->base, y->name->base, x->name->len);
}

static mrb_value build_env(h2o_mruby_generator_t *generator)
{
    h2o_mruby_shared_context_t *shared = generator->ctx->shared;
    mrb_state *mrb = shared->mrb;
    mrb_value env = mrb_hash_new_capa(mrb, 16);

    /* environment */
    mrb_hash_set(mrb, env, mrb_ary_entry(shared->constants, H2O_MRUBY_LIT_REQUEST_METHOD),
                 mrb_str_new(mrb, generator->req->method.base, generator->req->method.len));
    size_t confpath_len_wo_slash = generator->req->pathconf->path.len;
    if (generator->req->pathconf->path.base[generator->req->pathconf->path.len - 1] == '/')
        --confpath_len_wo_slash;
    mrb_hash_set(mrb, env, mrb_ary_entry(shared->constants, H2O_MRUBY_LIT_SCRIPT_NAME),
                 mrb_str_new(mrb, generator->req->pathconf->path.base, confpath_len_wo_slash));
    mrb_hash_set(mrb, env, mrb_ary_entry(shared->constants, H2O_MRUBY_LIT_PATH_INFO),
                 mrb_str_new(mrb, generator->req->path_normalized.base + confpath_len_wo_slash,
                             generator->req->path_normalized.len - confpath_len_wo_slash));
    mrb_hash_set(mrb, env, mrb_ary_entry(shared->constants, H2O_MRUBY_LIT_QUERY_STRING),
                 generator->req->query_at != SIZE_MAX ? mrb_str_new(mrb, generator->req->path.base + generator->req->query_at + 1,
                                                                    generator->req->path.len - (generator->req->query_at + 1))
                                                      : mrb_str_new_lit(mrb, ""));
    mrb_hash_set(mrb, env, mrb_ary_entry(shared->constants, H2O_MRUBY_LIT_SERVER_NAME),
                 mrb_str_new(mrb, generator->req->hostconf->authority.host.base, generator->req->hostconf->authority.host.len));
    {
        mrb_value h, p;
        stringify_address(generator->req->conn, generator->req->conn->callbacks->get_sockname, mrb, &h, &p);
        if (!mrb_nil_p(h))
            mrb_hash_set(mrb, env, mrb_ary_entry(shared->constants, H2O_MRUBY_LIT_SERVER_ADDR), h);
        if (!mrb_nil_p(p))
            mrb_hash_set(mrb, env, mrb_ary_entry(shared->constants, H2O_MRUBY_LIT_SERVER_PORT), p);
    }
    mrb_hash_set(mrb, env, mrb_ary_entry(shared->constants, H2O_TOKEN_HOST - h2o__tokens),
                 mrb_str_new(mrb, generator->req->authority.base, generator->req->authority.len));
    if (generator->req->entity.base != NULL) {
        char buf[32];
        int l = sprintf(buf, "%zu", generator->req->entity.len);
        mrb_hash_set(mrb, env, mrb_ary_entry(shared->constants, H2O_MRUBY_LIT_CONTENT_LENGTH), mrb_str_new(mrb, buf, l));
        generator->rack_input = mrb_input_stream_value(mrb, NULL, 0);
        mrb_input_stream_set_data(mrb, generator->rack_input, generator->req->entity.base, (mrb_int)generator->req->entity.len, 0,
                                  on_rack_input_free, &generator->rack_input);
        mrb_hash_set(mrb, env, mrb_ary_entry(shared->constants, H2O_MRUBY_LIT_RACK_INPUT), generator->rack_input);
    }
    {
        mrb_value h, p;
        stringify_address(generator->req->conn, generator->req->conn->callbacks->get_peername, mrb, &h, &p);
        if (!mrb_nil_p(h))
            mrb_hash_set(mrb, env, mrb_ary_entry(shared->constants, H2O_MRUBY_LIT_REMOTE_ADDR), h);
        if (!mrb_nil_p(p))
            mrb_hash_set(mrb, env, mrb_ary_entry(shared->constants, H2O_MRUBY_LIT_REMOTE_PORT), p);
    }
    {
        size_t i;
        for (i = 0; i != generator->req->env.size; i += 2) {
            h2o_iovec_t *name = generator->req->env.entries + i, *value = name + 1;
            mrb_hash_set(mrb, env, mrb_str_new(mrb, name->base, name->len), mrb_str_new(mrb, value->base, value->len));
        }
    }

    { /* headers */
        h2o_header_t *headers_sorted = alloca(sizeof(*headers_sorted) * generator->req->headers.size);
        memcpy(headers_sorted, generator->req->headers.entries, sizeof(*headers_sorted) * generator->req->headers.size);
        qsort(headers_sorted, generator->req->headers.size, sizeof(*headers_sorted), build_env_sort_header_cb);
        size_t i = 0;
        for (i = 0; i != generator->req->headers.size; ++i) {
            const h2o_header_t *header = headers_sorted + i;
            mrb_value n, v;
            if (h2o_iovec_is_token(header->name)) {
                const h2o_token_t *token = H2O_STRUCT_FROM_MEMBER(h2o_token_t, buf, header->name);
                if (token == H2O_TOKEN_TRANSFER_ENCODING)
                    continue;
                n = mrb_ary_entry(shared->constants, (mrb_int)(token - h2o__tokens));
            } else {
                h2o_iovec_t vec = convert_header_name_to_env(&generator->req->pool, header->name->base, header->name->len);
                n = mrb_str_new(mrb, vec.base, vec.len);
            }
            v = mrb_str_new(mrb, header->value.base, header->value.len);
            while (i < generator->req->headers.size - 1) {
                if (!h2o_memis(headers_sorted[i + 1].name->base, headers_sorted[i + 1].name->len, header->name->base,
                               header->name->len))
                    break;
                header = headers_sorted + ++i;
                v = mrb_str_append(mrb, v, mrb_ary_entry(shared->constants, header->name == &H2O_TOKEN_COOKIE->buf
                                                                                ? H2O_MRUBY_LIT_SEPARATOR_SEMICOLON
                                                                                : H2O_MRUBY_LIT_SEPARATOR_COMMA));
                v = mrb_str_append(mrb, v, mrb_str_new(mrb, header->value.base, header->value.len));
            }
            mrb_hash_set(mrb, env, n, v);
        }
    }

    /* rack.* */
    /* TBD rack.version? */
    mrb_hash_set(mrb, env, mrb_ary_entry(shared->constants, H2O_MRUBY_LIT_RACK_URL_SCHEME),
                 mrb_str_new(mrb, generator->req->scheme->name.base, generator->req->scheme->name.len));
    /* we are using shared-none architecture, and therefore declare ourselves as multiprocess */
    mrb_hash_set(mrb, env, mrb_ary_entry(shared->constants, H2O_MRUBY_LIT_RACK_MULTITHREAD), mrb_false_value());
    mrb_hash_set(mrb, env, mrb_ary_entry(shared->constants, H2O_MRUBY_LIT_RACK_MULTIPROCESS), mrb_true_value());
    mrb_hash_set(mrb, env, mrb_ary_entry(shared->constants, H2O_MRUBY_LIT_RACK_RUN_ONCE), mrb_false_value());
    mrb_hash_set(mrb, env, mrb_ary_entry(shared->constants, H2O_MRUBY_LIT_RACK_HIJACK_), mrb_false_value());
    mrb_hash_set(mrb, env, mrb_ary_entry(shared->constants, H2O_MRUBY_LIT_RACK_ERRORS),
                 mrb_gv_get(mrb, mrb_intern_lit(mrb, "$stderr")));

    /* server name */
    mrb_hash_set(mrb, env, mrb_ary_entry(shared->constants, H2O_MRUBY_LIT_SERVER_SOFTWARE),
                 mrb_ary_entry(shared->constants, H2O_MRUBY_LIT_SERVER_SOFTWARE_VALUE));

    return env;
}

static int handle_response_header(h2o_mruby_shared_context_t *shared_ctx, h2o_iovec_t name, h2o_iovec_t value, void *_req)
{
    h2o_req_t *req = _req;
    const h2o_token_t *token;
    static const h2o_iovec_t fallthru_set_prefix = {H2O_STRLIT(FALLTHRU_SET_PREFIX)};

    /* convert name to lowercase */
    name = h2o_strdup(&req->pool, name.base, name.len);
    h2o_strtolower(name.base, name.len);

    if ((token = h2o_lookup_token(name.base, name.len)) != NULL) {
        if (token->proxy_should_drop) {
            /* skip */
        } else if (token == H2O_TOKEN_CONTENT_LENGTH) {
            req->res.content_length = h2o_strtosize(value.base, value.len);
        } else {
            if (token == H2O_TOKEN_LINK)
                h2o_push_path_in_link_header(req, value.base, value.len);
            value = h2o_strdup(&req->pool, value.base, value.len);
            h2o_add_header(&req->pool, &req->res.headers, token, NULL, value.base, value.len);
        }
    } else if (name.len > fallthru_set_prefix.len &&
               h2o_memis(name.base, fallthru_set_prefix.len, fallthru_set_prefix.base, fallthru_set_prefix.len)) {
        /* register environment variables (with the name converted to uppercase, and using `_`) */
        size_t i;
        name.base += fallthru_set_prefix.len;
        name.len -= fallthru_set_prefix.len;
        for (i = 0; i != name.len; ++i)
            name.base[i] = name.base[i] == '-' ? '_' : h2o_toupper(name.base[i]);
        h2o_iovec_t *slot = h2o_req_getenv(req, name.base, name.len, 1);
        *slot = h2o_strdup(&req->pool, value.base, value.len);
    } else {
        value = h2o_strdup(&req->pool, value.base, value.len);
        h2o_add_header_by_str(&req->pool, &req->res.headers, name.base, name.len, 0, NULL, value.base, value.len);
    }

    return 0;
}

static void clear_rack_input(h2o_mruby_generator_t *generator)
{
    if (!mrb_nil_p(generator->rack_input))
        mrb_input_stream_set_data(generator->ctx->shared->mrb, generator->rack_input, NULL, -1, 0, NULL, NULL);
}

static void on_generator_dispose(void *_generator)
{
    h2o_mruby_generator_t *generator = _generator;

    clear_rack_input(generator);
    generator->req = NULL;

    if (!mrb_nil_p(generator->refs.generator))
        DATA_PTR(generator->refs.generator) = NULL;

    if (generator->chunked != NULL)
        h2o_mruby_send_chunked_dispose(generator);
}

static int on_req(h2o_handler_t *_handler, h2o_req_t *req)
{
    h2o_mruby_handler_t *handler = (void *)_handler;
    h2o_mruby_shared_context_t *shared = get_shared_context(req->conn->ctx);
    int gc_arena = mrb_gc_arena_save(shared->mrb);

    h2o_mruby_context_t *ctx = h2o_context_get_handler_context(req->conn->ctx, &handler->super);

    h2o_mruby_generator_t *generator = h2o_mem_alloc_shared(&req->pool, sizeof(*generator), on_generator_dispose);
    generator->super.proceed = NULL;
    generator->super.stop = NULL;
    generator->req = req;
    generator->ctx = ctx;
    generator->rack_input = mrb_nil_value();
    generator->chunked = NULL;

    mrb_value env = build_env(generator);

    mrb_value gen = h2o_mruby_create_data_instance(shared->mrb, mrb_ary_entry(shared->constants, H2O_MRUBY_GENERATOR_CLASS), generator, &generator_type);
    generator->refs.generator = gen;

    mrb_value args = mrb_ary_new(shared->mrb);
    mrb_ary_set(shared->mrb, args, 0, env);
    mrb_ary_set(shared->mrb, args, 1, gen);

    int is_delegate = 0;
    h2o_mruby_run_fiber(ctx, ctx->proc, args, &is_delegate);

    mrb_gc_arena_restore(shared->mrb, gc_arena);
    if (is_delegate)
        return -1;
    return 0;
}

static void send_response(h2o_mruby_generator_t *generator, mrb_int status, mrb_value resp, int *is_delegate)
{
    mrb_state *mrb = generator->ctx->shared->mrb;
    mrb_value body;
    h2o_iovec_t content = {NULL};

    /* set status */
    generator->req->res.status = (int)status;

    /* set headers */
    if (h2o_mruby_iterate_headers(generator->ctx->shared, mrb_ary_entry(resp, 1), handle_response_header, generator->req) != 0) {
        assert(mrb->exc != NULL);
        goto GotException;
    }

    /* return without processing body, if status is fallthru */
    if (generator->req->res.status == STATUS_FALLTHRU) {
        if (is_delegate != NULL)
            *is_delegate = 1;
        else
            h2o_delegate_request_deferred(generator->req, &generator->ctx->handler->super);
        return;
    }

    /* obtain body */
    body = mrb_ary_entry(resp, 2);

    /* flatten body if possible */
    if (mrb_array_p(body)) {
        mrb_int i, len = mrb_ary_len(mrb, body);
        /* calculate the length of the output, while at the same time converting the elements of the output array to string */
        content.len = 0;
        for (i = 0; i != len; ++i) {
            mrb_value e = mrb_ary_entry(body, i);
            if (!mrb_string_p(e)) {
                e = h2o_mruby_to_str(mrb, e);
                if (mrb->exc != NULL)
                    goto GotException;
                mrb_ary_set(mrb, body, i, e);
            }
            content.len += RSTRING_LEN(e);
        }
        /* allocate memory, and copy the response */
        char *dst = content.base = h2o_mem_alloc_pool(&generator->req->pool, content.len);
        for (i = 0; i != len; ++i) {
            mrb_value e = mrb_ary_entry(body, i);
            assert(mrb_string_p(e));
            memcpy(dst, RSTRING_PTR(e), RSTRING_LEN(e));
            dst += RSTRING_LEN(e);
        }
        /* reset body to nil, now that we have read all data */
        body = mrb_nil_value();
    }

    /* use fiber in case we need to call #each */
    if (!mrb_nil_p(body)) {
        h2o_start_response(generator->req, &generator->super);
        mrb_value receiver = h2o_mruby_send_chunked_init(generator, body);
        if (!mrb_nil_p(receiver)) {
            mrb_value input = mrb_ary_new_capa(mrb, 2);
            mrb_ary_set(mrb, input, 0, body);
            mrb_ary_set(mrb, input, 1, generator->refs.generator);
            h2o_mruby_run_fiber(generator->ctx, receiver, input, 0);
        }
        return;
    }

    /* send the entire response immediately */
    if (h2o_memis(generator->req->input.method.base, generator->req->input.method.len, H2O_STRLIT("HEAD"))) {
        h2o_start_response(generator->req, &generator->super);
        h2o_send(generator->req, NULL, 0, H2O_SEND_STATE_FINAL);
    } else {
        if (content.len < generator->req->res.content_length) {
            generator->req->res.content_length = content.len;
        } else {
            content.len = generator->req->res.content_length;
        }
        h2o_start_response(generator->req, &generator->super);
        h2o_send(generator->req, &content, 1, H2O_SEND_STATE_FINAL);
    }
    return;

GotException:
    report_exception(generator->req, mrb);
    h2o_send_error_500(generator->req, "Internal Server Error", "Internal Server Error", 0);
}

void h2o_mruby_run_fiber(h2o_mruby_context_t *ctx, mrb_value receiver, mrb_value input, int *is_delegate)
{
    ctx->shared->current_context = ctx;

    mrb_state *mrb = ctx->shared->mrb;
    mrb_value output;
    mrb_int status;
    h2o_mruby_generator_t *generator = NULL;
    mrb_int i;

    while (1) {
        /* send input to fiber */
        output = mrb_funcall_argv(mrb, receiver, ctx->shared->symbols.sym_call, 1, &input);
        if (mrb->exc != NULL)
            goto GotException;
        if (!mrb_array_p(output)) {
            mrb->exc = mrb_obj_ptr(mrb_exc_new_str_lit(mrb, E_RUNTIME_ERROR, "rack app did not return an array"));
            goto GotException;
        }
        /* fetch status */
        mrb_value v = mrb_to_int(mrb, mrb_ary_entry(output, 0));
        if (mrb->exc != NULL)
            goto GotException;
        status = mrb_fixnum(v);

        /* if no special actions were necessary, then the output is a rack response */
        if (status >= 0) break;

        /* take special action depending on the status code */
        if (status == H2O_MRUBY_CALLBACK_ID_EXCEPTION_RAISED) {
            mrb->exc = mrb_obj_ptr(mrb_ary_entry(output, 1));
            generator = h2o_mruby_get_generator(mrb, mrb_ary_entry(output, 2));
            goto GotException;
        } else if (status == H2O_MRUBY_CALLBACK_ID_CONFIGURING_APP) {
            mrb_value pending = mrb_ary_new_capa(mrb, 2);
            mrb_ary_set(mrb, pending, 0, receiver);
            mrb_ary_set(mrb, pending, 1, input);
            mrb_ary_push(mrb, ctx->pendings, pending);
            goto Exit;
        } else if (status == H2O_MRUBY_CALLBACK_ID_CONFIGURED_APP) {
            mrb_int len = mrb_ary_len(mrb, ctx->pendings);
            for (i = 0; i != len; ++i) {
                mrb_value pending = mrb_ary_entry(ctx->pendings, i);
                mrb_value resumer = mrb_ary_entry(pending, 0);
                mrb_value args = mrb_ary_entry(pending, 1);
                h2o_mruby_run_fiber(ctx, resumer, args, NULL);
            }
<<<<<<< HEAD
            receiver = mrb_ary_entry(output, 1);
            int next_action = H2O_MRUBY_CALLBACK_NEXT_ACTION_IMMEDIATE;
            mrb_value args = mrb_ary_entry(output, 2);
            if (mrb_array_p(args)) {
                switch (status) {
                case H2O_MRUBY_CALLBACK_ID_SEND_CHUNKED_EOS:
                    input = h2o_mruby_send_chunked_eos_callback(generator, receiver, args, &next_action);
                    break;
                case H2O_MRUBY_CALLBACK_ID_HTTP_JOIN_RESPONSE:
                    input = h2o_mruby_http_join_response_callback(generator, receiver, args, &next_action);
                    break;
                case H2O_MRUBY_CALLBACK_ID_HTTP_FETCH_CHUNK:
                    input = h2o_mruby_http_fetch_chunk_callback(generator, receiver, args, &next_action);
                    break;
                case H2O_MRUBY_CALLBACK_ID_REDIS_JOIN_REPLY:
                    input = h2o_mruby_redis_join_reply_callback(generator, receiver, args, &next_action);
                    break;
                default:
                    input = mrb_exc_new_str_lit(mrb, E_RUNTIME_ERROR, "unexpected callback id sent from rack app");
                    break;
                }
            } else {
                input = mrb_exc_new_str_lit(mrb, E_RUNTIME_ERROR, "callback from rack app did not receive an array arg");
=======
            ctx->pendings = mrb_nil_value();

            mrb_value exc = mrb_ary_entry(output, 1);
            if (! mrb_nil_p(exc)) {
                mrb->exc = mrb_obj_ptr(exc);
                goto GotException;
>>>>>>> 276edf26
            }

            goto Exit;
        }

        receiver = mrb_ary_entry(output, 1);
        mrb_value args = mrb_ary_entry(output, 2);

        if (mrb_array_p(args)) {
            int run_again = 0;
            switch (status) {
            case H2O_MRUBY_CALLBACK_ID_SEND_CHUNKED_EOS:
                input = h2o_mruby_send_chunked_eos_callback(ctx, receiver, args, &run_again);
                break;
            case H2O_MRUBY_CALLBACK_ID_HTTP_JOIN_RESPONSE:
                input = h2o_mruby_http_join_response_callback(ctx, receiver, args, &run_again);
                break;
            case H2O_MRUBY_CALLBACK_ID_HTTP_FETCH_CHUNK:
                input = h2o_mruby_http_fetch_chunk_callback(ctx, receiver, args, &run_again);
                break;
            default:
                input = mrb_exc_new_str_lit(mrb, E_RUNTIME_ERROR, "unexpected callback id sent from rack app");
                run_again = 1;
                break;
            }
            if (run_again == 0) goto Exit;

        } else {
            input = mrb_exc_new_str_lit(mrb, E_RUNTIME_ERROR, "callback from rack app did not receive an array arg");
        }

        mrb_gc_protect(mrb, receiver);
        mrb_gc_protect(mrb, input);
    }

    if (!(100 <= status && status <= 999)) {
        mrb->exc = mrb_obj_ptr(mrb_exc_new_str_lit(mrb, E_RUNTIME_ERROR, "status returned from rack app is out of range"));
        goto GotException;
    }

    generator = h2o_mruby_get_generator(mrb, mrb_ary_entry(output, 3));
    if (generator == NULL) {
        mrb->exc = mrb_obj_ptr(mrb_exc_new_str_lit(mrb, E_RUNTIME_ERROR, "missing generator"));
        goto GotException;
    }

    /* send the response (unless req is already closed) */
    if (generator->req == NULL)
        goto Exit;
    if (generator->req->_generator != NULL) {
        mrb->exc = mrb_obj_ptr(mrb_exc_new_str_lit(mrb, E_RUNTIME_ERROR, "unexpectedly received a rack response"));
        goto GotException;
    }
    send_response(generator, status, output, is_delegate);
    goto Exit;

GotException:
    if (generator == NULL) {
        /* exception raised in configuration phase */
        fprintf(stderr, "mruby raised in configuration phase: %s\n", RSTRING_PTR(mrb_inspect(mrb, mrb_obj_value(mrb->exc))));
        mrb->exc = NULL;
        goto Exit;
    }

    if (generator->req != NULL) {
        report_exception(generator->req, mrb);
        if (generator->req->_generator == NULL) {
            h2o_send_error_500(generator->req, "Internal Server Error", "Internal Server Error", 0);
        } else {
            h2o_mruby_send_chunked_close(generator);
        }
    }

Exit:
    ctx->shared->current_context = NULL;
}

h2o_mruby_handler_t *h2o_mruby_register(h2o_pathconf_t *pathconf, h2o_mruby_config_vars_t *vars)
{
    h2o_mruby_handler_t *handler = (void *)h2o_create_handler(pathconf, sizeof(*handler));

    handler->super.on_context_init = on_context_init;
    handler->super.on_context_dispose = on_context_dispose;
    handler->super.dispose = on_handler_dispose;
    handler->super.on_req = on_req;
    handler->config.source = h2o_strdup(NULL, vars->source.base, vars->source.len);
    if (vars->path != NULL)
        handler->config.path = h2o_strdup(NULL, vars->path, SIZE_MAX).base;

    return handler;
}

mrb_value h2o_mruby_each_to_array(h2o_mruby_shared_context_t *shared_ctx, mrb_value src)
{
    return mrb_funcall_argv(shared_ctx->mrb, mrb_ary_entry(shared_ctx->constants, H2O_MRUBY_PROC_EACH_TO_ARRAY),
                            shared_ctx->symbols.sym_call, 1, &src);
}

static int iterate_headers_handle_pair(h2o_mruby_shared_context_t *shared_ctx, mrb_value name, mrb_value value,
                                       int (*cb)(h2o_mruby_shared_context_t *, h2o_iovec_t, h2o_iovec_t, void *), void *cb_data)
{
    mrb_state *mrb = shared_ctx->mrb;

    /* convert name and value to string */
    name = h2o_mruby_to_str(mrb, name);
    if (mrb->exc != NULL)
        return -1;
    value = h2o_mruby_to_str(mrb, value);
    if (mrb->exc != NULL)
        return -1;

    /* call the callback, splitting the values with '\n' */
    const char *vstart = RSTRING_PTR(value), *vend = vstart + RSTRING_LEN(value), *eol;
    while (1) {
        for (eol = vstart; eol != vend; ++eol)
            if (*eol == '\n')
                break;
        if (cb(shared_ctx, h2o_iovec_init(RSTRING_PTR(name), RSTRING_LEN(name)), h2o_iovec_init(vstart, eol - vstart), cb_data) !=
            0)
            return -1;
        if (eol == vend)
            break;
        vstart = eol + 1;
    }

    return 0;
}

int h2o_mruby_iterate_headers(h2o_mruby_shared_context_t *shared_ctx, mrb_value headers,
                              int (*cb)(h2o_mruby_shared_context_t *, h2o_iovec_t, h2o_iovec_t, void *), void *cb_data)
{
    mrb_state *mrb = shared_ctx->mrb;

    if (!(mrb_hash_p(headers) || mrb_array_p(headers))) {
        headers = h2o_mruby_each_to_array(shared_ctx, headers);
        if (mrb->exc != NULL)
            return -1;
        assert(mrb_array_p(headers));
    }

    if (mrb_hash_p(headers)) {
        mrb_value keys = mrb_hash_keys(mrb, headers);
        mrb_int i, len = mrb_ary_len(mrb, keys);
        for (i = 0; i != len; ++i) {
            mrb_value k = mrb_ary_entry(keys, i);
            mrb_value v = mrb_hash_get(mrb, headers, k);
            if (iterate_headers_handle_pair(shared_ctx, k, v, cb, cb_data) != 0)
                return -1;
        }
    } else {
        assert(mrb_array_p(headers));
        mrb_int i, len = mrb_ary_len(mrb, headers);
        for (i = 0; i != len; ++i) {
            mrb_value pair = mrb_ary_entry(headers, i);
            if (!mrb_array_p(pair)) {
                mrb->exc = mrb_obj_ptr(mrb_exc_new_str_lit(mrb, E_ARGUMENT_ERROR, "array element of headers MUST by an array"));
                return -1;
            }
            if (iterate_headers_handle_pair(shared_ctx, mrb_ary_entry(pair, 0), mrb_ary_entry(pair, 1), cb, cb_data) != 0)
                return -1;
        }
    }

    return 0;
}<|MERGE_RESOLUTION|>--- conflicted
+++ resolved
@@ -45,12 +45,6 @@
 
 #define FREEZE_STRING(v) MRB_SET_FROZEN_FLAG(mrb_obj_ptr(v))
 
-<<<<<<< HEAD
-__thread h2o_mruby_context_t *h2o_mruby_initializing_context = NULL;
-__thread h2o_mruby_generator_t *h2o_mruby_current_generator = NULL;
-
-=======
->>>>>>> 276edf26
 void h2o_mruby__assert_failed(mrb_state *mrb, const char *file, int line)
 {
     fprintf(stderr, "unexpected ruby error at file: \"%s\", line %d: %s", file, line, RSTRING_PTR(mrb_inspect(mrb, mrb_obj_value(mrb->exc))));
@@ -357,7 +351,6 @@
     handler_ctx->pendings = mrb_ary_new(mrb);
 
     /* compile code (must be done for each thread) */
-<<<<<<< HEAD
     int arena = mrb_gc_arena_save(handler_ctx->shared->mrb);
     h2o_mruby_initializing_context = handler_ctx;
     mrb_value proc = h2o_mruby_compile_code(handler_ctx->shared->mrb, &handler->config, NULL);
@@ -367,23 +360,6 @@
         mrb_funcall_argv(handler_ctx->shared->mrb, mrb_ary_entry(handler_ctx->shared->constants, H2O_MRUBY_PROC_APP_TO_FIBER),
                          handler_ctx->shared->symbols.sym_call, 1, &proc);
 
-=======
-    int arena = mrb_gc_arena_save(mrb);
-
-    mrb_value fibers = prepare_fibers(handler_ctx);
-    if (mrb->exc != NULL) {
-        fprintf(stderr, "mruby raised: %s\n", RSTRING_PTR(mrb_inspect(mrb, mrb_obj_value(mrb->exc))));
-        mrb->exc = NULL;
-        return;
-    }
-    assert(mrb_array_p(fibers));
-
-    handler_ctx->proc = mrb_ary_entry(fibers, 0);
-
-    /* run configurator */
-    mrb_value configurator = mrb_ary_entry(fibers, 1);
-    h2o_mruby_run_fiber(handler_ctx, configurator, mrb_nil_value(), NULL);
->>>>>>> 276edf26
     h2o_mruby_assert(handler_ctx->shared->mrb);
 
     mrb_gc_arena_restore(mrb, arena);
@@ -796,38 +772,12 @@
                 mrb_value args = mrb_ary_entry(pending, 1);
                 h2o_mruby_run_fiber(ctx, resumer, args, NULL);
             }
-<<<<<<< HEAD
-            receiver = mrb_ary_entry(output, 1);
-            int next_action = H2O_MRUBY_CALLBACK_NEXT_ACTION_IMMEDIATE;
-            mrb_value args = mrb_ary_entry(output, 2);
-            if (mrb_array_p(args)) {
-                switch (status) {
-                case H2O_MRUBY_CALLBACK_ID_SEND_CHUNKED_EOS:
-                    input = h2o_mruby_send_chunked_eos_callback(generator, receiver, args, &next_action);
-                    break;
-                case H2O_MRUBY_CALLBACK_ID_HTTP_JOIN_RESPONSE:
-                    input = h2o_mruby_http_join_response_callback(generator, receiver, args, &next_action);
-                    break;
-                case H2O_MRUBY_CALLBACK_ID_HTTP_FETCH_CHUNK:
-                    input = h2o_mruby_http_fetch_chunk_callback(generator, receiver, args, &next_action);
-                    break;
-                case H2O_MRUBY_CALLBACK_ID_REDIS_JOIN_REPLY:
-                    input = h2o_mruby_redis_join_reply_callback(generator, receiver, args, &next_action);
-                    break;
-                default:
-                    input = mrb_exc_new_str_lit(mrb, E_RUNTIME_ERROR, "unexpected callback id sent from rack app");
-                    break;
-                }
-            } else {
-                input = mrb_exc_new_str_lit(mrb, E_RUNTIME_ERROR, "callback from rack app did not receive an array arg");
-=======
             ctx->pendings = mrb_nil_value();
 
             mrb_value exc = mrb_ary_entry(output, 1);
             if (! mrb_nil_p(exc)) {
                 mrb->exc = mrb_obj_ptr(exc);
                 goto GotException;
->>>>>>> 276edf26
             }
 
             goto Exit;
