--- conflicted
+++ resolved
@@ -1538,19 +1538,11 @@
 
     /* fetch info */
     if (h2o_socket_getsockname(sock, (void *)&local) == 0)
-<<<<<<< HEAD
         return 0;
     if (h2o_socket_getpeername(sock, (void *)&remote) == 0)
         return 0;
     if (getsockopt(h2o_socket_get_fd(sock), SOL_SOCKET, SO_TYPE, &sock_type, &sock_type_len) != 0) /* can't the info be cached? */
         return 0;
-=======
-        return 0;
-    if (h2o_socket_getpeername(sock, (void *)&remote) == 0)
-        return 0;
-    if (getsockopt(h2o_socket_get_fd(sock), SOL_SOCKET, SO_TYPE, &sock_type, &sock_type_len) != 0) /* can't the info be cached? */
-        return 0;
->>>>>>> 9948f0c1
 
     return h2o_socket_ebpf_init_key_raw(key, sock_type, (void *)&local, (void *)&remote);
 }
