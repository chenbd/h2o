Revision history for H2O.

<<<<<<< HEAD
=======
2.1.0-beta2 TBD
	- [core] accept sequence of mappings for path-level configuration #1042 (Ichito Nagata)
	- [core] provide tag to include other YAML files from the configuration file #1022 (Ichito Nagata)
	- [fastcgi] setenv should displace HTTP headers #996 (Kazuho Oku)
	- [file] don't use `readdir_r` on Linux, Solaris #1046 #1052 (Frederik Deweerdt, Kazuho Oku)
	- [http1][http2] validate characters used in the headers #974 $1044 (Frederik Deweerdt, Kazuho Oku)
	- [http1][http2] notify error downstream when an error occurred while generating a response #1031 (Frederik Deweerdt)
	- [http2] add support for `cache-digest` header #967 #988 (Kazuho Oku)
	- [http2] add support for H2 debug state #1019 (Ichito Nagata)
	- [http2] fix buffer overrun #972 (Frederik Deweerdt)
	- [http2] drop `host` header in HTTP/2 layer #973 #998 (Frederik Deweerdt, Kazuho Oku)
	- [http2] fix assertion failure: `sock->super._cb.write != ((void *)0)' failed` #873 #966 #976 (Kazuho Oku)
	- [http2] don't use etag for calculating casper cookie #986 (Kazuho Oku)
	- [http2] fix negative error code sent when cancelling a pushed stream #1039 (Frederik Deweerdt)
	- [http2] fix a bug that may cause a stream to stall #1040 (Frederik Deweerdt)
	- [http2] fix a bug that reset the stream when receiving HEADERS after PRIORITY #1043 (Frederik Deweerdt)
	- [mruby] add dos_detector mruby handler #1013 (Ichito Nagata)
	- [mruby] add DSL for access control lists (acl) #1016 (Ichito Nagata)
	- [mruby] add library for address-block-based access control #1038 (Ichito Nagata)
	- [mruby] share mruby state and constants between handlers #1032 (Ichito Nagata)
	- [mruby] fix mruby handler becoming unusable after failed connection in http_request on FreeBSD #1062 (Kazuho Oku)
	- [proxy] add an option to prevent emiting x-forwarded-* headers #999 (Frederik Deweerdt)
	- [proxy] add an option to connect to upstream using PROXY protocol #930 (Kazuho Oku)
	- [proxy] don't escape `:` in URI path #977 (Frederik Deweerdt)
	- [proxy] preserve received URLs as much as possible #985 (Frederik Deweerdt)
	- [ssl] set add_lock callback to prevent unnecessary lock-add-unlock #983 (Roberto Guimaraes)
	- [ssl] add support for OpenSSL 1.1.0 #1064 (Kazuho Oku)
	- [status] report additional stats when jemalloc is used #1017 (Frederik Deweerdt)
	- [misc] guess the default location of h2o.conf #969 (Davsid Carlier)
	- [misc] fix build error when libuv is not found #1008 (nextgenthemes)
	- [misc] fix assertion failure when YAML alias and merge is used in certain way #1011 (Kazuho Oku)
	- [misc] allow to disable libuv even when it is found #995 (Frederik Deweerdt)

>>>>>>> 7c672bcc
2.1.0-beta1 2016-06-24 00:15:00+0000
	- [http2][proxy] recognize link rel=preload headers in interim response as a trigger to push resources #916 (Kazuho Oku)
	- [http2] add `http2-push-preload` directive to turn off H2 push being initiated by link rel=preload header #929 (Kazuho Oku)
	- [http2][experimental] add feedback-based latency optimization mode #873 (Kazuho Oku)
	- [status] collect and report HTTP statistics #893 (Frederik Deweerdt)
	- [throttle] add new handler for throttling the response bandwidth #917 (Justin Zhu)
	- [misc] provide `crash-handler` directive to customize crash logging #935 (Frederik Deweerdt)
	- [libh2o] provide `h2o_rand` that calls the appropriate random function depending on the OS #927 (David CARLIER)
	- [libh2o] do not require use of picohttpparser.h when using the HTTP/1 client #946 (Kazuho Oku)

2.0.1 2016-06-23 22:00:00+0000
	- [fastcgi] fix internal server error when PHP returns a huge header #958 (Kazuho Oku)
	- [http2] recognize link header containing multiple links #950 (Frederik Deweerdt)
	- [libh2o] fix resource leaks upon startup failure #936 (David CARLIER)
	- [libh2o] do not require linking to libbrotli externally #941 (Kazuho Oku)

2.0.0 2016-06-01 01:55:00+0000
	- [core][breaking change] do not automatically append `/` to path-level configuration #820 (Kazuho Oku)
	- [core] support `<<` in configuration file #786 (Kazuho Oku)
	- [core] configurable server: header #877 (Frederik Deweerdt)
	- [core] add directive for customizing the path of temporary buffer files #911 (Kazuho Oku)
	- [core] fix crash when receiving SIGTERM during start-up #878 (Frederik Deweerdt)
	- [core] spawn the configured number of DNS client threads #880 (Sean McArthur)
	- [access-log] add directive for logging protocol-specific values #801 (Kazuho Oku)
	- [access-log][fastcgi][mruby] per-request environment variables #868 (Kazuho Oku)
	- [access-log] fix memory leak during start-up #864 (Frederik Deweerdt)
	- [compress] on-the-fly compression using brotli, as well as directives to tune the compression parameters #802, #924 (Kazuho Oku, Frederik Deweerdt)
	- [compress][expires] refrain from setting redundant `cache-control` tokens #846 (Kazuho Oku)
	- [file] `file.file` directive for mapping specific file #822 (Kazuho Oku)
	- [file] `send-compress` directive (renamed from `send-gzip`) to support pre-compressed files using brotli #802 (Kazuho Oku)
	- [file] cache open failures #836 (Kazuho Oku)
	- [http2] support for nopush attribute in the link rel=preload header #863 (Satoh Hiroh)
	- [http2] support for push after delegation #866 (Kazuho Oku)
	- [http2] ignore push indications made by a pushed response #897 (Kazuho Oku)
	- [http2] accept `capacity-bits` attribute of the `http2-casper` configuration directive #882 (Satoh Hiroh)
	- [http2] avoid memcpy during HPACK huffman encoding #749 (Kazuho Oku)
	- [http2] fix potential stall when http2-max-concurrent-requests-per-connection is set to a small number #912 (Kazuho Oku)
	- [http2] refuse push a single resource more than once #903 (Kazuho Oku)
	- [http2] fix assertion failure when receiving more data than expected during upgrade #922 (Frederik Deweerdt)
	- [mruby] add $H2O_ROOT/share/h2o/mruby to the default load path #851 (Kazuho Oku)
	- [proxy] add support for HTTPS #875 (Kazuho Oku)
	- [proxy] add an configuration option to pass through `x-forwarded-proto` request header #883 (Kazuho Oku)
	- [proxy] log error when upstream connection is unexpectedly closed #895 (Frederik Deweerdt)
	- [ssl] update libressl to 2.2.7 #898 (Kazuho Oku)
	- [ssl] support ECDH curves other than P-256 #841 (Kazuho Oku)
	- [ssl] add support for text-based memcache protocol #854 (Kazuho Oku)
	- [ssl] fix memory leak when using TLS resumption with the memcached backend #856 (Kazuho Oku)
	- [ssl] fix "undefined subroutine" error in the OCSP updater #872 (Masayuki Matsuki)
	- [ssl] cap the number of OCSP updaters running concurrently #891 (Kazuho Oku)
	- [ssl] fix use-after-free when using session resumption with memcached backend #923 (Frederik Deweerdt)
	- [libh2o] add API for obtaining the socket descriptor #886 (Frederik Deweerdt)
	- [libh2o] add API to selectively disable automated I/O on reads and writes #890 (Frederik Deweerdt)
	- [libh2o] bugfix: h2o_mem_swap swaps only the first 256 bytes #924 (Frederik Deweerdt)
	- [status] introduce the status handler #848 (Kazuho Oku)
	- [misc] install examples #850 (James Rouzier)

1.7.3 2016-05-26 02:32:00+0000
	- [security fix][http2] fix use-after-free on premature connection close (CVE-2016-4817) #920 (Frederik Deweerdt)
	- [core] fix SIGBUS when temporary disk space is full #910 (Kazuho Oku)
	- [mruby] do not drop `link` header #913 (Kazuho Oku)
	- [mruby] fix memory leak during initialization #906 (Frederik Deweerdt)
	- [mruby] fix race condition in mruby regex handler #908 (Kazuho Oku)
	- [libh2o] fix crash in h2o_url_stringify #918 (Kazuho OKu)

1.7.2 2016-05-09 03:12:00+0000
	- [core] fix crash when receiving SIGTERM during start-up #878 (Frederik Deweerdt)
	- [core] spawn the configured number of DNS client threads #880 (Sean McArthur)
	- [http2] accept `capacity-bits` attribute of the `http2-casper` configuration directive #882 (Satoh Hiroh)
	- [ssl] update libressl to 2.2.7 #898 (Kazuho Oku)
	- [ssl] fix memory leak when using TLS resumption with the memcached backend #856 (Kazuho Oku)
	- [ssl] fix "undefined subroutine" error in the OCSP updater #872 (Masayuki Matsuki)

1.7.1 2016-03-07 06:50:00+0000
	- [core] fix incorrect line no. reported in case of YAML syntax error #785 (Kazuho Oku)
	- [core] fix build issue / memory leak when the poll backend is used #777 #787 (devlearner)
	- [core] when building, repect `EXTRA_LIBS` passed from command line #793 (Kazuho Oku)
	- [core] fix memory leaks during start-up #792 (Domingo Alvarez Duarte)
	- [core] fix stability issue when receiving a signal #799 (Kazuho Oku)
	- [fastcgi] fix off-by-one buffer overflow #762 (Domingo Alvarez Duarte)
	- [fastcgi][mruby] install missing script files #791 #798 (AIZAWA Hina)
	- [mruby] truncate body to the size specified by `content-length` #778 (Kazuho Oku)
	- [mruby] fix error when reading a ruby script >= 64K #824 (Domingo Alvarez Duarte)
	- [proxy] fix I/O error when transferring files over 2GB on FreeBSD / OS X #821 #834 (Kazuho Oku)
	- [ssl] bugfix: use of session ticket not disabled even when configured to #819 #835 (Kazuho Oku)
	- [libh2o] provide pkg-config .pc files #743 (OGINO Masanori)
	- [libh2o] include version numbers in the .so filename #794 (Matt Clarkson)
	- [doc] refine documentation #601 #746 #748 #766 #781 #811

1.7.0 2016-02-05 02:03:00+0000
	- [core] support for wildcard hostnames #634 (Kazuho Oku)
	- [core][file] preserve query paramaters upon redirection to a directory #690 (Tatsuhiro Tsujikawa)
	- [core] use uppercase letters in URI-escape sequence #695 (Kazuho Oku)
	- [core] forbid duplicates in `hosts` section #709 (Kazuho Oku)
	- [fastcgi] add support for CGI #618 (Kazuho Oku)
	- [fastcgi] drop transfer-encoding header #641 (Kazuho Oku)
	- [file] fix a bug that caused `file.mime.addtypes` to fail setting the attributes of a content-type #731 (Kazuho Oku)
	- [http2] fix broken `PUSH_PROMISE` frames being sent under high pressure #734 #737 (Kazuho Oku)
	- [mruby] provide `env["rack.input"]` #515 #638 #644 (Masayoshi Takahashi, Kazuho Oku)
	- [mruby] HTTP client API #637 #643 (Kazuho Oku)
	- [mruby] dump the ruby source on error #631 (Kazuho Oku)
	- [mruby] provide access to `$H2O_ROOT` #629 (Kazuho Oku)
	- [mruby] change mrb_int to 64-bit on 64-bit systems #639 (Kazuho Oku)
	- [mruby] concatenate request headers having same name #666 (Kazuho Oku)
	- [mruby] bundle mruby-errno, mruby-file-stat #675 (Kazuho Oku)
	- [mruby] refrain from building mruby handler by default if mkmf (part of ruby dev files) is not found #710 (Kazuho Oku)
	- [proxy] detect upstream close of pooled socket before reuse #679 (Kazuho Oku)
	- [reproxy] add support for relative URI #712 (Kazuho Oku)
	- [ssl] turn on neverbleed by default #633 (Kazuho Oku)
	- [libh2o] fix memory leaks during destruction #724 (greatwar)
	- [libh2o] simplify vector operations #715 #735 (Domingo Alvarez Duarte)
	- [misc] support basic authentication using .htpasswd #624 (Kazuho Oku)
	- [misc] fix build error when an older version of H2O is installed aside an external dependency #718 #722 #736 (Kazuho Oku)

1.6.3 2016-01-26 07:46:00+0000
	- [fastcgi][proxy] fix double-free issue during configuration phase #723 (Kazuho Oku)
	- [proxy] fix response getting truncated when neither content-length nor transfer-encoding is used #725 (Kazuho Oku)
	- [websocket] fix crash when access-log is enabled #698 (Shota Fukumori)

1.6.2 2016-01-13 06:24:00+0000
	- [security fix][redirect] uri-escape the user-supplied portion of the redirect path (CVE-2016-1133) #682 #684 (Kazuho Oku)
	- [core] fix error when trying to set multiple error documents using one `error-doc` directive #676 (Yamagishi Kazutoshi)
	- [file] fix a bug that incorrectly returns 403 when a file is requested with a trailing slash #686 (Yamagishi Kazutoshi)
	- [http2] fix HPACK encoder error (and crash) when trying to encode a token wo. hpack index #640 (Kazuho Oku)
	- [libh2o] fix race condition during multithread receiver (un)registration #659 (Chul-Woong Yang)
	- [libh2o] fix memory leak on dispose #683 (Kazuho Oku)

1.6.1 2015-12-18 05:05:00+0000
	- [misc] fix build error on armv8a #628 (Kazuho Oku)
	- [misc] fix build error when libuv < 1.0.0 is installed #630 (Kazuho Oku)

1.6.0 2015-12-04 05:47:00+0000
	- [core] customized error pages #606 (Kazuho Oku)
	- [core] fix busy loop when receiving RST packet under certain conditions #603 (Kazuho Oku)
	- [access-log] collect and log various timings #583 (Kazuho Oku)
	- [access-log] support '%A' and '%p' #585 (Kazuho Oku)
	- [access-log] support '%{...}t' compatibile with Apache HTTP Server #587 (Kazuho Oku)
	- [fastcgi] increase backlog size the bundled fastcgi server #588 (Kazuho Oku)
	- [fastcgi] fix uninitialized memory access / memory leak during startup #611 (Kazuho Oku)
	- [file] implement file descriptor cache #596 (Kazuho Oku)
	- [http2] increase incoming window size from 256KB to 16MB #582 (Kazuho Oku)
	- [http2] decrease memory footprint (and speedup) #599 (Kazuho Oku)
	- [http2] start server push before the response headers for the original request becomes ready #593 (Kazuho Oku)
	- [http2] fix issues reported by h2spec 1.2.0 #595 (Kazuho Oku)
	- [http2] fix NULL access when an error during upgrade from HTTP/1 #607 (Kazuho Oku)
	- [http2] fix too-many-streams error with h2load #608 (Kazuho Oku)
	- [websocket] support proxying websocket connections #581 (Justin Zhu)
	- [libh2o] fix compiler warnings #598 (Matt Clarkson, Kazuho Oku)
	- [misc] downgrade required CMake version to 2.8.11 #594 (Kazuho Oku)

1.5.4 2015-11-12 04:05:00+0000
        - [access-log] do not emit protocol and authority for `%U` #586 (Kazuho Oku)
        - [ssl] fix handshake failure with older versions of Android (2.x) #591 (Kazuho Oku)

1.5.3 2015-11-06 04:30:00+0000
	- [core] decode url-encoded character at the end of path #567 (Kazuho Oku)
	- [access-log] fix startup failure on OSX when configured to emit to pipe #580 (Kazuho Oku)
	- [http2] fix memory / state corruption in HPACK encoder #571 (Tatsuhiro Tsujikawa, Kazuho Oku)
	- [http2] improve HPACK compression ratio #573 (Tatsuhiro Tsujikawa, Kazuho Oku)
	- [http2] fix behavior when HEADERS frame specifies a stream not open as a dependency #575 (Kazuho Oku)
	- [proxy] do not reset HTTP2 push paths when request is delegated to proxy #579 (Kazuho Oku)
	- [ssl] include "http/1.1" in ALPN / NPN protocol selection list #578 (Kazuho Oku)

1.5.2 2015-10-20 06:49:00+0000
	- [http2] fix stall when only reprioritized streams are being transferred #564 (Kazuho Oku)

1.5.1 2015-10-20 01:13:00+0000
	- [file] fixed directory listing not alphabetically sorted #412 #474 #539 (Kazuho Oku)
	- [file] mime-type lookup should be case-insensitive #561 (Kazuho Oku)
	- [file] fix corrupt links in directory listing #562 (Kazuho Oku)
	- [http1] preserve HTTP connection after redirect #552 (Kazuho Oku)
	- [http2] fixed reprioritized streams (to highest) sometimes being interleaved with lower priority streams #550 (Kazuho Oku)
	- [libh2o] add `-DWITHOUT_LIBS=ON` configuration option #551 (Kazuho Oku)
	- [libh2o] adjustments to build libh2o in a subdirectory #556 (Futur Solo)
	- [misc] rewrite setuidgid helper program in Perl #553 (Kazuho Oku)
	- [misc] fix doc issues #530 #547 #549 (Masaki TAGAWA, Kazuho Oku, Kazu Yamamoto)

1.5.0 2015-09-30 06:39:00+0000
	- [http2] enable `http2-reprioritize-blocking-assets` by default #528 (Kazuho Oku)
	- [ssl] fix issues with neverbleed #520 (Kazuho Oku)

1.5.0-beta4 2015-09-23 03:36:00+0000
	- [mruby] provide `env['rack.errors']`, `env['SERVER_SOFTWARE']` #517 #519 (Masayoshi Takahashi, Kazuho Oku)
	- [ssl] add support for neverbleed - the OpenSSL / LibreSSL privilege separation engine #520 (Kazuho Oku)

1.5.0-beta3 2015-09-18 03:44:00+0000
	- [http2] fix crash when `http2-reprioritize-blocking-assets`, `file.custom-handler` are used together #511 #514 (Kazuho Oku)

1.5.0-beta2 2015-09-16 07:00:00+0000
	- [serurity fix][file] fix directory traversal (CVE-2015-5638) (Kazuho Oku)
	- [mruby] fix build failure when oniguruma is already installed #501 #506 (Kazuho Oku)
	- [mruby] update sample mruby app to use rack-based API #498 (Masayoshi Takahashi)

1.5.0-beta1 2015-09-11 06:15:49+0000
	- [core] introduce `is_compressible` and `priority` attributes to MIME map #436 #496 (Kazuho Oku)
	- [access-log] fix bug that emitted unnecessary NUL char in certain conditions #462 #463 (Kazuho Oku)
	- [fastcgi] support for http2 server-push using `link: rel=preload` header #446 (Kazuho Oku)
	- [file] send `etag` and `vary` headers on 304 response #439 (Kazuho Oku)
	- [file] sort directory listing #412 #474 (Kazuho Oku)
	- [gzip] introduce support for on-the-fly gzip #413 #457 (Justin Zhu)
	- [http2] introduce cookie-based implementation of cache-aware server-push #421 #432 (Kazuho Oku)
	- [http2] improve HPACK compression ratio of server-push #450 (Kazuho Oku)
	- [http2] never push if client requested not to #464 (Kazuho Oku)
	- [http2] send `content-length` if possible #472 (Kazuho Oku)
	- [mruby] production-level support using Rack-based interface #467 #475 #489 (Kazuho Oku)
	- [reproxy] support delegation using relative URL #468 (Kazuho Oku)
	- [reproxy] preserve method if status is 307 or 308 #491 (Kazuho Oku)
	- [ssl] improved error handling of `openssl ocsp` command #449 #454 (Tatsuhiro Tsujikawa)
	- [ssl] use libressl on ARM as well #485 (Kazuho Oku)

1.4.4 2015-08-17 21:45:00+0000
	- [misc] fix install error of libh2o-evloop in case development files of OpenSSL cannot be found #443 (Kazuho Oku)

1.4.3 2015-08-17 01:25:00+0000
	- [fastcgi] change ownership of domain socket when `fastcgi.spawn` command is used #443 (Masaki TAGAWA)
	- [fastcgi] kill fastcgi processes spawned by `fastcgi.spawn` command when standalone server receives SIGINT #444 (Kazuho Oku)
	- [file] fix file descriptor leak on multi-range request #434 (Justin Zhu)
	- [ssl] update libressl to 2.2.2 #440 (Kazuho Oku)
	- [misc] fix build error in case development files of OpenSSL cannot be found #433 (Kazuho Oku)

1.4.2 2015-07-28 08:02:00+0000
	- [fastcgi] do not concatenate the headers (ex. Set-Cookie) sent by a FastCGI app #427 (Kazuho Oku)
	- [ssl] for guarding session ticket secret use writer-preferred locks on Linux as well #423 (Kazuho Oku)
	- [misc] suppress compiler warnings #415 (Syohei YOSHIDA)

1.4.1 2015-07-22 11:55:00+0000
	- [core] respect the value of the `user` configuration directive (was always switching to `nobody`) #416 (Kazuho Oku)

1.4.0 2015-07-22 09:41:00+0000
	- [core] add support for the PROXY protocol #386 #389 (Kazuho Oku)
	- [core] drop privileges if run as root without `user` directive #410 (Kazuho Oku)
	- [fastcgi] pass `HTTPS: on` to FastCGI application if the scheme is HTTPS #379 (Kazuho Oku)
	- [fastcgi] drop privileges of the fastcgi process spawned by `fastcgi.spawn` #414 (Kazuho Oku)
	- [mruby] introduce experimental mruby handler #378 #387 #399 #402 #404 #408 (Ryosuke Matsumoto)
	- [proxy] support application server listening to unix-domain socket #383 (Kazuho Oku)
	- [SSL] implement session cache using memcached #391 #395 (Kazuho Oku)
	- [SSL] session ticket with automatic rollover, file-based and memcached-based sharing #395 #400 (Kazuho Oku)
	- [SSL] fix server crash during startup if more than 4 certificates are used #375 (Kazuho Oku)
	- [misc] support for musl (C runtime running on Linux other than glibc) #374 (Bennett Goble)
	- [misc] do not spawn processes / create files unless the server is starting #381 (Kazuho Oku)
	- [misc] support for OpenIndiana (and other Solaris-based OS) #384 (Kazuho Oku)
	- [misc] replace select-based backend with poll #385 (Kazuho Oku)
	- [misc] update libyaml to 0.1.6 #379 (Martell Malone)

1.3.1 2015-06-19 03:35:00+0000
	- [core] do not refuse to start-up when failing to enable TCP Fast Open #368 (Kazuho Oku)
	- [fastcgi] fix server start-up issues when using `fastcgi.spawn` #367 (Kazuho Oku)
	- [SSL] support OCSP stapling using `openssl ocsp` command built from LibreSSL in addition to OpenSSL #366 (Tatsuhiro Tsujikawa)

1.3.0 2015-06-17 21:53:00+0000
	- [core] enable TCP fast-open #356 (Tatsuhiko Kubo)
	- [core] improve virtual-host lookup logic #293 #296 (Kazuho Oku)
	- [core] fix content being mis-sent for HEAD requests #300 #302 (Kazuho Oku)
	- [doc] bundle documents #292 (Kazuho Oku)
	- [fastcgi] add FastCGI support #346 #359 #360 #364 (Kazuho Oku)
	- [file] support for `If-Range` requests #345 (Justin Zhu)
	- [file] send 503 (not 403) in case if too many files are open #304 (Kazuho Oku)
	- [http2] add `http2-reprioritize-blocking-assets` directive to optimize first-paint time on Chrome #349 (Kazuho Oku)
	- [http2] fix incompliant behavior when the number of stream exceeds the negotiated maximum #341 #352 (Kazuho Oku)
	- [proxy] fix potential use-after-free issue in case upstream name is resolved using getaddrinfo #307 (Kazuho Oku)
	- [proxy] increase default I/O timeout from 5 to 30 seconds fb5c016 (Kazuho Oku)
	- [redirect] support internal redirect #364 (Kazuho Oku)
	- [SSL] fix assertion failure during handshake #316 (Kazuho Oku)
	- [SSL] fix assertion failure when receiving a corrupt TLS record (http2 only) #297 (Kazuho Oku)
	- [SSL] fix build error on OpenSUSE using libressl #337 (Kazuho Oku)
	- [SSL] select ALPN protocol based on server-side preference #335 (Justin Zhu)
	- [libh2o] build shared libraries as well #324 (pyos)
	- [libh2o] build libh2o-evloop #327 (Laurentiu Nicola)
	- [misc] emit stacktrace in case of fatal error (Linux only) #331 (Kazuho Oku)
	- [misc] improve NetBSD compatibility #289 (Kazuho Oku)
	- [misc] fix file descriptor leaks #336 (Kazuho Oku)

1.2.0 2015-04-14 07:13:00+0000
	- [core] bundle libyaml #248 (Kazuho Oku)
	- [core] implement master-worker process mode and daemon mode (bundles Server::Starter) #258 #270 (Kazuho Oku)
	- [file] more mime-types by default #250 #254 #280 (Tatsuhiko Kubo, George Liu, Kazuho Oku)
	- [file][http1] fix connection being closed if the length of content is zero #276 (Kazuho Oku)
	- [headers] fix heap overrun during configuration #251 (Kazuho Oku)
	- [http2] do not delay sending PUSH_PROMISE #221 (Kazuho Oku)
	- [http2] reduce memory footprint under high load #271 (Kazuho Oku)
	- [http2] fix incorrect error sent when number of streams exceed the limit #268 (Kazuho Oku)
	- [proxy] fix heap overrun when building request sent to upstream #266 #269 (Moto Ishizawa, Kazuho Oku)
	- [proxy] fix laggy response in case the length of content is zero #274 #276 (Kazuho Oku)
	- [SSL] fix potential stall while reading data from client #268 (Kazuho Oku)
	- [SSL] bundle LibreSSL #236 #272 (Kazuho Oku)
	- [SSL] obtain source-level compatibility with BoringSSL #228 (Kazuho Oku)
	- [SSL] add directive `listen.ssl.cipher-preference` for controlling the selection logic of cipher-suites #233 (Kazuho Oku)
	- [SSL] disable TLS compression #252 (bisho)
	- [libh2o] fix C++ compatibility (do not use empty struct) #225 (Kazuho Oku)
	- [libh2o] search external dependencies using pkg-config #227 (Kazuho Oku)
	- [misc] fix GCC version detection bug used for controlling compiler warnings #224 (Kazuho Oku)
	- [misc] check merory allocation failures in socket pool #265 (Tatsuhiko Kubo)

1.1.1 2015-03-09 06:12:00+0000
	- [proxy] fix crash on NetBSD when upstream connection is persistent #217 (Kazuho Oku)
	- [misc] fix compile error on FreeBSD #211 #212 (Syohei Yoshida)

1.1.0 2015-03-06 06:41:00+0000
	- [core][file] send redirects appending '/' as abs-path redirects #209 (Kazuho Oku)
	- [headers] add directives for manipulating response headers #204 (Kazuho Oku)
	- [http2] do not send a corrupt response if header value is longer than 126 bytes #193 (Kazuho Oku)
	- [http2] fix interoperability issue with nghttp2 0.7.5 and above 5c42eb1 (Kazuho Oku)
	- [proxy] send `via` header to upstream #191 (Kazuho Oku)
	- [proxy] resolve hostname asynchronously #207 (Kazuho Oku)
	- [proxy] distribute load between upstream servers (using `rand()`) #208 (Kazuho Oku)
	- [proxy] fix a bug that may cause a corrupt `location` header being forwarded #190 (Kazuho Oku)
	- [reproxy] add support for `x-reproxy-url` header #187 #197 (Daisuke Maki, Kazuho Oku)

1.0.1 2015-02-23 05:50:00+0000
	- [core] change backlog size from 65,536 to 65,535 #183 (Tatsuhiko Kubo)
	- [http2] fix assertion failure in HPACK encoder #186 (Kazuho Oku)
	- [http2] add `extern` to some global variables that were not marked as such #178 (Kazuho Oku)
	- [proxy] close persistent upstream connection if client abruptly closes the stream #188 (Kazuho Oku)
	- [proxy] fix internal state corruption in case upstream sends response headers divided into multpile packets #189 (Kazuho Oku)
	- [SSL] add host header to OCSP request #176 (Masaaki Hirose)
	- [libh2o] do not require header files under `deps/` when using libh2o #173 (Kazuho Oku)
	- [libh2o] fix compile error in examples when compiled with `H2O_USE_LIBUV=0` #177 (Kazuho Oku)
	- [libh2o] in example, add missing / after the reference path #180 (Matthieu Garrigues)
	- [misc] fix invalid HTML in sample page #175 (Deepak Prakash)

1.0.0 2015-02-18 20:01:00+0000
	- [core] add redirect handler #150 (Kazuho Oku)
	- [core] add `pid-file` directive for specifying the pid file #164 (Kazuho Oku)
	- [core] connections accepted by host-specific listeners should not be handled by handlers of other hosts #163 (Kazuho Oku)
	- [core] (FreeBSD) fix a bug that prevented the standalone server from booting when run as root #160 (Kazuho Oku)
	- [core] switch to pipe-based interthread messaging #154 (Kazuho Oku)
	- [core] use kqueue on all BSDs #156 (Kazuho Oku)
	- [access-log] more logging directives: %H, %m, %q, %U, %V, %v #158 (Kazuho Oku)
	- [access-log] bugfix: header values were not logged when specified using uppercase letters #157 (Kazuho Oku)
	- [file] add application/json to defalt MIME-types #159 (Tatsuhiko Kubo)
	- [http2] add support for the finalized version of HTTP/2 #166 (Kazuho Oku)
	- [http2] fix issues reported by h2spec v0.0.6 #165 (Kazuho Oku)
	- [proxy] merge the cookie headers before sending to upstream #161 (Kazuho Oku)
	- [proxy] simplify the configuration directives (and make persistent upstream connections as default) #162 (Kazuho Oku)
	- [SSL] add configuration directive to preload DH params #148 (Jeff Marrison)
	- [libh2o] separate versioning scheme using H2O_LIBRARY_VERSION_* #167 (Kazuho Oku)

0.9.2 2015-02-10 04:17:00+0000
	- [core] graceful shutdown on SIGTERM #119 (Kazuho Oku)
	- [core] less TCP errors under high load #81 (Kazuho Oku)
	- [file] add support for HEAD requests #110 (Mark Hoersken)
	- [http1] MSIE workaround (send `Cache-Control: private` in place of Vary) #114 (Kazuho Oku)
	- [http2] support server-push #133 (Kazuho Oku)
	- [http2] fix spurious RST_STREAMS being sent #132 (Kazuho Oku)
	- [http2] weight-based distribution of bandwidth #135 (Kazuho Oku)
	- [proxy] added configuration directive `proxy.preserve-host` #112 (Masahiro Nagano)
	- [proxy] sends X-Forwarded-For and X-Forwarded-Proto headers #112 (Masahiro Nagano)
	- [proxy] stability improvements #61 (Kazuho Oku)
	- [misc] adjustments to make the source code more analyzer-friendly #113,#117 (Nick Desaulniers, Maks Naumov)

0.9.1 2015-01-19 21:13:00+0000
	- added configuration directives: ssl/cipher-suite, ssl/ocsp-update-interval, ssl/ocsp-max-failures, expires, file.send-gzip
	- [http2] added support for draft-16 (draft-14 is also supported)
	- [http2] dependency-based prioritization
	- [http2] improved conformance to the specification
	- [SSL] OCSP stapling (automatically enabled by default)
	- [SSL] fix compile error with OpenSSL below version 1.0.1
	- [file] content negotiation (serving .gz files)
	- [expires] added support for Cache-Control: max-age
	- [libh2o] libh2o and the header files installed by `make install`
	- [libh2o] fix compile error when used from C++
	- automatically setuids to nobody when run as root and if `user` directive is not set
	- automatically raises RLIMIT_NOFILE
	- uses all CPU cores by default
	- now compiles on NetBSD and other BSD-based systems

0.9.0 2014-12-25 20:17:00+0000
	- initial release<|MERGE_RESOLUTION|>--- conflicted
+++ resolved
@@ -1,7 +1,5 @@
 Revision history for H2O.
 
-<<<<<<< HEAD
-=======
 2.1.0-beta2 TBD
 	- [core] accept sequence of mappings for path-level configuration #1042 (Ichito Nagata)
 	- [core] provide tag to include other YAML files from the configuration file #1022 (Ichito Nagata)
@@ -35,7 +33,6 @@
 	- [misc] fix assertion failure when YAML alias and merge is used in certain way #1011 (Kazuho Oku)
 	- [misc] allow to disable libuv even when it is found #995 (Frederik Deweerdt)
 
->>>>>>> 7c672bcc
 2.1.0-beta1 2016-06-24 00:15:00+0000
 	- [http2][proxy] recognize link rel=preload headers in interim response as a trigger to push resources #916 (Kazuho Oku)
 	- [http2] add `http2-push-preload` directive to turn off H2 push being initiated by link rel=preload header #929 (Kazuho Oku)
