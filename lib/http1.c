/*
 * Copyright (c) 2014-2016 DeNA Co., Ltd., Kazuho Oku, Shota Fukumori,
 *                         Fastly, Inc.
 *
 * Permission is hereby granted, free of charge, to any person obtaining a copy
 * of this software and associated documentation files (the "Software"), to
 * deal in the Software without restriction, including without limitation the
 * rights to use, copy, modify, merge, publish, distribute, sublicense, and/or
 * sell copies of the Software, and to permit persons to whom the Software is
 * furnished to do so, subject to the following conditions:
 *
 * The above copyright notice and this permission notice shall be included in
 * all copies or substantial portions of the Software.
 *
 * THE SOFTWARE IS PROVIDED "AS IS", WITHOUT WARRANTY OF ANY KIND, EXPRESS OR
 * IMPLIED, INCLUDING BUT NOT LIMITED TO THE WARRANTIES OF MERCHANTABILITY,
 * FITNESS FOR A PARTICULAR PURPOSE AND NONINFRINGEMENT. IN NO EVENT SHALL THE
 * AUTHORS OR COPYRIGHT HOLDERS BE LIABLE FOR ANY CLAIM, DAMAGES OR OTHER
 * LIABILITY, WHETHER IN AN ACTION OF CONTRACT, TORT OR OTHERWISE, ARISING
 * FROM, OUT OF OR IN CONNECTION WITH THE SOFTWARE OR THE USE OR OTHER DEALINGS
 * IN THE SOFTWARE.
 */
#include <inttypes.h>
#include <stddef.h>
#include <stdio.h>
#include <stdlib.h>
#include "picohttpparser.h"
#include "h2o.h"
#include "h2o/http1.h"
#include "h2o/http2.h"

#define MAX_PULL_BUF_SZ 65536

struct st_h2o_http1_finalostream_t {
    h2o_ostream_t super;
    int sent_headers;
    struct {
        void *buf;
        h2o_ostream_pull_cb cb;
    } pull;
    struct {
        h2o_iovec_vector_t bufs;
        unsigned sending : 1;
        struct {
            h2o_iovec_t *inbufs;
            size_t inbufcnt;
            h2o_send_state_t send_state;
        } pending_final;
    } informational;
};

struct st_h2o_http1_conn_t {
    h2o_conn_t super;
    h2o_socket_t *sock;
    /* internal structure */
    h2o_linklist_t _conns;
    h2o_timeout_t *_timeout;
    h2o_timeout_entry_t _timeout_entry;
    uint64_t _req_index;
    size_t _prevreqlen;
    size_t _reqsize;
    struct st_h2o_http1_req_entity_reader *_req_entity_reader;
    struct st_h2o_http1_finalostream_t _ostr_final;
    struct {
        void *data;
        h2o_http1_upgrade_cb cb;
    } upgrade;
    /* the HTTP request / response (intentionally placed at the last, since it is a large structure and has it's own ctor) */
    h2o_req_t req;
};

struct st_h2o_http1_req_entity_reader {
    void (*handle_incoming_entity)(struct st_h2o_http1_conn_t *conn);
};

struct st_h2o_http1_content_length_entity_reader {
    struct st_h2o_http1_req_entity_reader super;
    size_t content_length;
};

struct st_h2o_http1_chunked_entity_reader {
    struct st_h2o_http1_req_entity_reader super;
    struct phr_chunked_decoder decoder;
    size_t prev_input_size;
};

static void proceed_pull(struct st_h2o_http1_conn_t *conn, size_t nfilled);
static void finalostream_start_pull(h2o_ostream_t *_self, h2o_ostream_pull_cb cb);
static void finalostream_send(h2o_ostream_t *_self, h2o_req_t *req, h2o_iovec_t *inbufs, size_t inbufcnt, h2o_send_state_t state);
static void finalostream_send_informational(h2o_ostream_t *_self, h2o_req_t *req);
static void reqread_on_read(h2o_socket_t *sock, const char *err);
static int foreach_request(h2o_context_t *ctx, int (*cb)(h2o_req_t *req, void *cbdata), void *cbdata);

const h2o_protocol_callbacks_t H2O_HTTP1_CALLBACKS = {
    NULL, /* graceful_shutdown (note: nothing special needs to be done for handling graceful shutdown) */
    foreach_request};

static int is_msie(h2o_req_t *req)
{
    ssize_t cursor = h2o_find_header(&req->headers, H2O_TOKEN_USER_AGENT, -1);
    if (cursor == -1)
        return 0;
    if (h2o_strstr(req->headers.entries[cursor].value.base, req->headers.entries[cursor].value.len, H2O_STRLIT("; MSIE ")) ==
        SIZE_MAX)
        return 0;
    return 1;
}

static void init_request(struct st_h2o_http1_conn_t *conn)
{
    if (conn->_req_index != 0)
        h2o_dispose_request(&conn->req);
    h2o_init_request(&conn->req, &conn->super, NULL);

    ++conn->_req_index;
    conn->req._ostr_top = &conn->_ostr_final.super;

    conn->_ostr_final = (struct st_h2o_http1_finalostream_t){{
        NULL,                    /* next */
        finalostream_send,       /* do_send */
        NULL,                    /* stop */
        finalostream_start_pull, /* start_pull */
        conn->super.ctx->globalconf->send_informational_mode == H2O_SEND_INFORMATIONAL_MODE_ALL ? finalostream_send_informational
                                                                                                : NULL, /* send_informational */
    }};
}

static void close_connection(struct st_h2o_http1_conn_t *conn, int close_socket)
{
    h2o_timeout_unlink(&conn->_timeout_entry);
    h2o_dispose_request(&conn->req);
    if (conn->sock != NULL && close_socket)
        h2o_socket_close(conn->sock);
    h2o_linklist_unlink(&conn->_conns);
    free(conn);
}

static void set_timeout(struct st_h2o_http1_conn_t *conn, h2o_timeout_t *timeout, h2o_timeout_cb cb)
{
    if (conn->_timeout != NULL) {
        h2o_timeout_unlink(&conn->_timeout_entry);
        conn->_timeout_entry.cb = NULL;
    }
    conn->_timeout = timeout;
    if (timeout != NULL) {
        h2o_timeout_link(conn->super.ctx->loop, timeout, &conn->_timeout_entry);
        conn->_timeout_entry.cb = cb;
    }
}

static void process_request(struct st_h2o_http1_conn_t *conn)
{
    if (conn->sock->ssl == NULL && conn->req.upgrade.base != NULL && conn->super.ctx->globalconf->http1.upgrade_to_http2 &&
        conn->req.upgrade.len >= 3 && h2o_lcstris(conn->req.upgrade.base, 3, H2O_STRLIT("h2c")) &&
        (conn->req.upgrade.len == 3 ||
         (conn->req.upgrade.len == 6 && (memcmp(conn->req.upgrade.base + 3, H2O_STRLIT("-14")) == 0 ||
                                         memcmp(conn->req.upgrade.base + 3, H2O_STRLIT("-16")) == 0)))) {
        if (h2o_http2_handle_upgrade(&conn->req, conn->super.connected_at) == 0) {
            return;
        }
    }
    h2o_process_request(&conn->req);
}

#define DECL_ENTITY_READ_SEND_ERROR_XXX(status_)                                                                                   \
    static void entity_read_send_error_##status_(struct st_h2o_http1_conn_t *conn, const char *reason, const char *body)           \
    {                                                                                                                              \
        conn->_req_entity_reader = NULL;                                                                                           \
        set_timeout(conn, NULL, NULL);                                                                                             \
        h2o_socket_read_stop(conn->sock);                                                                                          \
        conn->req.http1_is_persistent = 0;                                                                                         \
        conn->super.ctx->emitted_error_status[H2O_STATUS_ERROR_##status_]++;                                                       \
        h2o_send_error_generic(&conn->req, status_, reason, body, H2O_SEND_ERROR_HTTP1_CLOSE_CONNECTION);                          \
    }

DECL_ENTITY_READ_SEND_ERROR_XXX(400)
DECL_ENTITY_READ_SEND_ERROR_XXX(413)

static void on_entity_read_complete(struct st_h2o_http1_conn_t *conn)
{
    conn->_req_entity_reader = NULL;
    set_timeout(conn, NULL, NULL);
    h2o_socket_read_stop(conn->sock);
    process_request(conn);
}

static void handle_chunked_entity_read(struct st_h2o_http1_conn_t *conn)
{
    struct st_h2o_http1_chunked_entity_reader *reader = (void *)conn->_req_entity_reader;
    h2o_buffer_t *inbuf = conn->sock->input;
    size_t bufsz;
    ssize_t ret;

    /* decode the incoming data */
    if ((bufsz = inbuf->size - reader->prev_input_size) == 0)
        return;
    ret = phr_decode_chunked(&reader->decoder, inbuf->bytes + reader->prev_input_size, &bufsz);
    inbuf->size = reader->prev_input_size + bufsz;
    reader->prev_input_size = inbuf->size;
    if (ret != -1 && inbuf->size - conn->_reqsize >= conn->super.ctx->globalconf->max_request_entity_size) {
        entity_read_send_error_413(conn, "Request Entity Too Large", "request entity is too large");
        return;
    }
    if (ret < 0) {
        if (ret == -2) {
            /* incomplete */
            return;
        }
        /* error */
        entity_read_send_error_400(conn, "Invalid Request", "broken chunked-encoding");
        return;
    }
    /* complete */
    conn->req.entity = h2o_iovec_init(inbuf->bytes + conn->_reqsize, inbuf->size - conn->_reqsize);
    conn->_reqsize = inbuf->size;
    inbuf->size += ret; /* restore the number of extra bytes */

    on_entity_read_complete(conn);
}

static int create_chunked_entity_reader(struct st_h2o_http1_conn_t *conn)
{
    struct st_h2o_http1_chunked_entity_reader *reader = h2o_mem_alloc_pool(&conn->req.pool, *reader, 1);
    conn->_req_entity_reader = &reader->super;

    reader->super.handle_incoming_entity = handle_chunked_entity_read;
    memset(&reader->decoder, 0, sizeof(reader->decoder));
    reader->decoder.consume_trailer = 1;
    reader->prev_input_size = conn->_reqsize;

    return 0;
}

static void handle_content_length_entity_read(struct st_h2o_http1_conn_t *conn)
{
    struct st_h2o_http1_content_length_entity_reader *reader = (void *)conn->_req_entity_reader;

    /* wait until: reqsize == conn->_input.size */
    if (conn->sock->input->size < conn->_reqsize)
        return;

    /* all input has arrived */
    conn->req.entity = h2o_iovec_init(conn->sock->input->bytes + conn->_reqsize - reader->content_length, reader->content_length);
    on_entity_read_complete(conn);
}

static int create_content_length_entity_reader(struct st_h2o_http1_conn_t *conn, size_t content_length)
{
    struct st_h2o_http1_content_length_entity_reader *reader = h2o_mem_alloc_pool(&conn->req.pool, *reader, 1);
    conn->_req_entity_reader = &reader->super;

    reader->super.handle_incoming_entity = handle_content_length_entity_read;
    reader->content_length = content_length;
    conn->_reqsize += content_length;

    return 0;
}

static int create_entity_reader(struct st_h2o_http1_conn_t *conn, const struct phr_header *entity_header)
{
    /* strlen("content-length") is unequal to sizeof("transfer-encoding"), and thus checking the length only is sufficient */
    if (entity_header->name_len == sizeof("transfer-encoding") - 1) {
        /* transfer-encoding */
        if (!h2o_lcstris(entity_header->value, entity_header->value_len, H2O_STRLIT("chunked"))) {
            entity_read_send_error_400(conn, "Invalid Request", "unknown transfer-encoding");
            return -1;
        }
        return create_chunked_entity_reader(conn);
    } else {
        /* content-length */
        size_t content_length = h2o_strtosize(entity_header->value, entity_header->value_len);
        if (content_length == SIZE_MAX) {
            entity_read_send_error_400(conn, "Invalid Request", "broken content-length header");
            return -1;
        }
        if (content_length > conn->super.ctx->globalconf->max_request_entity_size) {
            entity_read_send_error_413(conn, "Request Entity Too Large", "request entity is too large");
            return -1;
        }
        return create_content_length_entity_reader(conn, (size_t)content_length);
    }
    /* failed */
    return -1;
}

static ssize_t init_headers(h2o_mem_pool_t *pool, h2o_headers_t *headers, const struct phr_header *src, size_t len,
                            h2o_iovec_t *connection, h2o_iovec_t *host, h2o_iovec_t *upgrade, h2o_iovec_t *expect)
{
    ssize_t entity_header_index = -1;

    assert(headers->size == 0);

    /* setup */
    if (len != 0) {
        size_t i;
        h2o_vector_reserve(pool, headers, len);
        for (i = 0; i != len; ++i) {
            const h2o_token_t *name_token;
            char orig_case[src[i].name_len];

            /* preserve the original case */
            memcpy(orig_case, src[i].name, src[i].name_len);
            /* convert to lower-case in-place */
            h2o_strtolower((char *)src[i].name, src[i].name_len);
            if ((name_token = h2o_lookup_token(src[i].name, src[i].name_len)) != NULL) {
                if (name_token->is_init_header_special) {
                    if (name_token == H2O_TOKEN_HOST) {
                        host->base = (char *)src[i].value;
                        host->len = src[i].value_len;
                    } else if (name_token == H2O_TOKEN_CONTENT_LENGTH) {
                        if (entity_header_index == -1)
                            entity_header_index = i;
                    } else if (name_token == H2O_TOKEN_TRANSFER_ENCODING) {
                        entity_header_index = i;
                    } else if (name_token == H2O_TOKEN_EXPECT) {
                        expect->base = (char *)src[i].value;
                        expect->len = src[i].value_len;
                    } else if (name_token == H2O_TOKEN_UPGRADE) {
                        upgrade->base = (char *)src[i].value;
                        upgrade->len = src[i].value_len;
                    } else {
                        assert(!"logic flaw");
                    }
                } else {
                    h2o_add_header(pool, headers, name_token, orig_case, src[i].value, src[i].value_len);
                    if (name_token == H2O_TOKEN_CONNECTION)
                        *connection = headers->entries[headers->size - 1].value;
                }
            } else {
                h2o_add_header_by_str(pool, headers, src[i].name, src[i].name_len, 0, orig_case, src[i].value, src[i].value_len);
            }
        }
    }

    return entity_header_index;
}

static ssize_t fixup_request(struct st_h2o_http1_conn_t *conn, struct phr_header *headers, size_t num_headers, int minor_version,
                             h2o_iovec_t *expect)
{
    ssize_t entity_header_index;
    h2o_iovec_t connection = {NULL, 0}, host = {NULL, 0}, upgrade = {NULL, 0};

    expect->base = NULL;
    expect->len = 0;

    conn->req.input.scheme = conn->sock->ssl != NULL ? &H2O_URL_SCHEME_HTTPS : &H2O_URL_SCHEME_HTTP;
    conn->req.version = 0x100 | (minor_version != 0);

    /* RFC 7541 6.2: a server MUST NOT send a 1xx response to an HTTP/1.0 client */
    if (conn->req.version < 0x101)
        conn->_ostr_final.super.send_informational = NULL;

    /* init headers */
    entity_header_index =
        init_headers(&conn->req.pool, &conn->req.headers, headers, num_headers, &connection, &host, &upgrade, expect);

    /* copy the values to pool, since the buffer pointed by the headers may get realloced */
    if (entity_header_index != -1) {
        size_t i;
        conn->req.input.method = h2o_strdup(&conn->req.pool, conn->req.input.method.base, conn->req.input.method.len);
        conn->req.input.path = h2o_strdup(&conn->req.pool, conn->req.input.path.base, conn->req.input.path.len);
        for (i = 0; i != conn->req.headers.size; ++i) {
            h2o_header_t *header = conn->req.headers.entries + i;
            if (!h2o_iovec_is_token(header->name)) {
                *header->name = h2o_strdup(&conn->req.pool, header->name->base, header->name->len);
            }
            header->value = h2o_strdup(&conn->req.pool, header->value.base, header->value.len);
        }
        if (host.base != NULL)
            host = h2o_strdup(&conn->req.pool, host.base, host.len);
        if (upgrade.base != NULL)
            upgrade = h2o_strdup(&conn->req.pool, upgrade.base, upgrade.len);
    }

    /* move host header to req->authority */
    if (host.base != NULL)
        conn->req.input.authority = host;

    /* setup persistent flag (and upgrade info) */
    if (connection.base != NULL) {
        /* TODO contains_token function can be faster */
        if (h2o_contains_token(connection.base, connection.len, H2O_STRLIT("keep-alive"), ',')) {
            conn->req.http1_is_persistent = 1;
        }
        if (upgrade.base != NULL && h2o_contains_token(connection.base, connection.len, H2O_STRLIT("upgrade"), ',')) {
            conn->req.upgrade = upgrade;
        }
    } else if (conn->req.version >= 0x101) {
        /* defaults to keep-alive if >= HTTP/1.1 */
        conn->req.http1_is_persistent = 1;
    }
    /* disable keep-alive if shutdown is requested */
    if (conn->req.http1_is_persistent && conn->super.ctx->shutdown_requested)
        conn->req.http1_is_persistent = 0;

    return entity_header_index;
}

static void on_continue_sent(h2o_socket_t *sock, const char *err)
{
    struct st_h2o_http1_conn_t *conn = sock->data;

    if (err != NULL) {
        close_connection(conn, 1);
        return;
    }

    h2o_socket_read_start(sock, reqread_on_read);
    conn->_req_entity_reader->handle_incoming_entity(conn);
}

static int contains_crlf_only(const char *s, size_t len)
{
    for (; len != 0; ++s, --len)
        if (!(*s == '\r' || *s == '\n'))
            return 0;
    return 1;
}

static void send_bad_request(struct st_h2o_http1_conn_t *conn)
{
    h2o_socket_read_stop(conn->sock);
    h2o_send_error_400(&conn->req, "Bad Request", "Bad Request", H2O_SEND_ERROR_HTTP1_CLOSE_CONNECTION);
}

static void handle_incoming_request(struct st_h2o_http1_conn_t *conn)
{
    size_t inreqlen = conn->sock->input->size < H2O_MAX_REQLEN ? conn->sock->input->size : H2O_MAX_REQLEN;
    int reqlen, minor_version;
    struct phr_header headers[H2O_MAX_HEADERS];
    size_t num_headers = H2O_MAX_HEADERS;
    ssize_t entity_body_header_index;
    h2o_iovec_t expect;

    /* need to set request_begin_at here for keep-alive connection */
    if (conn->req.timestamps.request_begin_at.tv_sec == 0)
        conn->req.timestamps.request_begin_at = h2o_gettimeofday(conn->super.ctx->loop);

    reqlen = phr_parse_request(conn->sock->input->bytes, inreqlen, (const char **)&conn->req.input.method.base,
                               &conn->req.input.method.len, (const char **)&conn->req.input.path.base, &conn->req.input.path.len,
                               &minor_version, headers, &num_headers, conn->_prevreqlen);
    conn->_prevreqlen = inreqlen;

    switch (reqlen) {
    default: // parse complete
        conn->_reqsize = reqlen;
        if ((entity_body_header_index = fixup_request(conn, headers, num_headers, minor_version, &expect)) != -1) {
            conn->req.timestamps.request_body_begin_at = h2o_gettimeofday(conn->super.ctx->loop);
            if (expect.base != NULL) {
                if (!h2o_lcstris(expect.base, expect.len, H2O_STRLIT("100-continue"))) {
                    set_timeout(conn, NULL, NULL);
                    h2o_socket_read_stop(conn->sock);
                    h2o_send_error_417(&conn->req, "Expectation Failed", "unknown expectation",
                                       H2O_SEND_ERROR_HTTP1_CLOSE_CONNECTION);
                    return;
                }
            }
            if (create_entity_reader(conn, headers + entity_body_header_index) != 0) {
                return;
            }
            if (expect.base != NULL) {
                static const h2o_iovec_t res = {H2O_STRLIT("HTTP/1.1 100 Continue\r\n\r\n")};
                h2o_socket_write(conn->sock, (void *)&res, 1, on_continue_sent);
                /* processing of the incoming entity is postponed until the 100 response is sent */
                h2o_socket_read_stop(conn->sock);
                return;
            }
            conn->_req_entity_reader->handle_incoming_entity(conn);
        } else {
            set_timeout(conn, NULL, NULL);
            h2o_socket_read_stop(conn->sock);
            process_request(conn);
        }
        return;
    case -2: // incomplete
        if (inreqlen == H2O_MAX_REQLEN) {
            send_bad_request(conn);
        }
        return;
    case -1: // error
        /* upgrade to HTTP/2 if the request starts with: PRI * HTTP/2 */
        if (conn->super.ctx->globalconf->http1.upgrade_to_http2) {
            /* should check up to the first octet that phr_parse_request returns an error */
            static const h2o_iovec_t HTTP2_SIG = {H2O_STRLIT("PRI * HTTP/2")};
            if (conn->sock->input->size >= HTTP2_SIG.len && memcmp(conn->sock->input->bytes, HTTP2_SIG.base, HTTP2_SIG.len) == 0) {
                h2o_accept_ctx_t accept_ctx = {conn->super.ctx, conn->super.hosts};
                h2o_socket_t *sock = conn->sock;
                struct timeval connected_at = conn->super.connected_at;
                /* destruct the connection after detatching the socket */
                conn->sock = NULL;
                close_connection(conn, 1);
                /* and accept as http2 connection */
                h2o_http2_accept(&accept_ctx, sock, connected_at);
                return;
            }
        }
        if (inreqlen <= 4 && contains_crlf_only(conn->sock->input->bytes, inreqlen)) {
            close_connection(conn, 1);
        } else {
            send_bad_request(conn);
        }
        return;
    }
}

void reqread_on_read(h2o_socket_t *sock, const char *err)
{
    struct st_h2o_http1_conn_t *conn = sock->data;

    if (err != NULL) {
        close_connection(conn, 1);
        return;
    }

    if (conn->_req_entity_reader == NULL)
        handle_incoming_request(conn);
    else
        conn->_req_entity_reader->handle_incoming_entity(conn);
}

static void reqread_on_timeout(h2o_timeout_entry_t *entry)
{
    struct st_h2o_http1_conn_t *conn = H2O_STRUCT_FROM_MEMBER(struct st_h2o_http1_conn_t, _timeout_entry, entry);

    if (conn->_req_index == 1) {
        /* assign hostconf and bind conf so that the request can be logged */
        h2o_hostconf_t *hostconf = h2o_req_setup(&conn->req);
        h2o_req_bind_conf(&conn->req, hostconf, &hostconf->fallback_path);
        /* set error status for logging */
        conn->req.res.reason = "Request Timeout";
    }

    conn->req.http1_is_persistent = 0;
    close_connection(conn, 1);
}

static inline void reqread_start(struct st_h2o_http1_conn_t *conn)
{
    set_timeout(conn, &conn->super.ctx->http1.req_timeout, reqread_on_timeout);
    h2o_socket_read_start(conn->sock, reqread_on_read);
    if (conn->sock->input->size != 0)
        handle_incoming_request(conn);
}

static void on_send_next_push(h2o_socket_t *sock, const char *err)
{
    struct st_h2o_http1_conn_t *conn = sock->data;

    if (err != NULL)
        close_connection(conn, 1);
    else
        h2o_proceed_response(&conn->req);
}

static void on_send_next_pull(h2o_socket_t *sock, const char *err)
{
    struct st_h2o_http1_conn_t *conn = sock->data;

    if (err != NULL)
        close_connection(conn, 1);
    else
        proceed_pull(conn, 0);
}

static void cleanup_connection(struct st_h2o_http1_conn_t *conn)
{
    if (!conn->req.http1_is_persistent) {
        /* TODO use lingering close */
        close_connection(conn, 1);
        return;
    }

    /* handle next request */
    init_request(conn);
    h2o_buffer_consume(&conn->sock->input, conn->_reqsize);
    conn->_prevreqlen = 0;
    conn->_reqsize = 0;
    reqread_start(conn);
}

static void on_send_complete_post_trailers(h2o_socket_t *sock, const char *err)
{
    struct st_h2o_http1_conn_t *conn = sock->data;

    if (err != NULL)
        conn->req.http1_is_persistent = 0;
    cleanup_connection(conn);
}

static void on_send_complete(h2o_socket_t *sock, const char *err)
{
    struct st_h2o_http1_conn_t *conn = sock->data;

    assert(conn->req._ostr_top == &conn->_ostr_final.super);

    conn->req.timestamps.response_end_at = h2o_gettimeofday(conn->super.ctx->loop);

    if (err != NULL)
        conn->req.http1_is_persistent = 0;

    if (err == NULL && conn->req.send_server_timing_trailer) {
        h2o_iovec_t trailer;
        if ((trailer = h2o_build_server_timing_trailer(&conn->req, H2O_STRLIT("server-timing: "), H2O_STRLIT("\r\n\r\n"))).len !=
            0) {
            h2o_socket_write(conn->sock, &trailer, 1, on_send_complete_post_trailers);
            return;
        }
    }

    cleanup_connection(conn);
}

static void on_upgrade_complete(h2o_socket_t *socket, const char *err)
{
    struct st_h2o_http1_conn_t *conn = socket->data;
    h2o_http1_upgrade_cb cb = conn->upgrade.cb;
    void *data = conn->upgrade.data;
    h2o_socket_t *sock = NULL;
    size_t reqsize = 0;

    /* destruct the connection (after detaching the socket) */
    if (err == 0) {
        sock = conn->sock;
        reqsize = conn->_reqsize;
        close_connection(conn, 0);
    } else {
        close_connection(conn, 1);
    }

    cb(data, sock, reqsize);
}

static size_t flatten_headers_estimate_size(h2o_req_t *req, size_t server_name_and_connection_len)
{
    size_t len = sizeof("HTTP/1.1  \r\nserver: \r\nconnection: \r\ncontent-length: \r\n\r\n") + 3 + strlen(req->res.reason) +
                 server_name_and_connection_len + sizeof(H2O_UINT64_LONGEST_STR) - 1 + sizeof("cache-control: private") - 1;
    const h2o_header_t *header, *end;

    for (header = req->res.headers.entries, end = header + req->res.headers.size; header != end; ++header)
        len += header->name->len + header->value.len + 4;

    return len;
}

static size_t flatten_res_headers(char *buf, h2o_req_t *req, int replace_vary)
{
    char *dst = buf;
    size_t i;
    for (i = 0; i != req->res.headers.size; ++i) {
        const h2o_header_t *header = req->res.headers.entries + i;
        if (header->name == &H2O_TOKEN_VARY->buf) {
            /* replace Vary with Cache-Control: private; see the following URLs to understand why this is necessary
             * - http://blogs.msdn.com/b/ieinternals/archive/2009/06/17/vary-header-prevents-caching-in-ie.aspx
             * - https://www.igvita.com/2013/05/01/deploying-webp-via-accept-content-negotiation/
             */
            if (replace_vary && is_msie(req)) {
                static h2o_header_t cache_control_private = {&H2O_TOKEN_CACHE_CONTROL->buf, NULL, {H2O_STRLIT("private")}};
                header = &cache_control_private;
            }
        }
        memcpy(dst, header->orig_name ? header->orig_name : header->name->base, header->name->len);
        dst += header->name->len;
        *dst++ = ':';
        *dst++ = ' ';
        memcpy(dst, header->value.base, header->value.len);
        dst += header->value.len;
        *dst++ = '\r';
        *dst++ = '\n';
    }

    return dst - buf;
}

static size_t flatten_headers(char *buf, h2o_req_t *req, const char *connection)
{
    h2o_context_t *ctx = req->conn->ctx;
    char *dst = buf;

    assert(req->res.status <= 999);

    /* send essential headers with the first chars uppercased for max. interoperability (#72) */
    if (req->res.content_length != SIZE_MAX) {
        dst += sprintf(dst, "HTTP/1.1 %d %s\r\nConnection: %s\r\nContent-Length: %zu\r\n", req->res.status, req->res.reason,
                       connection, req->res.content_length);
    } else {
        dst += sprintf(dst, "HTTP/1.1 %d %s\r\nConnection: %s\r\n", req->res.status, req->res.reason, connection);
    }
    if (ctx->globalconf->server_name.len) {
        dst += sprintf(dst, "Server: %s\r\n", ctx->globalconf->server_name.base);
    }

    dst += flatten_res_headers(dst, req, 1);
    *dst++ = '\r';
    *dst++ = '\n';

    return dst - buf;
}

static void proceed_pull(struct st_h2o_http1_conn_t *conn, size_t nfilled)
{
    h2o_iovec_t buf = {conn->_ostr_final.pull.buf, nfilled};
    h2o_send_state_t send_state;

    if (buf.len < MAX_PULL_BUF_SZ) {
        h2o_iovec_t cbuf = {buf.base + buf.len, MAX_PULL_BUF_SZ - buf.len};
        send_state = h2o_pull(&conn->req, conn->_ostr_final.pull.cb, &cbuf);
        if (send_state == H2O_SEND_STATE_ERROR) {
            conn->req.http1_is_persistent = 0;
            conn->req.send_server_timing_trailer = 0;
        }
        buf.len += cbuf.len;
        conn->req.bytes_sent += cbuf.len;
    } else {
        send_state = H2O_SEND_STATE_IN_PROGRESS;
    }

    /* write */
    h2o_socket_write(conn->sock, &buf, 1, h2o_send_state_is_in_progress(send_state) ? on_send_next_pull : on_send_complete);
}

static void finalostream_start_pull(h2o_ostream_t *_self, h2o_ostream_pull_cb cb)
{
    struct st_h2o_http1_conn_t *conn = H2O_STRUCT_FROM_MEMBER(struct st_h2o_http1_conn_t, _ostr_final.super, _self);
    const char *connection = conn->req.http1_is_persistent ? "keep-alive" : "close";
    size_t bufsz, headers_len;

    assert(conn->req._ostr_top == &conn->_ostr_final.super);
    assert(!conn->_ostr_final.sent_headers);

    conn->req.timestamps.response_start_at = h2o_gettimeofday(conn->super.ctx->loop);
    if (conn->req.send_server_timing_header)
        h2o_add_server_timing_header(&conn->req);

    /* register the pull callback */
    conn->_ostr_final.pull.cb = cb;

    /* setup the buffer */
    bufsz = flatten_headers_estimate_size(&conn->req, conn->super.ctx->globalconf->server_name.len + strlen(connection));
    if (bufsz < MAX_PULL_BUF_SZ) {
        if (MAX_PULL_BUF_SZ - bufsz < conn->req.res.content_length) {
            bufsz = MAX_PULL_BUF_SZ;
        } else {
            bufsz += conn->req.res.content_length;
        }
    }
    conn->_ostr_final.pull.buf = h2o_mem_alloc_pool(&conn->req.pool, char, bufsz);

    /* fill-in the header */
    headers_len = flatten_headers(conn->_ostr_final.pull.buf, &conn->req, connection);
    conn->_ostr_final.sent_headers = 1;

    proceed_pull(conn, headers_len);
}

static void on_delayed_send_complete(h2o_timeout_entry_t *entry)
{
    struct st_h2o_http1_conn_t *conn = H2O_STRUCT_FROM_MEMBER(struct st_h2o_http1_conn_t, _timeout_entry, entry);
    on_send_complete(conn->sock, 0);
}

void finalostream_send(h2o_ostream_t *_self, h2o_req_t *req, h2o_iovec_t *inbufs, size_t inbufcnt, h2o_send_state_t send_state)
{
    struct st_h2o_http1_finalostream_t *self = (void *)_self;
    struct st_h2o_http1_conn_t *conn = (struct st_h2o_http1_conn_t *)req->conn;
    h2o_iovec_t *bufs = alloca(sizeof(h2o_iovec_t) * (inbufcnt + 1));
    int i;
    int bufcnt = 0;

    assert(self == &conn->_ostr_final);

    if (self->informational.sending) {
        self->informational.pending_final.inbufs = h2o_mem_alloc_pool(&req->pool, h2o_iovec_t, inbufcnt);
        memcpy(self->informational.pending_final.inbufs, inbufs, sizeof(h2o_iovec_t) * inbufcnt);
        self->informational.pending_final.inbufcnt = inbufcnt;
        self->informational.pending_final.send_state = send_state;
        return;
    }

    /* count bytes_sent if other ostreams haven't counted */
    if (req->bytes_counted_by_ostream == 0) {
        for (i = 0; i != inbufcnt; ++i) {
            req->bytes_sent += inbufs[i].len;
        }
    }

    if (send_state == H2O_SEND_STATE_ERROR) {
        conn->req.http1_is_persistent = 0;
        conn->req.send_server_timing = 0;
        if (req->upstream_refused) {
            /* to let the client retry, immediately close the connection without sending any data */
            on_send_complete(conn->sock, NULL);
            return;
        }
    }

    if (!self->sent_headers) {
        conn->req.timestamps.response_start_at = h2o_gettimeofday(conn->super.ctx->loop);
        if (conn->req.send_server_timing_header)
            h2o_add_server_timing_header(&conn->req);
        /* build headers and send */
        const char *connection = req->http1_is_persistent ? "keep-alive" : "close";
        bufs[bufcnt].base = h2o_mem_alloc_pool(
            &req->pool, char,
            flatten_headers_estimate_size(req, conn->super.ctx->globalconf->server_name.len + strlen(connection)));
        bufs[bufcnt].len = flatten_headers(bufs[bufcnt].base, req, connection);
        ++bufcnt;
        self->sent_headers = 1;
    }
    memcpy(bufs + bufcnt, inbufs, sizeof(h2o_iovec_t) * inbufcnt);
    bufcnt += inbufcnt;

<<<<<<< HEAD
=======
    if (send_state == H2O_SEND_STATE_ERROR) {
        conn->req.http1_is_persistent = 0;
        conn->req.send_server_timing_trailer = 0;
    }

>>>>>>> 5d97ccd1
    if (bufcnt != 0) {
        h2o_socket_write(conn->sock, bufs, bufcnt,
                         h2o_send_state_is_in_progress(send_state) ? on_send_next_push : on_send_complete);
    } else {
        set_timeout(conn, &conn->super.ctx->zero_timeout, on_delayed_send_complete);
    }
}

static void on_send_informational(h2o_socket_t *sock, const char *err);
static void do_send_informational(struct st_h2o_http1_finalostream_t *self, h2o_socket_t *sock)
{
    if (self->informational.sending || self->informational.bufs.size == 0)
        return;

    self->informational.sending = 1;
    h2o_socket_write(sock, self->informational.bufs.entries, self->informational.bufs.size, on_send_informational);
    self->informational.bufs.size = 0;
}

static void on_send_informational(h2o_socket_t *sock, const char *err)
{
    struct st_h2o_http1_conn_t *conn = sock->data;
    struct st_h2o_http1_finalostream_t *self = (struct st_h2o_http1_finalostream_t *)conn->req._ostr_top;
    if (err != NULL) {
        close_connection(conn, 1);
        return;
    }

    self->informational.sending = 0;

    if (self->informational.pending_final.inbufs != NULL) {
        finalostream_send(&self->super, &conn->req, self->informational.pending_final.inbufs,
                          self->informational.pending_final.inbufcnt, self->informational.pending_final.send_state);
        return;
    }

    do_send_informational(self, sock);
}

static void finalostream_send_informational(h2o_ostream_t *_self, h2o_req_t *req)
{
    struct st_h2o_http1_finalostream_t *self = (void *)_self;
    struct st_h2o_http1_conn_t *conn = (struct st_h2o_http1_conn_t *)req->conn;

    size_t len = sizeof("HTTP/1.1  \r\n\r\n") + 3 + strlen(req->res.reason) - 1;
    h2o_iovec_t buf = h2o_iovec_init(NULL, len);

    int i;
    for (i = 0; i != req->res.headers.size; ++i)
        buf.len += req->res.headers.entries[i].name->len + req->res.headers.entries[i].value.len + 4;

    buf.base = h2o_mem_alloc_pool(&req->pool, char, buf.len);
    char *dst = buf.base;
    dst += sprintf(dst, "HTTP/1.1 %d %s\r\n", req->res.status, req->res.reason);
    dst += flatten_res_headers(dst, req, 0);
    *dst++ = '\r';
    *dst++ = '\n';

    h2o_vector_reserve(&req->pool, &self->informational.bufs, self->informational.bufs.size + 1);
    self->informational.bufs.entries[self->informational.bufs.size++] = buf;

    do_send_informational(self, conn->sock);
}

static socklen_t get_sockname(h2o_conn_t *_conn, struct sockaddr *sa)
{
    struct st_h2o_http1_conn_t *conn = (void *)_conn;
    return h2o_socket_getsockname(conn->sock, sa);
}

static socklen_t get_peername(h2o_conn_t *_conn, struct sockaddr *sa)
{
    struct st_h2o_http1_conn_t *conn = (void *)_conn;
    return h2o_socket_getpeername(conn->sock, sa);
}

static h2o_socket_t *get_socket(h2o_conn_t *_conn)
{
    struct st_h2o_http1_conn_t *conn = (void *)_conn;
    return conn->sock;
}

#define DEFINE_TLS_LOGGER(name)                                                                                                    \
    static h2o_iovec_t log_##name(h2o_req_t *req)                                                                                  \
    {                                                                                                                              \
        struct st_h2o_http1_conn_t *conn = (void *)req->conn;                                                                      \
        return h2o_socket_log_ssl_##name(conn->sock, &req->pool);                                                                  \
    }

DEFINE_TLS_LOGGER(protocol_version)
DEFINE_TLS_LOGGER(session_reused)
DEFINE_TLS_LOGGER(cipher)
DEFINE_TLS_LOGGER(cipher_bits)
DEFINE_TLS_LOGGER(session_id)

#undef DEFINE_TLS_LOGGER

static h2o_iovec_t log_request_index(h2o_req_t *req)
{
    struct st_h2o_http1_conn_t *conn = (void *)req->conn;
    char *s = h2o_mem_alloc_pool(&req->pool, char, sizeof(H2O_UINT64_LONGEST_STR));
    size_t len = sprintf(s, "%" PRIu64, conn->_req_index);
    return h2o_iovec_init(s, len);
}

static int foreach_request(h2o_context_t *ctx, int (*cb)(h2o_req_t *req, void *cbdata), void *cbdata)
{
    h2o_linklist_t *node;

    for (node = ctx->http1._conns.next; node != &ctx->http1._conns; node = node->next) {
        struct st_h2o_http1_conn_t *conn = H2O_STRUCT_FROM_MEMBER(struct st_h2o_http1_conn_t, _conns, node);
        int ret = cb(&conn->req, cbdata);
        if (ret != 0)
            return ret;
    }
    return 0;
}

void h2o_http1_accept(h2o_accept_ctx_t *ctx, h2o_socket_t *sock, struct timeval connected_at)
{
    static const h2o_conn_callbacks_t callbacks = {
        get_sockname, /* stringify address */
        get_peername, /* ditto */
        NULL,         /* push */
        get_socket,   /* get underlying socket */
        NULL,         /* get debug state */
        {{
            {log_protocol_version, log_session_reused, log_cipher, log_cipher_bits, log_session_id}, /* ssl */
            {log_request_index},                                                                     /* http1 */
            {NULL}                                                                                   /* http2 */
        }}};
    struct st_h2o_http1_conn_t *conn = (void *)h2o_create_connection(sizeof(*conn), ctx->ctx, ctx->hosts, connected_at, &callbacks);

    /* zero-fill all properties expect req */
    memset((char *)conn + sizeof(conn->super), 0, offsetof(struct st_h2o_http1_conn_t, req) - sizeof(conn->super));

    /* init properties that need to be non-zero */
    conn->sock = sock;
    sock->data = conn;
    h2o_linklist_insert(&ctx->ctx->http1._conns, &conn->_conns);

    init_request(conn);
    reqread_start(conn);
}

void h2o_http1_upgrade(h2o_req_t *req, h2o_iovec_t *inbufs, size_t inbufcnt, h2o_http1_upgrade_cb on_complete, void *user_data)
{
    struct st_h2o_http1_conn_t *conn = (void *)req->conn;

    assert(req->version <= 0x200); /* TODO find a better way to assert instanceof(req->conn) == struct st_h2o_http1_conn_t */

    h2o_iovec_t *bufs = alloca(sizeof(h2o_iovec_t) * (inbufcnt + 1));

    conn->upgrade.data = user_data;
    conn->upgrade.cb = on_complete;

    bufs[0].base = h2o_mem_alloc_pool(
        &conn->req.pool, char,
        flatten_headers_estimate_size(&conn->req, conn->super.ctx->globalconf->server_name.len + sizeof("upgrade") - 1));
    bufs[0].len = flatten_headers(bufs[0].base, &conn->req, "upgrade");
    h2o_memcpy(bufs + 1, inbufs, sizeof(h2o_iovec_t) * inbufcnt);

    h2o_socket_write(conn->sock, bufs, inbufcnt + 1, on_upgrade_complete);
}<|MERGE_RESOLUTION|>--- conflicted
+++ resolved
@@ -786,7 +786,7 @@
 
     if (send_state == H2O_SEND_STATE_ERROR) {
         conn->req.http1_is_persistent = 0;
-        conn->req.send_server_timing = 0;
+        conn->req.send_server_timing_trailer = 0;
         if (req->upstream_refused) {
             /* to let the client retry, immediately close the connection without sending any data */
             on_send_complete(conn->sock, NULL);
@@ -810,14 +810,6 @@
     memcpy(bufs + bufcnt, inbufs, sizeof(h2o_iovec_t) * inbufcnt);
     bufcnt += inbufcnt;
 
-<<<<<<< HEAD
-=======
-    if (send_state == H2O_SEND_STATE_ERROR) {
-        conn->req.http1_is_persistent = 0;
-        conn->req.send_server_timing_trailer = 0;
-    }
-
->>>>>>> 5d97ccd1
     if (bufcnt != 0) {
         h2o_socket_write(conn->sock, bufs, bufcnt,
                          h2o_send_state_is_in_progress(send_state) ? on_send_next_push : on_send_complete);
