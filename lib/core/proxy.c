--- conflicted
+++ resolved
@@ -130,7 +130,6 @@
     return is_put_or_post && h2o_find_header(&req->res.headers, H2O_TOKEN_TRANSFER_ENCODING, -1) == -1;
 }
 
-<<<<<<< HEAD
 static h2o_iovec_t build_request_line_host(h2o_req_t *req, int use_proxy_protocol)
 {
     h2o_iovec_t buf;
@@ -170,10 +169,7 @@
     return buf;
 }
 
-static h2o_iovec_t build_request_rest_headers(h2o_req_t *req, int keepalive, int is_websocket_handshake)
-=======
-static h2o_iovec_t build_request(h2o_req_t *req, int keepalive, int is_websocket_handshake, int use_proxy_protocol, int *te_chunked)
->>>>>>> 94b5bb83
+static h2o_iovec_t build_request_rest_headers(h2o_req_t *req, int keepalive, int is_websocket_handshake, int *te_chunked)
 {
     h2o_iovec_t buf;
     size_t offset = 0, remote_addr_len = SIZE_MAX;
@@ -578,17 +574,13 @@
 }
 
 static h2o_http1client_head_cb on_connect(h2o_http1client_t *client, const char *errstr, h2o_iovec_t **reqbufs, size_t *reqbufcnt,
-<<<<<<< HEAD
-                                          int *method_is_head, h2o_url_t *location_rewrite_url)
-=======
                                           int *method_is_head, h2o_http1client_write_req_chunk_done *write_req_chunk_done,
-                                          void **write_req_chunk_done_ctx, h2o_iovec_t *cur_body)
->>>>>>> 94b5bb83
+                                          void **write_req_chunk_done_ctx, h2o_iovec_t *cur_body, h2o_url_t *location_rewrite_url)
 {
     struct rp_generator_t *self = client->data;
-    
+
     h2o_req_t *req = self->src_req;
-    
+
     if (errstr == NULL) {
         int use_proxy_protocol = 0;
         if (req->overrides != NULL) {
@@ -596,7 +588,7 @@
             if (location_rewrite_url != NULL) {
                 if (req->overrides != NULL)
                     req->overrides->location_rewrite.match = location_rewrite_url;
-                
+
                 if (!req->overrides->proxy_preserve_host) {
                     req->scheme = location_rewrite_url->scheme;
                     req->authority = location_rewrite_url->authority;
@@ -614,11 +606,7 @@
     }
 
     *reqbufs = self->up_req.bufs;
-<<<<<<< HEAD
-    *reqbufcnt = self->up_req.bufs[2].base != NULL ? 3 : 2;
-=======
-    *reqbufcnt = 1;
->>>>>>> 94b5bb83
+    *reqbufcnt = 2;
     *method_is_head = self->up_req.is_head;
 
     if (self->src_req->entity.base != NULL) {
@@ -664,12 +652,7 @@
         self->is_websocket_handshake = 0;
     }
     self->had_body_error = 0;
-<<<<<<< HEAD
-    self->up_req.bufs[1] = build_request_rest_headers(req, keepalive, self->is_websocket_handshake);
-    self->up_req.bufs[2] = req->entity;
-=======
-    self->up_req.bufs[0] = build_request(req, keepalive, self->is_websocket_handshake, use_proxy_protocol, te_chunked);
->>>>>>> 94b5bb83
+    self->up_req.bufs[1] = build_request_rest_headers(req, keepalive, self->is_websocket_handshake, te_chunked);
     self->up_req.is_head = h2o_memis(req->method.base, req->method.len, H2O_STRLIT("HEAD"));
     h2o_buffer_init(&self->last_content_before_send, &h2o_socket_buffer_prototype);
     h2o_doublebuffer_init(&self->sending, &h2o_socket_buffer_prototype);
@@ -694,11 +677,7 @@
         } else if (overrides->hostport.host.base != NULL) {
             self = proxy_send_prepare(req, 0, overrides->use_proxy_protocol, &te_chunked);
             h2o_http1client_connect(&self->client, self, client_ctx, req->overrides->hostport.host, req->overrides->hostport.port,
-<<<<<<< HEAD
-                                    0, on_connect, overrides->location_rewrite.match);
-=======
-                                    0, on_connect, te_chunked);
->>>>>>> 94b5bb83
+                                    0, on_connect, te_chunked, overrides->location_rewrite.match);
             return;
         }
     }
@@ -714,14 +693,9 @@
         }
         if (port == 65535)
             port = req->scheme->default_port;
-<<<<<<< HEAD
-        self = proxy_send_prepare(req, 0, overrides != NULL && overrides->use_proxy_protocol);
-        h2o_http1client_connect(&self->client, self, client_ctx, host, port, req->scheme == &H2O_URL_SCHEME_HTTPS, on_connect, NULL);
-=======
         self = proxy_send_prepare(req, 0, overrides != NULL && overrides->use_proxy_protocol, &te_chunked);
         h2o_http1client_connect(&self->client, self, client_ctx, host, port, req->scheme == &H2O_URL_SCHEME_HTTPS, on_connect,
-                                te_chunked);
->>>>>>> 94b5bb83
+                                te_chunked, NULL);
         return;
     }
 }