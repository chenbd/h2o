/*
 * Copyright (c) 2014-2016 DeNA Co., Ltd., Kazuho Oku
 *
 * Permission is hereby granted, free of charge, to any person obtaining a copy
 * of this software and associated documentation files (the "Software"), to
 * deal in the Software without restriction, including without limitation the
 * rights to use, copy, modify, merge, publish, distribute, sublicense, and/or
 * sell copies of the Software, and to permit persons to whom the Software is
 * furnished to do so, subject to the following conditions:
 *
 * The above copyright notice and this permission notice shall be included in
 * all copies or substantial portions of the Software.
 *
 * THE SOFTWARE IS PROVIDED "AS IS", WITHOUT WARRANTY OF ANY KIND, EXPRESS OR
 * IMPLIED, INCLUDING BUT NOT LIMITED TO THE WARRANTIES OF MERCHANTABILITY,
 * FITNESS FOR A PARTICULAR PURPOSE AND NONINFRINGEMENT. IN NO EVENT SHALL THE
 * AUTHORS OR COPYRIGHT HOLDERS BE LIABLE FOR ANY CLAIM, DAMAGES OR OTHER
 * LIABILITY, WHETHER IN AN ACTION OF CONTRACT, TORT OR OTHERWISE, ARISING
 * FROM, OUT OF OR IN CONNECTION WITH THE SOFTWARE OR THE USE OR OTHER DEALINGS
 * IN THE SOFTWARE.
 */
#include <assert.h>
#include <errno.h>
#include <netdb.h>
#include <stdlib.h>
#include <sys/socket.h>
#include <sys/types.h>
#include <sys/un.h>
#include <netinet/in.h>
#include "h2o/hostinfo.h"
#include "h2o/linklist.h"
#include "h2o/socketpool.h"
#include "h2o/string_.h"
#include "h2o/timeout.h"
#include "h2o/balancer.h"

struct pool_entry_t {
    h2o_socket_export_t sockinfo;
<<<<<<< HEAD
    size_t target_index;
    h2o_linklist_t link;
=======
    size_t target;
    h2o_linklist_t all_link;
    h2o_linklist_t target_link;
>>>>>>> 24ab9c61
    uint64_t added_at;
};

struct st_h2o_socketpool_connect_request_t {
    void *data;
    h2o_socketpool_connect_cb cb;
    h2o_socketpool_t *pool;
    h2o_loop_t *loop;
    h2o_hostinfo_getaddr_req_t *getaddr_req;
    h2o_socket_t *sock;
    h2o_multithread_receiver_t *getaddr_receiver;
    size_t selected_target;
    size_t remaining_try_count;
    struct {
        int *tried;
<<<<<<< HEAD
        size_t try_count;
        void *req_extra;
=======
>>>>>>> 24ab9c61
    } lb;
};

struct on_close_data_t {
    h2o_socketpool_t *pool;
<<<<<<< HEAD
    size_t selected_target;
=======
    size_t target;
};

struct round_robin_t {
    size_t next_pos;
    pthread_mutex_t mutex;
>>>>>>> 24ab9c61
};

static void try_connect(h2o_socketpool_connect_request_t *req);
static void on_getaddr(h2o_hostinfo_getaddr_req_t *getaddr_req, const char *errstr, struct addrinfo *res, void *_req);

static void destroy_detached(struct pool_entry_t *entry)
{
    h2o_socket_dispose_export(&entry->sockinfo);
    free(entry);
}

static void destroy_attached(struct pool_entry_t *entry)
{
    h2o_linklist_unlink(&entry->all_link);
    h2o_linklist_unlink(&entry->target_link);
    destroy_detached(entry);
}

static void destroy_expired(h2o_socketpool_t *pool)
{
    if (pool->_interval_cb.loop == NULL)
        return;

    /* caller should lock the mutex */
    uint64_t expire_before = h2o_now(pool->_interval_cb.loop) - pool->timeout;
<<<<<<< HEAD
    size_t i;

    for (i = 0; i < pool->_shared.status.size; i++) {
        h2o_linklist_t *sockets = &pool->_shared.status.entries[i].sockets;
        while (!h2o_linklist_is_empty(sockets)) {
            struct pool_entry_t *entry = H2O_STRUCT_FROM_MEMBER(struct pool_entry_t, link, sockets->next);
            if (entry->added_at > expire_before)
                break;
            destroy_attached(entry);
            __sync_sub_and_fetch(&pool->_shared.count, 1);
        }
=======
    while (!h2o_linklist_is_empty(&pool->_shared.sockets)) {
        struct pool_entry_t *entry = H2O_STRUCT_FROM_MEMBER(struct pool_entry_t, all_link, pool->_shared.sockets.next);
        if (entry->added_at > expire_before)
            break;
        destroy_attached(entry);
        __sync_sub_and_fetch(&pool->_shared.count, 1);
>>>>>>> 24ab9c61
    }
}

static void on_timeout(h2o_timeout_entry_t *timeout_entry)
{
    /* FIXME decrease the frequency of this function being called; the expiration
     * check can be (should be) performed in the `connect` fuction as well
     */
    h2o_socketpool_t *pool = H2O_STRUCT_FROM_MEMBER(h2o_socketpool_t, _interval_cb.entry, timeout_entry);

    if (pthread_mutex_trylock(&pool->_shared.mutex) == 0) {
        destroy_expired(pool);
        pthread_mutex_unlock(&pool->_shared.mutex);
    }

    h2o_timeout_link(pool->_interval_cb.loop, &pool->_interval_cb.timeout, &pool->_interval_cb.entry);
}

static void common_init(h2o_socketpool_t *pool, h2o_socketpool_target_vector_t targets, size_t capacity,
                        const h2o_balancer_callbacks_t *callbacks, void *lb_conf)
{
    size_t i;
    memset(pool, 0, sizeof(*pool));

    pool->capacity = capacity;
    pool->timeout = 2000;

    pthread_mutex_init(&pool->_shared.mutex, NULL);
    h2o_vector_reserve(NULL, &pool->_shared.status, targets.size);
    pool->_shared.status.size = targets.size;
    memcpy(&pool->targets, &targets, sizeof(targets));
<<<<<<< HEAD
    for (i = 0; i < pool->_shared.status.size; i++) {
        pool->_shared.status.entries[i].request_count = 0;
        h2o_linklist_init_anchor(&pool->_shared.status.entries[i].sockets);
        pool->targets.entries[i].status = &pool->_shared.status.entries[i];
=======

    if (lb_init != NULL)
        lb_init(&pool->targets, &pool->_lb.data);
    pool->_lb.selector = lb_selector;
    pool->_lb.dispose = lb_dispose;
}

static void lb_rr_init(h2o_socketpool_target_vector_t *targets, void **data)
{
    struct round_robin_t *self = h2o_mem_alloc(sizeof(*self));
    self->next_pos = 0;
    pthread_mutex_init(&self->mutex, NULL);
    *data = self;
}

static size_t lb_rr_selector(h2o_socketpool_target_vector_t *targets, void *_data, int *tried)
{
    size_t i;
    size_t result = 0;
    struct round_robin_t *self = _data;

    pthread_mutex_lock(&self->mutex);

    for (i = 0; i < targets->size; i++) {
        if (!tried[self->next_pos]) {
            result = self->next_pos;
            break;
        }
        self->next_pos++;
        self->next_pos %= targets->size;
>>>>>>> 24ab9c61
    }

    /* we only need balancing if there're more than one backends */
    if (targets.size > 1) {
        callbacks->init(&pool->targets, lb_conf, &pool->_lb.data);
        pool->_lb.callbacks = callbacks;
    }
}

h2o_socketpool_target_type_t detect_target_type(h2o_url_t *url,  struct sockaddr_storage *sa, socklen_t *salen)
{
    memset(sa, 0, sizeof(*sa));
    const char *to_sun_err = h2o_url_host_to_sun(url->host, (struct sockaddr_un *)sa);
    if (to_sun_err == h2o_url_host_to_sun_err_is_not_unix_socket) {
        sa->ss_family = AF_INET;
        struct sockaddr_in *sin = (struct sockaddr_in *)sa;
        *salen = sizeof(*sin);

        if (h2o_hostinfo_aton(url->host, &sin->sin_addr) == 0) {
            sin->sin_port = htons(h2o_url_get_port(url));
            return H2O_SOCKETPOOL_TYPE_SOCKADDR;
        } else {
            return H2O_SOCKETPOOL_TYPE_NAMED;
        }
    } else {
        assert(to_sun_err == NULL);
        struct sockaddr_un *sun = (struct sockaddr_un *)sa;
        *salen = sizeof(*sun);
        return H2O_SOCKETPOOL_TYPE_SOCKADDR;
    }
}

void init_target(h2o_socketpool_target_t *target, h2o_url_t *origin)
{
    struct sockaddr_storage sa;
    socklen_t salen;

    h2o_url_copy(NULL, &target->url, origin);
    target->type = detect_target_type(origin, &sa, &salen);
    if (!(target->type == H2O_SOCKETPOOL_TYPE_SOCKADDR && sa.ss_family == AF_UNIX)) {
        h2o_strtolower(target->url.authority.base, target->url.authority.len);
        h2o_strtolower(target->url.host.base, target->url.host.len);
    }

    switch (target->type) {
    case H2O_SOCKETPOOL_TYPE_NAMED:
        target->peer.named_serv.base = h2o_mem_alloc(sizeof(H2O_UINT16_LONGEST_STR));
        target->peer.named_serv.len = sprintf(target->peer.named_serv.base, "%u", (unsigned)h2o_url_get_port(&target->url));
        break;
    case H2O_SOCKETPOOL_TYPE_SOCKADDR:
        assert(salen <= sizeof(target->peer.sockaddr.bytes));
        memcpy(&target->peer.sockaddr.bytes, &sa, salen);
        target->peer.sockaddr.len = salen;
        break;
    }

    h2o_linklist_init_anchor(&target->_shared.sockets);
}

void h2o_socketpool_init_specific(h2o_socketpool_t *pool, size_t capacity, h2o_url_t *origins, size_t origin_len)
{
    int i;
    h2o_socketpool_target_vector_t targets = {};

<<<<<<< HEAD
    h2o_vector_reserve(NULL, &targets, 1);
    h2o_socketpool_init_target_by_address(&targets.entries[0], sa, salen, is_ssl, NULL);
    targets.size = 1;
    const h2o_balancer_callbacks_t *rr_callbacks = h2o_balancer_rr_get_callbacks();
    common_init(pool, targets, capacity, rr_callbacks, NULL);
=======
    h2o_vector_reserve(NULL, &targets, origin_len);
    for (i = 0; i != origin_len; ++i) {
        h2o_socketpool_target_t *target = h2o_mem_alloc(sizeof(*target));
        init_target(target, &origins[i]);
        targets.entries[i] = target;
    }
    targets.size = origin_len;

    common_init(pool, targets, capacity, lb_rr_init, lb_rr_selector, lb_rr_dispose);
>>>>>>> 24ab9c61
}

static inline int is_global_pool(h2o_socketpool_t *pool)
{
    return pool->_lb.selector == NULL;
}

static size_t add_target(h2o_socketpool_t *pool, h2o_url_t *origin)
{
    assert(is_global_pool(pool));
    h2o_vector_reserve(NULL, &pool->targets, pool->targets.size + 1);
    h2o_socketpool_target_t *target = h2o_mem_alloc(sizeof(*target));
    init_target(target, origin);
    pool->targets.entries[pool->targets.size++] = target;
    return pool->targets.size - 1;
}

<<<<<<< HEAD
    h2o_vector_reserve(NULL, &targets, 1);
    h2o_socketpool_init_target_by_hostport(&targets.entries[0], host, port, is_ssl, NULL);
    targets.size = 1;
    const h2o_balancer_callbacks_t *rr_callbacks = h2o_balancer_rr_get_callbacks();
    common_init(pool, targets, capacity, rr_callbacks, NULL);
}

void h2o_socketpool_init_by_targets(h2o_socketpool_t *pool, h2o_socketpool_target_vector_t targets, size_t capacity,
                                    const h2o_balancer_callbacks_t *callbacks, void *lb_conf)
{
    assert(targets.size > 0);
    common_init(pool, targets, capacity, callbacks, lb_conf);
=======
void h2o_socketpool_init_global(h2o_socketpool_t *pool, size_t capacity)
{
    common_init(pool, (h2o_socketpool_target_vector_t){}, capacity, NULL, NULL, NULL);
}

void dispose_target(h2o_socketpool_target_t *target)
{
    switch (target->type) {
    case H2O_SOCKETPOOL_TYPE_NAMED:
        free(target->peer.named_serv.base);
        break;
    case H2O_SOCKETPOOL_TYPE_SOCKADDR:
        break;
    }
    free(target->url.authority.base);
    free(target->url.host.base);
    free(target->url.path.base);
    free(target);
>>>>>>> 24ab9c61
}

void h2o_socketpool_dispose(h2o_socketpool_t *pool)
{
    size_t i;

    pthread_mutex_lock(&pool->_shared.mutex);
<<<<<<< HEAD
    for (i = 0; i < pool->_shared.status.size; i++) {
        h2o_linklist_t *sockets = &pool->_shared.status.entries[i].sockets;
        while (!h2o_linklist_is_empty(sockets)) {
            struct pool_entry_t *entry = H2O_STRUCT_FROM_MEMBER(struct pool_entry_t, link, sockets->next);
            destroy_attached(entry);
            __sync_sub_and_fetch(&pool->_shared.count, 1);
        }
=======
    while (!h2o_linklist_is_empty(&pool->_shared.sockets)) {
        struct pool_entry_t *entry = H2O_STRUCT_FROM_MEMBER(struct pool_entry_t, all_link, pool->_shared.sockets.next);
        destroy_attached(entry);
        __sync_sub_and_fetch(&pool->_shared.count, 1);
>>>>>>> 24ab9c61
    }
    pthread_mutex_unlock(&pool->_shared.mutex);
    pthread_mutex_destroy(&pool->_shared.mutex);
    free(&pool->_shared.status.entries);

<<<<<<< HEAD
    if (pool->_lb.callbacks != NULL) {
        pool->_lb.callbacks->dispose(pool->_lb.data);
    }
=======
    if (pool->_lb.dispose != NULL)
        pool->_lb.dispose(pool->_lb.data);
>>>>>>> 24ab9c61

    if (pool->_interval_cb.loop != NULL)
        h2o_socketpool_unregister_loop(pool, pool->_interval_cb.loop);

    for (i = 0; i < pool->targets.size; i++) {
<<<<<<< HEAD
        h2o_socketpool_target_t *target = &pool->targets.entries[i];
        free(target->peer.host.base);
        switch (target->type) {
        case H2O_SOCKETPOOL_TYPE_NAMED:
            free(target->peer.named_serv.base);
            break;
        case H2O_SOCKETPOOL_TYPE_SOCKADDR:
            break;
        }
        if (target->url != NULL) {
            free(target->url->authority.base);
            free(target->url->host.base);
            free(target->url->path.base);
            free(target->url);
        }
        if (target->data_for_balancer != NULL) {
            free(target->data_for_balancer);
        }
=======
        dispose_target(pool->targets.entries[i]);
>>>>>>> 24ab9c61
    }
    free(pool->targets.entries);
}

void h2o_socketpool_register_loop(h2o_socketpool_t *pool, h2o_loop_t *loop)
{
    if (pool->_interval_cb.loop != NULL)
        return;

    pool->_interval_cb.loop = loop;
    h2o_timeout_init(loop, &pool->_interval_cb.timeout, 1000);
    pool->_interval_cb.entry.cb = on_timeout;
    h2o_timeout_link(loop, &pool->_interval_cb.timeout, &pool->_interval_cb.entry);
}

void h2o_socketpool_unregister_loop(h2o_socketpool_t *pool, h2o_loop_t *loop)
{
    if (pool->_interval_cb.loop != loop)
        return;
    h2o_timeout_unlink(&pool->_interval_cb.entry);
    h2o_timeout_dispose(loop, &pool->_interval_cb.timeout);
    pool->_interval_cb.loop = NULL;
}

static void call_connect_cb(h2o_socketpool_connect_request_t *req, const char *errstr)
{
    h2o_socketpool_connect_cb cb = req->cb;
    h2o_socket_t *sock = req->sock;
    void *data = req->data;
    h2o_socketpool_target_t *selected_target = req->pool->targets.entries[req->selected_target];

    if (req->lb.tried != NULL) {
        free(req->lb.tried);
    }

    free(req);
    cb(sock, errstr, data, &selected_target->url);
}

<<<<<<< HEAD
=======
static void try_connect(h2o_socketpool_connect_request_t *req)
{
    h2o_socketpool_target_t *target;

    req->remaining_try_count--;
    if (req->lb.tried != NULL) {
        /* do load balancing */
        req->selected_target = req->pool->_lb.selector(&req->pool->targets, req->pool->_lb.data, req->lb.tried);
        assert(!req->lb.tried[req->selected_target]);
        req->lb.tried[req->selected_target] = 1;
    }
    target = req->pool->targets.entries[req->selected_target];

    switch (target->type) {
    case H2O_SOCKETPOOL_TYPE_NAMED:
        /* resolve the name, and connect */
        req->getaddr_req = h2o_hostinfo_getaddr(req->getaddr_receiver, target->url.host, target->peer.named_serv, AF_UNSPEC,
                                                SOCK_STREAM, IPPROTO_TCP, AI_ADDRCONFIG | AI_NUMERICSERV, on_getaddr, req);
        break;
    case H2O_SOCKETPOOL_TYPE_SOCKADDR:
        /* connect (using sockaddr_in) */
        start_connect(req, (void *)&target->peer.sockaddr.bytes, target->peer.sockaddr.len);
        break;
    }
}

>>>>>>> 24ab9c61
static void on_connect(h2o_socket_t *sock, const char *err)
{
    h2o_socketpool_connect_request_t *req = sock->data;
    const char *errstr = NULL;

    assert(req->sock == sock);

    if (err != NULL) {
        __sync_sub_and_fetch(&req->pool->_shared.status.entries[req->lb.selected].request_count, 1);
        h2o_socket_close(sock);
        if (req->remaining_try_count == 0) {
            req->sock = NULL;
            errstr = "connection failed";
        } else {
            try_connect(req);
            return;
        }
    }
    call_connect_cb(req, errstr);
}

static void on_close(void *data)
{
    struct on_close_data_t *close_data = data;
    h2o_socketpool_t *pool = close_data->pool;
    __sync_sub_and_fetch(&pool->_shared.status.entries[close_data->selected_target].request_count, 1);
    free(close_data);
    __sync_sub_and_fetch(&pool->_shared.count, 1);
}

static void start_connect(h2o_socketpool_connect_request_t *req, struct sockaddr *addr, socklen_t addrlen)
{
    struct on_close_data_t *close_data;

    req->sock = h2o_socket_connect(req->loop, addr, addrlen, on_connect);
    if (req->sock == NULL) {
        __sync_sub_and_fetch(&req->pool->_shared.count, 1);
        call_connect_cb(req, "failed to connect to host");
        return;
    }
    close_data = h2o_mem_alloc(sizeof(*close_data));
    close_data->pool = req->pool;
<<<<<<< HEAD
    close_data->selected_target = req->lb.selected;
=======
    close_data->target = req->selected_target;
>>>>>>> 24ab9c61
    req->sock->data = req;
    req->sock->on_close.cb = on_close;
    req->sock->on_close.data = close_data;
}

<<<<<<< HEAD
static void try_connect(h2o_socketpool_connect_request_t *req)
=======
static void on_getaddr(h2o_hostinfo_getaddr_req_t *getaddr_req, const char *errstr, struct addrinfo *res, void *_req)
{
    h2o_socketpool_connect_request_t *req = _req;

    assert(getaddr_req == req->getaddr_req);
    req->getaddr_req = NULL;

    if (errstr != NULL) {
        __sync_sub_and_fetch(&req->pool->_shared.count, 1);
        call_connect_cb(req, errstr);
        return;
    }

    struct addrinfo *selected = h2o_hostinfo_select_one(res);
    start_connect(req, selected->ai_addr, selected->ai_addrlen);
}

static size_t lookup_target(h2o_socketpool_t *pool, h2o_url_t *url)
{
    uint16_t port = h2o_url_get_port(url);
    size_t i = 0;
    for (; i != pool->targets.size; ++i) {
        h2o_socketpool_target_t *target = pool->targets.entries[i];
        if (target->url.scheme != url->scheme)
            continue;
        if (h2o_url_get_port(&target->url) != port)
            continue;
        if (!h2o_url_hosts_are_equal(&target->url, url))
            continue;
        return i;
    }
    return SIZE_MAX;
}

void h2o_socketpool_connect(h2o_socketpool_connect_request_t **_req, h2o_socketpool_t *pool, h2o_url_t *url, h2o_loop_t *loop,
                            h2o_multithread_receiver_t *getaddr_receiver, h2o_socketpool_connect_cb cb, void *data)
>>>>>>> 24ab9c61
{
    h2o_socketpool_target_t *target;
    h2o_socketpool_t *pool = req->pool;
    struct pool_entry_t *entry = NULL;
    struct on_close_data_t *close_data;

    if (req->pool->_lb.callbacks != NULL) {
        req->lb.selected = req->pool->_lb.callbacks->selector(&req->pool->targets, &req->pool->_shared.status, req->pool->_lb.data,
                                                   req->lb.tried, req->lb.req_extra);
        assert(!req->lb.tried[req->lb.selected]);
        req->lb.try_count++;
        req->lb.tried[req->lb.selected] = 1;
        __sync_add_and_fetch(&pool->_shared.status.entries[req->lb.selected].request_count, 1);
    } else {
        req->lb.selected = 0;
        req->lb.try_count = 1;
    }

<<<<<<< HEAD
    /* try to fetch an entry and return it */
    pthread_mutex_lock(&pool->_shared.mutex);
    destroy_expired(pool);
    while (1) {
        h2o_linklist_t *sockets = &pool->_shared.status.entries[req->lb.selected].sockets;
        if (h2o_linklist_is_empty(sockets))
            break;
        entry = H2O_STRUCT_FROM_MEMBER(struct pool_entry_t, link, sockets->next);
        h2o_linklist_unlink(&entry->link);
=======
    size_t target = SIZE_MAX;
    h2o_linklist_t *sockets = NULL;

    /* fetch an entry and return it */
    pthread_mutex_lock(&pool->_shared.mutex);
    destroy_expired(pool);

    /* TODO lookup outside this critical section */
    if (is_global_pool(pool)) {
        target = lookup_target(pool, url);
        if (target == SIZE_MAX) {
            target = add_target(pool, url);
        }
        sockets = &pool->targets.entries[target]->_shared.sockets;
    } else {
        sockets = &pool->_shared.sockets;
    }
    assert(pool->targets.size != 0);

    while (!h2o_linklist_is_empty(sockets)) {
        if (is_global_pool(pool)) {
            entry = H2O_STRUCT_FROM_MEMBER(struct pool_entry_t, target_link, sockets->next);
        } else {
            entry = H2O_STRUCT_FROM_MEMBER(struct pool_entry_t, all_link, sockets->next);
        }
        h2o_linklist_unlink(&entry->all_link);
        h2o_linklist_unlink(&entry->target_link);
>>>>>>> 24ab9c61
        pthread_mutex_unlock(&pool->_shared.mutex);

        /* test if the connection is still alive */
        char buf[1];
        ssize_t rret = recv(entry->sockinfo.fd, buf, 1, MSG_PEEK);
        if (rret == -1 && (errno == EAGAIN || errno == EWOULDBLOCK)) {
            /* yes! return it */
<<<<<<< HEAD
            h2o_socket_t *sock = h2o_socket_import(req->loop, &entry->sockinfo);
            size_t target_index = entry->target_index;
            free(entry);
            close_data = h2o_mem_alloc(sizeof(*close_data));
            close_data->pool = pool;
            close_data->selected_target = target_index;
            sock->on_close.cb = on_close;
            sock->on_close.data = close_data;
            req->cb(sock, NULL, req->data, &pool->targets.entries[target_index]);
            __sync_sub_and_fetch(&pool->_shared.count, 1);
            free(req->lb.tried);
            free(req);
=======
            size_t entry_target = entry->target;
            h2o_socket_t *sock = h2o_socket_import(loop, &entry->sockinfo);
            free(entry);
            close_data = h2o_mem_alloc(sizeof(*close_data));
            close_data->pool = pool;
            close_data->target = entry_target;
            sock->on_close.cb = on_close;
            sock->on_close.data = close_data;
            cb(sock, NULL, data, &pool->targets.entries[entry_target]->url);
>>>>>>> 24ab9c61
            return;
        }

        /* connection is dead, report, close, and retry */
        if (rret <= 0) {
            static long counter = 0;
            if (__sync_fetch_and_add(&counter, 1) == 0)
                fprintf(stderr, "[WARN] detected close by upstream before the expected timeout (see issue #679)\n");
        } else {
            static long counter = 0;
            if (__sync_fetch_and_add(&counter, 1) == 0)
                fprintf(stderr, "[WARN] unexpectedly received data to a pooled socket (see issue #679)\n");
        }
        destroy_detached(entry);
        pthread_mutex_lock(&pool->_shared.mutex);
    }
    pthread_mutex_unlock(&pool->_shared.mutex);

    target = &req->pool->targets.entries[req->lb.selected];

    switch (target->type) {
    case H2O_SOCKETPOOL_TYPE_NAMED:
        /* resolve the name, and connect */
        req->getaddr_req = h2o_hostinfo_getaddr(req->lb.getaddr_receiver, target->peer.host, target->peer.named_serv, AF_UNSPEC,
                                                SOCK_STREAM, IPPROTO_TCP, AI_ADDRCONFIG | AI_NUMERICSERV, on_getaddr, req);
        break;
    case H2O_SOCKETPOOL_TYPE_SOCKADDR:
        /* connect (using sockaddr_in) */
        start_connect(req, (void *)&target->peer.sockaddr.bytes, target->peer.sockaddr.len);
        break;
    }
}

static void on_getaddr(h2o_hostinfo_getaddr_req_t *getaddr_req, const char *errstr, struct addrinfo *res, void *_req)
{
    h2o_socketpool_connect_request_t *req = _req;

    assert(getaddr_req == req->getaddr_req);
    req->getaddr_req = NULL;

    if (errstr != NULL) {
        __sync_sub_and_fetch(&req->pool->_shared.count, 1);
        call_connect_cb(req, errstr);
        return;
    }

    struct addrinfo *selected = h2o_hostinfo_select_one(res);
    start_connect(req, selected->ai_addr, selected->ai_addrlen);
}

void h2o_socketpool_connect(h2o_socketpool_connect_request_t **_req, h2o_socketpool_t *pool, h2o_loop_t *loop,
                            h2o_multithread_receiver_t *getaddr_receiver, h2o_socketpool_connect_cb cb, void *data, void *req_extra)
{

    if (_req != NULL)
        *_req = NULL;

    /* FIXME repsect `capacity` */
    __sync_add_and_fetch(&pool->_shared.count, 1);

    /* prepare request object */
    h2o_socketpool_connect_request_t *req = h2o_mem_alloc(sizeof(*req));
    *req = (h2o_socketpool_connect_request_t){data, cb, pool, loop};

    if (_req != NULL)
        *_req = req;
    req->getaddr_receiver = getaddr_receiver;

<<<<<<< HEAD
    assert(pool->targets.size != 0);
    req->lb.getaddr_receiver = getaddr_receiver;
    req->lb.targets = &pool->targets;
    req->lb.tried = h2o_mem_alloc(sizeof(int) * pool->targets.size);
    memset(req->lb.tried, 0, sizeof(int) * pool->targets.size);
    req->lb.selected = 0;
    req->lb.try_count = 0;
    req->lb.req_extra = req_extra;
=======
    req->selected_target = target;
    if (target == SIZE_MAX) {
        req->lb.tried = h2o_mem_alloc(sizeof(int) * pool->targets.size);
        memset(req->lb.tried, 0, sizeof(int) * pool->targets.size);
        req->remaining_try_count = pool->targets.size;
    } else {
        req->remaining_try_count = 1;
    }
>>>>>>> 24ab9c61
    try_connect(req);
}

void h2o_socketpool_cancel_connect(h2o_socketpool_connect_request_t *req)
{
    if (req->getaddr_req != NULL) {
        h2o_hostinfo_getaddr_cancel(req->getaddr_req);
        req->getaddr_req = NULL;
    }
    if (req->sock != NULL)
        h2o_socket_close(req->sock);
    if (req->lb.tried != NULL)
        free(req->lb.tried);
    free(req);
}

int h2o_socketpool_return(h2o_socketpool_t *pool, h2o_socket_t *sock)
{
    struct pool_entry_t *entry;
    struct on_close_data_t *close_data;
<<<<<<< HEAD
    size_t target_index;
=======
    size_t target;
>>>>>>> 24ab9c61

    close_data = sock->on_close.data;
    target_index = close_data->selected_target;
    /* reset the on_close callback */
    assert(close_data->pool == pool);
    __sync_sub_and_fetch(&pool->_shared.status.entries[close_data->selected_target].request_count, 1);
    free(close_data);
    sock->on_close.cb = NULL;
    sock->on_close.data = NULL;

    entry = h2o_mem_alloc(sizeof(*entry));
    if (h2o_socket_export(sock, &entry->sockinfo) != 0) {
        free(entry);
        __sync_sub_and_fetch(&pool->_shared.count, 1);
        return -1;
    }
    memset(&entry->all_link, 0, sizeof(entry->all_link));
    memset(&entry->target_link, 0, sizeof(entry->target_link));
    entry->added_at = h2o_now(h2o_socket_get_loop(sock));
    entry->target_index = target_index;

    pthread_mutex_lock(&pool->_shared.mutex);
    destroy_expired(pool);
<<<<<<< HEAD
    h2o_linklist_insert(&pool->_shared.status.entries[target_index].sockets, &entry->link);
=======
    h2o_linklist_insert(&pool->_shared.sockets, &entry->all_link);
    h2o_linklist_insert(&pool->targets.entries[target]->_shared.sockets, &entry->target_link);
>>>>>>> 24ab9c61
    pthread_mutex_unlock(&pool->_shared.mutex);
    return 0;
}

int h2o_socketpool_can_keepalive(h2o_socketpool_t *pool)
{
    return pool->timeout > 0;
}<|MERGE_RESOLUTION|>--- conflicted
+++ resolved
@@ -36,14 +36,9 @@
 
 struct pool_entry_t {
     h2o_socket_export_t sockinfo;
-<<<<<<< HEAD
-    size_t target_index;
-    h2o_linklist_t link;
-=======
     size_t target;
     h2o_linklist_t all_link;
     h2o_linklist_t target_link;
->>>>>>> 24ab9c61
     uint64_t added_at;
 };
 
@@ -59,26 +54,13 @@
     size_t remaining_try_count;
     struct {
         int *tried;
-<<<<<<< HEAD
-        size_t try_count;
         void *req_extra;
-=======
->>>>>>> 24ab9c61
     } lb;
 };
 
 struct on_close_data_t {
     h2o_socketpool_t *pool;
-<<<<<<< HEAD
-    size_t selected_target;
-=======
     size_t target;
-};
-
-struct round_robin_t {
-    size_t next_pos;
-    pthread_mutex_t mutex;
->>>>>>> 24ab9c61
 };
 
 static void try_connect(h2o_socketpool_connect_request_t *req);
@@ -104,26 +86,12 @@
 
     /* caller should lock the mutex */
     uint64_t expire_before = h2o_now(pool->_interval_cb.loop) - pool->timeout;
-<<<<<<< HEAD
-    size_t i;
-
-    for (i = 0; i < pool->_shared.status.size; i++) {
-        h2o_linklist_t *sockets = &pool->_shared.status.entries[i].sockets;
-        while (!h2o_linklist_is_empty(sockets)) {
-            struct pool_entry_t *entry = H2O_STRUCT_FROM_MEMBER(struct pool_entry_t, link, sockets->next);
-            if (entry->added_at > expire_before)
-                break;
-            destroy_attached(entry);
-            __sync_sub_and_fetch(&pool->_shared.count, 1);
-        }
-=======
     while (!h2o_linklist_is_empty(&pool->_shared.sockets)) {
         struct pool_entry_t *entry = H2O_STRUCT_FROM_MEMBER(struct pool_entry_t, all_link, pool->_shared.sockets.next);
         if (entry->added_at > expire_before)
             break;
         destroy_attached(entry);
         __sync_sub_and_fetch(&pool->_shared.count, 1);
->>>>>>> 24ab9c61
     }
 }
 
@@ -143,61 +111,21 @@
 }
 
 static void common_init(h2o_socketpool_t *pool, h2o_socketpool_target_vector_t targets, size_t capacity,
-                        const h2o_balancer_callbacks_t *callbacks, void *lb_conf)
-{
-    size_t i;
+                        const h2o_balancer_callbacks_t *lb_callbacks, void *lb_conf)
+{
     memset(pool, 0, sizeof(*pool));
 
     pool->capacity = capacity;
     pool->timeout = 2000;
 
     pthread_mutex_init(&pool->_shared.mutex, NULL);
-    h2o_vector_reserve(NULL, &pool->_shared.status, targets.size);
-    pool->_shared.status.size = targets.size;
+    h2o_linklist_init_anchor(&pool->_shared.sockets);
     memcpy(&pool->targets, &targets, sizeof(targets));
-<<<<<<< HEAD
-    for (i = 0; i < pool->_shared.status.size; i++) {
-        pool->_shared.status.entries[i].request_count = 0;
-        h2o_linklist_init_anchor(&pool->_shared.status.entries[i].sockets);
-        pool->targets.entries[i].status = &pool->_shared.status.entries[i];
-=======
-
-    if (lb_init != NULL)
-        lb_init(&pool->targets, &pool->_lb.data);
-    pool->_lb.selector = lb_selector;
-    pool->_lb.dispose = lb_dispose;
-}
-
-static void lb_rr_init(h2o_socketpool_target_vector_t *targets, void **data)
-{
-    struct round_robin_t *self = h2o_mem_alloc(sizeof(*self));
-    self->next_pos = 0;
-    pthread_mutex_init(&self->mutex, NULL);
-    *data = self;
-}
-
-static size_t lb_rr_selector(h2o_socketpool_target_vector_t *targets, void *_data, int *tried)
-{
-    size_t i;
-    size_t result = 0;
-    struct round_robin_t *self = _data;
-
-    pthread_mutex_lock(&self->mutex);
-
-    for (i = 0; i < targets->size; i++) {
-        if (!tried[self->next_pos]) {
-            result = self->next_pos;
-            break;
-        }
-        self->next_pos++;
-        self->next_pos %= targets->size;
->>>>>>> 24ab9c61
-    }
 
     /* we only need balancing if there're more than one backends */
     if (targets.size > 1) {
-        callbacks->init(&pool->targets, lb_conf, &pool->_lb.data);
-        pool->_lb.callbacks = callbacks;
+        lb_callbacks->init(&pool->targets, lb_conf, &pool->_lb.data);
+        pool->_lb.callbacks = lb_callbacks;
     }
 }
 
@@ -224,7 +152,7 @@
     }
 }
 
-void init_target(h2o_socketpool_target_t *target, h2o_url_t *origin)
+void init_target(h2o_socketpool_target_t *target, h2o_url_t *origin, void *lb_target_conf)
 {
     struct sockaddr_storage sa;
     socklen_t salen;
@@ -247,37 +175,36 @@
         target->peer.sockaddr.len = salen;
         break;
     }
+    target->data_for_balancer = lb_target_conf;
+    target->_shared.request_count = 0;
 
     h2o_linklist_init_anchor(&target->_shared.sockets);
 }
 
-void h2o_socketpool_init_specific(h2o_socketpool_t *pool, size_t capacity, h2o_url_t *origins, size_t origin_len)
+void h2o_socketpool_init_specific(h2o_socketpool_t *pool, size_t capacity, h2o_url_t *origins, size_t origin_len,
+                                  const h2o_balancer_callbacks_t *lb_callbacks, void *lb_conf, void **lb_per_target_conf)
 {
     int i;
     h2o_socketpool_target_vector_t targets = {};
 
-<<<<<<< HEAD
-    h2o_vector_reserve(NULL, &targets, 1);
-    h2o_socketpool_init_target_by_address(&targets.entries[0], sa, salen, is_ssl, NULL);
-    targets.size = 1;
-    const h2o_balancer_callbacks_t *rr_callbacks = h2o_balancer_rr_get_callbacks();
-    common_init(pool, targets, capacity, rr_callbacks, NULL);
-=======
     h2o_vector_reserve(NULL, &targets, origin_len);
     for (i = 0; i != origin_len; ++i) {
         h2o_socketpool_target_t *target = h2o_mem_alloc(sizeof(*target));
-        init_target(target, &origins[i]);
+        void *per_target_conf = NULL;
+        if (lb_per_target_conf != NULL)
+            per_target_conf = lb_per_target_conf[i];
+        init_target(target, &origins[i], per_target_conf);
         targets.entries[i] = target;
     }
     targets.size = origin_len;
 
-    common_init(pool, targets, capacity, lb_rr_init, lb_rr_selector, lb_rr_dispose);
->>>>>>> 24ab9c61
+    common_init(pool, targets, capacity, lb_callbacks, lb_conf);
+    pool->is_global = 0;
 }
 
 static inline int is_global_pool(h2o_socketpool_t *pool)
 {
-    return pool->_lb.selector == NULL;
+    return pool->is_global;
 }
 
 static size_t add_target(h2o_socketpool_t *pool, h2o_url_t *origin)
@@ -285,28 +212,15 @@
     assert(is_global_pool(pool));
     h2o_vector_reserve(NULL, &pool->targets, pool->targets.size + 1);
     h2o_socketpool_target_t *target = h2o_mem_alloc(sizeof(*target));
-    init_target(target, origin);
+    init_target(target, origin, NULL);
     pool->targets.entries[pool->targets.size++] = target;
     return pool->targets.size - 1;
 }
 
-<<<<<<< HEAD
-    h2o_vector_reserve(NULL, &targets, 1);
-    h2o_socketpool_init_target_by_hostport(&targets.entries[0], host, port, is_ssl, NULL);
-    targets.size = 1;
-    const h2o_balancer_callbacks_t *rr_callbacks = h2o_balancer_rr_get_callbacks();
-    common_init(pool, targets, capacity, rr_callbacks, NULL);
-}
-
-void h2o_socketpool_init_by_targets(h2o_socketpool_t *pool, h2o_socketpool_target_vector_t targets, size_t capacity,
-                                    const h2o_balancer_callbacks_t *callbacks, void *lb_conf)
-{
-    assert(targets.size > 0);
-    common_init(pool, targets, capacity, callbacks, lb_conf);
-=======
 void h2o_socketpool_init_global(h2o_socketpool_t *pool, size_t capacity)
 {
-    common_init(pool, (h2o_socketpool_target_vector_t){}, capacity, NULL, NULL, NULL);
+    common_init(pool, (h2o_socketpool_target_vector_t){}, capacity, NULL, NULL);
+    pool->is_global = 1;
 }
 
 void dispose_target(h2o_socketpool_target_t *target)
@@ -322,7 +236,9 @@
     free(target->url.host.base);
     free(target->url.path.base);
     free(target);
->>>>>>> 24ab9c61
+    if (target->data_for_balancer != NULL) {
+        free(target->data_for_balancer);
+    }
 }
 
 void h2o_socketpool_dispose(h2o_socketpool_t *pool)
@@ -330,60 +246,23 @@
     size_t i;
 
     pthread_mutex_lock(&pool->_shared.mutex);
-<<<<<<< HEAD
-    for (i = 0; i < pool->_shared.status.size; i++) {
-        h2o_linklist_t *sockets = &pool->_shared.status.entries[i].sockets;
-        while (!h2o_linklist_is_empty(sockets)) {
-            struct pool_entry_t *entry = H2O_STRUCT_FROM_MEMBER(struct pool_entry_t, link, sockets->next);
-            destroy_attached(entry);
-            __sync_sub_and_fetch(&pool->_shared.count, 1);
-        }
-=======
     while (!h2o_linklist_is_empty(&pool->_shared.sockets)) {
         struct pool_entry_t *entry = H2O_STRUCT_FROM_MEMBER(struct pool_entry_t, all_link, pool->_shared.sockets.next);
         destroy_attached(entry);
         __sync_sub_and_fetch(&pool->_shared.count, 1);
->>>>>>> 24ab9c61
     }
     pthread_mutex_unlock(&pool->_shared.mutex);
     pthread_mutex_destroy(&pool->_shared.mutex);
-    free(&pool->_shared.status.entries);
-
-<<<<<<< HEAD
+
     if (pool->_lb.callbacks != NULL) {
         pool->_lb.callbacks->dispose(pool->_lb.data);
     }
-=======
-    if (pool->_lb.dispose != NULL)
-        pool->_lb.dispose(pool->_lb.data);
->>>>>>> 24ab9c61
 
     if (pool->_interval_cb.loop != NULL)
         h2o_socketpool_unregister_loop(pool, pool->_interval_cb.loop);
 
     for (i = 0; i < pool->targets.size; i++) {
-<<<<<<< HEAD
-        h2o_socketpool_target_t *target = &pool->targets.entries[i];
-        free(target->peer.host.base);
-        switch (target->type) {
-        case H2O_SOCKETPOOL_TYPE_NAMED:
-            free(target->peer.named_serv.base);
-            break;
-        case H2O_SOCKETPOOL_TYPE_SOCKADDR:
-            break;
-        }
-        if (target->url != NULL) {
-            free(target->url->authority.base);
-            free(target->url->host.base);
-            free(target->url->path.base);
-            free(target->url);
-        }
-        if (target->data_for_balancer != NULL) {
-            free(target->data_for_balancer);
-        }
-=======
         dispose_target(pool->targets.entries[i]);
->>>>>>> 24ab9c61
     }
     free(pool->targets.entries);
 }
@@ -423,35 +302,6 @@
     cb(sock, errstr, data, &selected_target->url);
 }
 
-<<<<<<< HEAD
-=======
-static void try_connect(h2o_socketpool_connect_request_t *req)
-{
-    h2o_socketpool_target_t *target;
-
-    req->remaining_try_count--;
-    if (req->lb.tried != NULL) {
-        /* do load balancing */
-        req->selected_target = req->pool->_lb.selector(&req->pool->targets, req->pool->_lb.data, req->lb.tried);
-        assert(!req->lb.tried[req->selected_target]);
-        req->lb.tried[req->selected_target] = 1;
-    }
-    target = req->pool->targets.entries[req->selected_target];
-
-    switch (target->type) {
-    case H2O_SOCKETPOOL_TYPE_NAMED:
-        /* resolve the name, and connect */
-        req->getaddr_req = h2o_hostinfo_getaddr(req->getaddr_receiver, target->url.host, target->peer.named_serv, AF_UNSPEC,
-                                                SOCK_STREAM, IPPROTO_TCP, AI_ADDRCONFIG | AI_NUMERICSERV, on_getaddr, req);
-        break;
-    case H2O_SOCKETPOOL_TYPE_SOCKADDR:
-        /* connect (using sockaddr_in) */
-        start_connect(req, (void *)&target->peer.sockaddr.bytes, target->peer.sockaddr.len);
-        break;
-    }
-}
-
->>>>>>> 24ab9c61
 static void on_connect(h2o_socket_t *sock, const char *err)
 {
     h2o_socketpool_connect_request_t *req = sock->data;
@@ -460,7 +310,7 @@
     assert(req->sock == sock);
 
     if (err != NULL) {
-        __sync_sub_and_fetch(&req->pool->_shared.status.entries[req->lb.selected].request_count, 1);
+        __sync_sub_and_fetch(&req->pool->targets.entries[req->selected_target]->_shared.request_count, 1);
         h2o_socket_close(sock);
         if (req->remaining_try_count == 0) {
             req->sock = NULL;
@@ -477,7 +327,7 @@
 {
     struct on_close_data_t *close_data = data;
     h2o_socketpool_t *pool = close_data->pool;
-    __sync_sub_and_fetch(&pool->_shared.status.entries[close_data->selected_target].request_count, 1);
+    __sync_sub_and_fetch(&pool->targets.entries[close_data->target]->_shared.request_count, 1);
     free(close_data);
     __sync_sub_and_fetch(&pool->_shared.count, 1);
 }
@@ -494,147 +344,63 @@
     }
     close_data = h2o_mem_alloc(sizeof(*close_data));
     close_data->pool = req->pool;
-<<<<<<< HEAD
-    close_data->selected_target = req->lb.selected;
-=======
     close_data->target = req->selected_target;
->>>>>>> 24ab9c61
     req->sock->data = req;
     req->sock->on_close.cb = on_close;
     req->sock->on_close.data = close_data;
 }
 
-<<<<<<< HEAD
 static void try_connect(h2o_socketpool_connect_request_t *req)
-=======
-static void on_getaddr(h2o_hostinfo_getaddr_req_t *getaddr_req, const char *errstr, struct addrinfo *res, void *_req)
-{
-    h2o_socketpool_connect_request_t *req = _req;
-
-    assert(getaddr_req == req->getaddr_req);
-    req->getaddr_req = NULL;
-
-    if (errstr != NULL) {
-        __sync_sub_and_fetch(&req->pool->_shared.count, 1);
-        call_connect_cb(req, errstr);
-        return;
-    }
-
-    struct addrinfo *selected = h2o_hostinfo_select_one(res);
-    start_connect(req, selected->ai_addr, selected->ai_addrlen);
-}
-
-static size_t lookup_target(h2o_socketpool_t *pool, h2o_url_t *url)
-{
-    uint16_t port = h2o_url_get_port(url);
-    size_t i = 0;
-    for (; i != pool->targets.size; ++i) {
-        h2o_socketpool_target_t *target = pool->targets.entries[i];
-        if (target->url.scheme != url->scheme)
-            continue;
-        if (h2o_url_get_port(&target->url) != port)
-            continue;
-        if (!h2o_url_hosts_are_equal(&target->url, url))
-            continue;
-        return i;
-    }
-    return SIZE_MAX;
-}
-
-void h2o_socketpool_connect(h2o_socketpool_connect_request_t **_req, h2o_socketpool_t *pool, h2o_url_t *url, h2o_loop_t *loop,
-                            h2o_multithread_receiver_t *getaddr_receiver, h2o_socketpool_connect_cb cb, void *data)
->>>>>>> 24ab9c61
 {
     h2o_socketpool_target_t *target;
     h2o_socketpool_t *pool = req->pool;
     struct pool_entry_t *entry = NULL;
     struct on_close_data_t *close_data;
-
-    if (req->pool->_lb.callbacks != NULL) {
-        req->lb.selected = req->pool->_lb.callbacks->selector(&req->pool->targets, &req->pool->_shared.status, req->pool->_lb.data,
-                                                   req->lb.tried, req->lb.req_extra);
-        assert(!req->lb.tried[req->lb.selected]);
-        req->lb.try_count++;
-        req->lb.tried[req->lb.selected] = 1;
-        __sync_add_and_fetch(&pool->_shared.status.entries[req->lb.selected].request_count, 1);
-    } else {
-        req->lb.selected = 0;
-        req->lb.try_count = 1;
-    }
-
-<<<<<<< HEAD
+    h2o_linklist_t *sockets = NULL;
+    
+    req->remaining_try_count--;
+    pthread_mutex_lock(&pool->_shared.mutex);
+    if (req->lb.tried != NULL) {
+        if (req->pool->_lb.callbacks != NULL) {
+            req->selected_target = req->pool->_lb.callbacks->selector(&req->pool->targets, req->pool->_lb.data,
+                                                                      req->lb.tried, req->lb.req_extra);
+            assert(!req->lb.tried[req->selected_target]);
+            req->lb.tried[req->selected_target] = 1;
+            __sync_add_and_fetch(&pool->targets.entries[req->selected_target]->_shared.request_count, 1);
+        } else {
+            req->selected_target = 0;
+        }
+    }
+    target = req->pool->targets.entries[req->selected_target];
+    sockets = &pool->targets.entries[req->selected_target]->_shared.sockets;
+    
     /* try to fetch an entry and return it */
-    pthread_mutex_lock(&pool->_shared.mutex);
-    destroy_expired(pool);
-    while (1) {
-        h2o_linklist_t *sockets = &pool->_shared.status.entries[req->lb.selected].sockets;
-        if (h2o_linklist_is_empty(sockets))
-            break;
-        entry = H2O_STRUCT_FROM_MEMBER(struct pool_entry_t, link, sockets->next);
-        h2o_linklist_unlink(&entry->link);
-=======
-    size_t target = SIZE_MAX;
-    h2o_linklist_t *sockets = NULL;
-
-    /* fetch an entry and return it */
-    pthread_mutex_lock(&pool->_shared.mutex);
-    destroy_expired(pool);
-
-    /* TODO lookup outside this critical section */
-    if (is_global_pool(pool)) {
-        target = lookup_target(pool, url);
-        if (target == SIZE_MAX) {
-            target = add_target(pool, url);
-        }
-        sockets = &pool->targets.entries[target]->_shared.sockets;
-    } else {
-        sockets = &pool->_shared.sockets;
-    }
-    assert(pool->targets.size != 0);
-
     while (!h2o_linklist_is_empty(sockets)) {
-        if (is_global_pool(pool)) {
-            entry = H2O_STRUCT_FROM_MEMBER(struct pool_entry_t, target_link, sockets->next);
-        } else {
-            entry = H2O_STRUCT_FROM_MEMBER(struct pool_entry_t, all_link, sockets->next);
-        }
+        entry = H2O_STRUCT_FROM_MEMBER(struct pool_entry_t, target_link, sockets->next);
         h2o_linklist_unlink(&entry->all_link);
         h2o_linklist_unlink(&entry->target_link);
->>>>>>> 24ab9c61
         pthread_mutex_unlock(&pool->_shared.mutex);
-
+        
         /* test if the connection is still alive */
         char buf[1];
         ssize_t rret = recv(entry->sockinfo.fd, buf, 1, MSG_PEEK);
         if (rret == -1 && (errno == EAGAIN || errno == EWOULDBLOCK)) {
             /* yes! return it */
-<<<<<<< HEAD
+            size_t entry_target = entry->target;
             h2o_socket_t *sock = h2o_socket_import(req->loop, &entry->sockinfo);
-            size_t target_index = entry->target_index;
-            free(entry);
-            close_data = h2o_mem_alloc(sizeof(*close_data));
-            close_data->pool = pool;
-            close_data->selected_target = target_index;
-            sock->on_close.cb = on_close;
-            sock->on_close.data = close_data;
-            req->cb(sock, NULL, req->data, &pool->targets.entries[target_index]);
-            __sync_sub_and_fetch(&pool->_shared.count, 1);
-            free(req->lb.tried);
-            free(req);
-=======
-            size_t entry_target = entry->target;
-            h2o_socket_t *sock = h2o_socket_import(loop, &entry->sockinfo);
             free(entry);
             close_data = h2o_mem_alloc(sizeof(*close_data));
             close_data->pool = pool;
             close_data->target = entry_target;
             sock->on_close.cb = on_close;
             sock->on_close.data = close_data;
-            cb(sock, NULL, data, &pool->targets.entries[entry_target]->url);
->>>>>>> 24ab9c61
+            req->cb(sock, NULL, req->data, &pool->targets.entries[entry_target]->url);
+            if (req->lb.tried != NULL)
+                free(req->lb.tried);
+            free(req);
             return;
         }
-
+        
         /* connection is dead, report, close, and retry */
         if (rret <= 0) {
             static long counter = 0;
@@ -649,19 +415,20 @@
         pthread_mutex_lock(&pool->_shared.mutex);
     }
     pthread_mutex_unlock(&pool->_shared.mutex);
-
-    target = &req->pool->targets.entries[req->lb.selected];
-
+    
+    /* FIXME repsect `capacity` */
+    __sync_add_and_fetch(&pool->_shared.count, 1);
+    
     switch (target->type) {
-    case H2O_SOCKETPOOL_TYPE_NAMED:
-        /* resolve the name, and connect */
-        req->getaddr_req = h2o_hostinfo_getaddr(req->lb.getaddr_receiver, target->peer.host, target->peer.named_serv, AF_UNSPEC,
-                                                SOCK_STREAM, IPPROTO_TCP, AI_ADDRCONFIG | AI_NUMERICSERV, on_getaddr, req);
-        break;
-    case H2O_SOCKETPOOL_TYPE_SOCKADDR:
-        /* connect (using sockaddr_in) */
-        start_connect(req, (void *)&target->peer.sockaddr.bytes, target->peer.sockaddr.len);
-        break;
+        case H2O_SOCKETPOOL_TYPE_NAMED:
+            /* resolve the name, and connect */
+            req->getaddr_req = h2o_hostinfo_getaddr(req->getaddr_receiver, target->url.host, target->peer.named_serv, AF_UNSPEC,
+                                                    SOCK_STREAM, IPPROTO_TCP, AI_ADDRCONFIG | AI_NUMERICSERV, on_getaddr, req);
+            break;
+        case H2O_SOCKETPOOL_TYPE_SOCKADDR:
+            /* connect (using sockaddr_in) */
+            start_connect(req, (void *)&target->peer.sockaddr.bytes, target->peer.sockaddr.len);
+            break;
     }
 }
 
@@ -682,43 +449,66 @@
     start_connect(req, selected->ai_addr, selected->ai_addrlen);
 }
 
-void h2o_socketpool_connect(h2o_socketpool_connect_request_t **_req, h2o_socketpool_t *pool, h2o_loop_t *loop,
+static size_t lookup_target(h2o_socketpool_t *pool, h2o_url_t *url)
+{
+    uint16_t port = h2o_url_get_port(url);
+    size_t i = 0;
+    for (; i != pool->targets.size; ++i) {
+        h2o_socketpool_target_t *target = pool->targets.entries[i];
+        if (target->url.scheme != url->scheme)
+            continue;
+        if (h2o_url_get_port(&target->url) != port)
+            continue;
+        if (!h2o_url_hosts_are_equal(&target->url, url))
+            continue;
+        return i;
+    }
+    return SIZE_MAX;
+}
+
+void h2o_socketpool_connect(h2o_socketpool_connect_request_t **_req, h2o_socketpool_t *pool, h2o_url_t *url, h2o_loop_t *loop,
                             h2o_multithread_receiver_t *getaddr_receiver, h2o_socketpool_connect_cb cb, void *data, void *req_extra)
 {
-
     if (_req != NULL)
         *_req = NULL;
-
-    /* FIXME repsect `capacity` */
-    __sync_add_and_fetch(&pool->_shared.count, 1);
-
+    
+    size_t target = SIZE_MAX;
+    h2o_linklist_t *sockets = NULL;
+    
+    /* fetch an entry and return it */
+    pthread_mutex_lock(&pool->_shared.mutex);
+    destroy_expired(pool);
+    
+    /* TODO lookup outside this critical section */
+    if (is_global_pool(pool)) {
+        target = lookup_target(pool, url);
+        if (target == SIZE_MAX) {
+            target = add_target(pool, url);
+        }
+        sockets = &pool->targets.entries[target]->_shared.sockets;
+    } else {
+        sockets = &pool->_shared.sockets;
+    }
+    assert(pool->targets.size != 0);
+    pthread_mutex_unlock(&pool->_shared.mutex);
+    
     /* prepare request object */
     h2o_socketpool_connect_request_t *req = h2o_mem_alloc(sizeof(*req));
     *req = (h2o_socketpool_connect_request_t){data, cb, pool, loop};
-
+    
     if (_req != NULL)
         *_req = req;
     req->getaddr_receiver = getaddr_receiver;
-
-<<<<<<< HEAD
-    assert(pool->targets.size != 0);
-    req->lb.getaddr_receiver = getaddr_receiver;
-    req->lb.targets = &pool->targets;
-    req->lb.tried = h2o_mem_alloc(sizeof(int) * pool->targets.size);
-    memset(req->lb.tried, 0, sizeof(int) * pool->targets.size);
-    req->lb.selected = 0;
-    req->lb.try_count = 0;
-    req->lb.req_extra = req_extra;
-=======
+    
     req->selected_target = target;
     if (target == SIZE_MAX) {
         req->lb.tried = h2o_mem_alloc(sizeof(int) * pool->targets.size);
         memset(req->lb.tried, 0, sizeof(int) * pool->targets.size);
         req->remaining_try_count = pool->targets.size;
+        req->lb.req_extra = req_extra;
     } else {
         req->remaining_try_count = 1;
     }
->>>>>>> 24ab9c61
     try_connect(req);
 }
 
@@ -739,17 +529,13 @@
 {
     struct pool_entry_t *entry;
     struct on_close_data_t *close_data;
-<<<<<<< HEAD
-    size_t target_index;
-=======
     size_t target;
->>>>>>> 24ab9c61
 
     close_data = sock->on_close.data;
-    target_index = close_data->selected_target;
+    target = close_data->target;
     /* reset the on_close callback */
     assert(close_data->pool == pool);
-    __sync_sub_and_fetch(&pool->_shared.status.entries[close_data->selected_target].request_count, 1);
+    __sync_sub_and_fetch(&pool->targets.entries[close_data->target]->_shared.request_count, 1);
     free(close_data);
     sock->on_close.cb = NULL;
     sock->on_close.data = NULL;
@@ -763,16 +549,12 @@
     memset(&entry->all_link, 0, sizeof(entry->all_link));
     memset(&entry->target_link, 0, sizeof(entry->target_link));
     entry->added_at = h2o_now(h2o_socket_get_loop(sock));
-    entry->target_index = target_index;
+    entry->target = target;
 
     pthread_mutex_lock(&pool->_shared.mutex);
     destroy_expired(pool);
-<<<<<<< HEAD
-    h2o_linklist_insert(&pool->_shared.status.entries[target_index].sockets, &entry->link);
-=======
     h2o_linklist_insert(&pool->_shared.sockets, &entry->all_link);
     h2o_linklist_insert(&pool->targets.entries[target]->_shared.sockets, &entry->target_link);
->>>>>>> 24ab9c61
     pthread_mutex_unlock(&pool->_shared.mutex);
     return 0;
 }
