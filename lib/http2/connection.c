--- conflicted
+++ resolved
@@ -58,64 +58,6 @@
 static int do_emit_writereq(h2o_http2_conn_t *conn);
 static void on_read(h2o_socket_t *sock, int status);
 
-<<<<<<< HEAD
-=======
-static h2o_http2_stream_priolist_slot_t *priolist_link(h2o_http2_stream_priolist_t *priolist, uint16_t weight)
-{
-    h2o_http2_stream_priolist_slot_t *slot;
-    size_t i;
-
-    ++priolist->refcnt;
-
-    /* locate the slot */
-    for (i = 0; i != priolist->list.size; ++i) {
-        slot = priolist->list.entries[i];
-        if (slot->weight == weight) {
-            ++slot->refcnt;
-            return slot;
-        } else if (slot->weight < weight) {
-            break;
-        }
-    }
-    /* not found, create new slot */
-    slot = h2o_mem_alloc(sizeof(*slot));
-    slot->weight = weight;
-    h2o_linklist_init_anchor(&slot->active_streams);
-    h2o_linklist_init_anchor(&slot->blocked_streams);
-    slot->refcnt = 1;
-    h2o_vector_reserve(NULL, (h2o_vector_t *)&priolist->list, sizeof(priolist->list.entries[0]), priolist->list.size + 1);
-    memmove(priolist->list.entries + i + 1, priolist->list.entries + i,
-            sizeof(priolist->list.entries[0]) * (priolist->list.size - i));
-    priolist->list.entries[i] = slot;
-    ++priolist->list.size;
-    return slot;
-}
-
-static void priolist_unlink(h2o_http2_stream_priolist_t *priolist, h2o_http2_stream_priolist_slot_t *slot)
-{
-    assert(slot->refcnt != 0);
-    assert(priolist->refcnt != 0);
-    --slot->refcnt;
-    --priolist->refcnt;
-}
-
-static void priolist_destroy(h2o_http2_stream_priolist_t *priolist)
-{
-    assert(priolist->refcnt == 0);
-    if (priolist->list.size != 0) {
-        size_t i;
-        for (i = 0; i != priolist->list.size; ++i) {
-            h2o_http2_stream_priolist_slot_t *slot = priolist->list.entries[i];
-            assert(slot->refcnt == 0);
-            assert(h2o_linklist_is_empty(&slot->active_streams));
-            assert(h2o_linklist_is_empty(&slot->blocked_streams));
-            free(slot);
-        }
-        free(priolist->list.entries);
-    }
-}
-
->>>>>>> 529be4e4
 static void enqueue_goaway_and_initiate_close(h2o_http2_conn_t *conn, int errnum, h2o_iovec_t additional_data)
 {
     h2o_http2_encode_goaway_frame(&conn->_write.buf, conn->max_processed_stream_id, -errnum, additional_data);
@@ -242,14 +184,8 @@
     h2o_buffer_dispose(&conn->_write.buf);
     if (conn->_write.buf_in_flight != NULL)
         h2o_buffer_dispose(&conn->_write.buf_in_flight);
-<<<<<<< HEAD
     h2o_http2_scheduler_destroy(&conn->_write.scheduler);
     assert(! h2o_timeout_is_linked(&conn->_write.timeout_entry));
-=======
-    priolist_destroy(&conn->_write.streams_with_pending_data);
-    assert(h2o_linklist_is_empty(&conn->_write.streams_without_pending_data));
-    assert(!h2o_timeout_is_linked(&conn->_write.timeout_entry));
->>>>>>> 529be4e4
 
     h2o_socket_close(conn->sock);
     free(conn);
@@ -733,18 +669,10 @@
 
     /* call the proceed callback of the streams that have been flushed (while unlinking them from the list) */
     if (status == 0 && conn->state == H2O_HTTP2_CONN_STATE_OPEN) {
-<<<<<<< HEAD
         h2o_linklist_t *link;
         while ((link = h2o_http2_scheduler_shift_starved(&conn->_write.scheduler)) != NULL) {
             h2o_http2_stream_t *stream = H2O_STRUCT_FROM_MEMBER(h2o_http2_stream_t, _link, link);
             assert(! h2o_http2_stream_has_pending_data(stream));
-=======
-        while (!h2o_linklist_is_empty(&conn->_write.streams_without_pending_data)) {
-            h2o_http2_stream_t *stream =
-                H2O_STRUCT_FROM_MEMBER(h2o_http2_stream_t, _link, conn->_write.streams_without_pending_data.next);
-            assert(!h2o_http2_stream_has_pending_data(stream));
-            h2o_linklist_unlink(&stream->_link.link);
->>>>>>> 529be4e4
             h2o_http2_stream_proceed(conn, stream);
         }
     }
@@ -770,7 +698,6 @@
 
     /* push DATA frames */
     if (conn->state == H2O_HTTP2_CONN_STATE_OPEN && h2o_http2_conn_get_buffer_window(conn) > 0) {
-<<<<<<< HEAD
         h2o_http2_scheduler_iterator_t iter = {};
         h2o_linklist_t *link;
         while ((link = h2o_http2_scheduler_iterate(&conn->_write.scheduler, &iter)) != NULL) {
@@ -780,22 +707,6 @@
             if (h2o_http2_stream_has_pending_data(stream)) {
                 if (h2o_http2_window_get_window(&stream->output_window) <= 0) {
                     h2o_http2_scheduler_link_blocked(stream->_link.sched_slot, &stream->_link.link);
-=======
-        size_t slot_index;
-        for (slot_index = 0; slot_index != conn->_write.streams_with_pending_data.list.size; ++slot_index) {
-            h2o_http2_stream_priolist_slot_t *slot = conn->_write.streams_with_pending_data.list.entries[slot_index];
-            while (!h2o_linklist_is_empty(&slot->active_streams)) {
-                h2o_http2_stream_t *stream = H2O_STRUCT_FROM_MEMBER(h2o_http2_stream_t, _link, slot->active_streams.next);
-                assert(h2o_http2_stream_has_pending_data(stream) || stream->state == H2O_HTTP2_STREAM_STATE_END_STREAM);
-                h2o_http2_stream_send_pending_data(conn, stream);
-                if (h2o_http2_stream_has_pending_data(stream)) {
-                    if (h2o_http2_window_get_window(&stream->output_window) <= 0) {
-                        h2o_linklist_unlink(&stream->_link.link);
-                        h2o_linklist_insert(&slot->blocked_streams, &stream->_link.link);
-                    } else {
-                        assert(h2o_http2_conn_get_buffer_window(conn) <= 0);
-                    }
->>>>>>> 529be4e4
                 } else {
                     assert(h2o_http2_conn_get_buffer_window(conn) <= 0);
                     h2o_http2_scheduler_link_active(stream->_link.sched_slot, &stream->_link.link);
