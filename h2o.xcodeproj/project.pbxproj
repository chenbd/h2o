--- conflicted
+++ resolved
@@ -2620,11 +2620,7 @@
 				E9708B6D1E52C8250029E0A5 /* gzip.c in Sources */,
 				10756E2C1AC126420009BF57 /* emitter.c in Sources */,
 				E9708B3D1E52C7860029E0A5 /* recv.c in Sources */,
-<<<<<<< HEAD
 				0812174E1E07B89600712F36 /* redis.c in Sources */,
-				107E34051C7EAF9300AEF5F8 /* histogram.cc in Sources */,
-=======
->>>>>>> 05e8a683
 				E9708B691E52C80F0029E0A5 /* http2_debug_state.c in Sources */,
 				100A55151C30C5BC00C4E3E0 /* chunked.c in Sources */,
 				E9708B3E1E52C7860029E0A5 /* send.c in Sources */,
