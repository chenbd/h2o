/*
 * Copyright (c) 2014-2016 DeNA Co., Ltd., Kazuho Oku, Shota Fukumori,
 *                         Fastly, Inc.
 *
 * Permission is hereby granted, free of charge, to any person obtaining a copy
 * of this software and associated documentation files (the "Software"), to
 * deal in the Software without restriction, including without limitation the
 * rights to use, copy, modify, merge, publish, distribute, sublicense, and/or
 * sell copies of the Software, and to permit persons to whom the Software is
 * furnished to do so, subject to the following conditions:
 *
 * The above copyright notice and this permission notice shall be included in
 * all copies or substantial portions of the Software.
 *
 * THE SOFTWARE IS PROVIDED "AS IS", WITHOUT WARRANTY OF ANY KIND, EXPRESS OR
 * IMPLIED, INCLUDING BUT NOT LIMITED TO THE WARRANTIES OF MERCHANTABILITY,
 * FITNESS FOR A PARTICULAR PURPOSE AND NONINFRINGEMENT. IN NO EVENT SHALL THE
 * AUTHORS OR COPYRIGHT HOLDERS BE LIABLE FOR ANY CLAIM, DAMAGES OR OTHER
 * LIABILITY, WHETHER IN AN ACTION OF CONTRACT, TORT OR OTHERWISE, ARISING
 * FROM, OUT OF OR IN CONNECTION WITH THE SOFTWARE OR THE USE OR OTHER DEALINGS
 * IN THE SOFTWARE.
 */
#include <inttypes.h>
#include <stddef.h>
#include <stdio.h>
#include <stdlib.h>
#include "picohttpparser.h"
#include "h2o.h"
#include "h2o/http1.h"
#include "h2o/http2.h"

#define MAX_PULL_BUF_SZ 65536

struct st_h2o_http1_finalostream_t {
    h2o_ostream_t super;
    int sent_headers;
    char *chunked_buf; /* buffer used for chunked-encoding (NULL unless chunked encoding is used) */
    struct {
        void *buf;
        h2o_ostream_pull_cb cb;
    } pull;
    struct {
        h2o_iovec_vector_t bufs;
        unsigned sending : 1;
        struct {
            h2o_iovec_t *inbufs;
            size_t inbufcnt;
            h2o_send_state_t send_state;
        } pending_final;
    } informational;
};

struct st_h2o_http1_conn_t {
    h2o_conn_t super;
    h2o_socket_t *sock;
    /* internal structure */
    h2o_linklist_t _conns;
    h2o_timer_tick_t *_timeout;
    h2o_timeout_t _timeout_entry;
    uint64_t _req_index;
    size_t _prevreqlen;
    size_t _reqsize;
    struct st_h2o_http1_req_entity_reader *_req_entity_reader;
    struct st_h2o_http1_finalostream_t _ostr_final;
    struct {
        void *data;
        h2o_http1_upgrade_cb cb;
    } upgrade;
    /* the HTTP request / response (intentionally placed at the last, since it is a large structure and has it's own ctor) */
    h2o_req_t req;
};

struct st_h2o_http1_req_entity_reader {
    void (*handle_incoming_entity)(struct st_h2o_http1_conn_t *conn);
};

struct st_h2o_http1_content_length_entity_reader {
    struct st_h2o_http1_req_entity_reader super;
    size_t content_length;
};

struct st_h2o_http1_chunked_entity_reader {
    struct st_h2o_http1_req_entity_reader super;
    struct phr_chunked_decoder decoder;
    size_t prev_input_size;
};

static void proceed_pull(struct st_h2o_http1_conn_t *conn, size_t nfilled);
static void finalostream_start_pull(h2o_ostream_t *_self, h2o_ostream_pull_cb cb);
static void finalostream_send(h2o_ostream_t *_self, h2o_req_t *req, h2o_iovec_t *inbufs, size_t inbufcnt, h2o_send_state_t state);
static void finalostream_send_informational(h2o_ostream_t *_self, h2o_req_t *req);
static void reqread_on_read(h2o_socket_t *sock, const char *err);
static int foreach_request(h2o_context_t *ctx, int (*cb)(h2o_req_t *req, void *cbdata), void *cbdata);

const h2o_protocol_callbacks_t H2O_HTTP1_CALLBACKS = {
    NULL, /* graceful_shutdown (note: nothing special needs to be done for handling graceful shutdown) */
    foreach_request};

static int is_msie(h2o_req_t *req)
{
    ssize_t cursor = h2o_find_header(&req->headers, H2O_TOKEN_USER_AGENT, -1);
    if (cursor == -1)
        return 0;
    if (h2o_strstr(req->headers.entries[cursor].value.base, req->headers.entries[cursor].value.len, H2O_STRLIT("; MSIE ")) ==
        SIZE_MAX)
        return 0;
    return 1;
}

static void init_request(struct st_h2o_http1_conn_t *conn)
{
    if (conn->_req_index != 0)
        h2o_dispose_request(&conn->req);
    h2o_init_request(&conn->req, &conn->super, NULL);

    ++conn->_req_index;
    conn->req._ostr_top = &conn->_ostr_final.super;

    conn->_ostr_final = (struct st_h2o_http1_finalostream_t){{
        NULL,                    /* next */
        finalostream_send,       /* do_send */
        NULL,                    /* stop */
        finalostream_start_pull, /* start_pull */
        conn->super.ctx->globalconf->send_informational_mode == H2O_SEND_INFORMATIONAL_MODE_ALL ? finalostream_send_informational
                                                                                                : NULL, /* send_informational */
    }};
}

static void close_connection(struct st_h2o_http1_conn_t *conn, int close_socket)
{
    h2o_timeout_unlink(&conn->_timeout_entry);
    h2o_dispose_request(&conn->req);
    if (conn->sock != NULL && close_socket)
        h2o_socket_close(conn->sock);
    h2o_linklist_unlink(&conn->_conns);
    free(conn);
}

static void set_timeout(struct st_h2o_http1_conn_t *conn, h2o_timer_tick_t *timeout, h2o_timeout_cb cb)
{
    if (conn->_timeout != NULL) {
        h2o_timeout_unlink(&conn->_timeout_entry);
    }
    conn->_timeout = timeout;
    if (timeout != NULL) {
        conn->_timeout_entry.cb = cb;
        h2o_timeout_link(conn->super.ctx->loop, *conn->_timeout, &conn->_timeout_entry);
    }
}

static void process_request(struct st_h2o_http1_conn_t *conn)
{
    if (conn->sock->ssl == NULL && conn->req.upgrade.base != NULL && conn->super.ctx->globalconf->http1.upgrade_to_http2 &&
        conn->req.upgrade.len >= 3 && h2o_lcstris(conn->req.upgrade.base, 3, H2O_STRLIT("h2c")) &&
        (conn->req.upgrade.len == 3 ||
         (conn->req.upgrade.len == 6 && (memcmp(conn->req.upgrade.base + 3, H2O_STRLIT("-14")) == 0 ||
                                         memcmp(conn->req.upgrade.base + 3, H2O_STRLIT("-16")) == 0)))) {
        if (h2o_http2_handle_upgrade(&conn->req, conn->super.connected_at) == 0) {
            return;
        }
    }
    h2o_process_request(&conn->req);
}

#define DECL_ENTITY_READ_SEND_ERROR_XXX(status_)                                                                                   \
    static void entity_read_send_error_##status_(struct st_h2o_http1_conn_t *conn, const char *reason, const char *body)           \
    {                                                                                                                              \
        conn->_req_entity_reader = NULL;                                                                                           \
        set_timeout(conn, NULL, NULL);                                                                                             \
        h2o_socket_read_stop(conn->sock);                                                                                          \
        conn->super.ctx->emitted_error_status[H2O_STATUS_ERROR_##status_]++;                                                       \
        h2o_send_error_generic(&conn->req, status_, reason, body, H2O_SEND_ERROR_HTTP1_CLOSE_CONNECTION);                          \
    }

DECL_ENTITY_READ_SEND_ERROR_XXX(400)
DECL_ENTITY_READ_SEND_ERROR_XXX(413)

static void on_entity_read_complete(struct st_h2o_http1_conn_t *conn)
{
    conn->_req_entity_reader = NULL;
    set_timeout(conn, NULL, NULL);
    h2o_socket_read_stop(conn->sock);
    process_request(conn);
}

static void handle_chunked_entity_read(struct st_h2o_http1_conn_t *conn)
{
    struct st_h2o_http1_chunked_entity_reader *reader = (void *)conn->_req_entity_reader;
    h2o_buffer_t *inbuf = conn->sock->input;
    size_t bufsz;
    ssize_t ret;

    /* decode the incoming data */
    if ((bufsz = inbuf->size - reader->prev_input_size) == 0)
        return;
    ret = phr_decode_chunked(&reader->decoder, inbuf->bytes + reader->prev_input_size, &bufsz);
    inbuf->size = reader->prev_input_size + bufsz;
    reader->prev_input_size = inbuf->size;
    if (ret != -1 && inbuf->size - conn->_reqsize >= conn->super.ctx->globalconf->max_request_entity_size) {
        entity_read_send_error_413(conn, "Request Entity Too Large", "request entity is too large");
        return;
    }
    if (ret < 0) {
        if (ret == -2) {
            /* incomplete */
            return;
        }
        /* error */
        entity_read_send_error_400(conn, "Invalid Request", "broken chunked-encoding");
        return;
    }
    /* complete */
    conn->req.entity = h2o_iovec_init(inbuf->bytes + conn->_reqsize, inbuf->size - conn->_reqsize);
    conn->_reqsize = inbuf->size;
    inbuf->size += ret; /* restore the number of extra bytes */

    on_entity_read_complete(conn);
}

static int create_chunked_entity_reader(struct st_h2o_http1_conn_t *conn)
{
    struct st_h2o_http1_chunked_entity_reader *reader = h2o_mem_alloc_pool(&conn->req.pool, *reader, 1);
    conn->_req_entity_reader = &reader->super;

    reader->super.handle_incoming_entity = handle_chunked_entity_read;
    memset(&reader->decoder, 0, sizeof(reader->decoder));
    reader->decoder.consume_trailer = 1;
    reader->prev_input_size = conn->_reqsize;

    return 0;
}

static void handle_content_length_entity_read(struct st_h2o_http1_conn_t *conn)
{
    struct st_h2o_http1_content_length_entity_reader *reader = (void *)conn->_req_entity_reader;

    /* wait until: reqsize == conn->_input.size */
    if (conn->sock->input->size < conn->_reqsize)
        return;

    /* all input has arrived */
    conn->req.entity = h2o_iovec_init(conn->sock->input->bytes + conn->_reqsize - reader->content_length, reader->content_length);
    on_entity_read_complete(conn);
}

static int create_content_length_entity_reader(struct st_h2o_http1_conn_t *conn, size_t content_length)
{
    struct st_h2o_http1_content_length_entity_reader *reader = h2o_mem_alloc_pool(&conn->req.pool, *reader, 1);
    conn->_req_entity_reader = &reader->super;

    reader->super.handle_incoming_entity = handle_content_length_entity_read;
    reader->content_length = content_length;
    conn->_reqsize += content_length;

    return 0;
}

static int create_entity_reader(struct st_h2o_http1_conn_t *conn, const struct phr_header *entity_header)
{
    /* strlen("content-length") is unequal to sizeof("transfer-encoding"), and thus checking the length only is sufficient */
    if (entity_header->name_len == sizeof("transfer-encoding") - 1) {
        /* transfer-encoding */
        if (!h2o_lcstris(entity_header->value, entity_header->value_len, H2O_STRLIT("chunked"))) {
            entity_read_send_error_400(conn, "Invalid Request", "unknown transfer-encoding");
            return -1;
        }
        return create_chunked_entity_reader(conn);
    } else {
        /* content-length */
        size_t content_length = h2o_strtosize(entity_header->value, entity_header->value_len);
        if (content_length == SIZE_MAX) {
            entity_read_send_error_400(conn, "Invalid Request", "broken content-length header");
            return -1;
        }
        if (content_length > conn->super.ctx->globalconf->max_request_entity_size) {
            entity_read_send_error_413(conn, "Request Entity Too Large", "request entity is too large");
            return -1;
        }
        return create_content_length_entity_reader(conn, (size_t)content_length);
    }
    /* failed */
    return -1;
}

static ssize_t init_headers(h2o_mem_pool_t *pool, h2o_headers_t *headers, const struct phr_header *src, size_t len,
                            h2o_iovec_t *connection, h2o_iovec_t *host, h2o_iovec_t *upgrade, h2o_iovec_t *expect)
{
    ssize_t entity_header_index = -1;

    assert(headers->size == 0);

    /* setup */
    if (len != 0) {
        size_t i;
        h2o_vector_reserve(pool, headers, len);
        for (i = 0; i != len; ++i) {
            const h2o_token_t *name_token;
            char orig_case[src[i].name_len];

            /* preserve the original case */
            memcpy(orig_case, src[i].name, src[i].name_len);
            /* convert to lower-case in-place */
            h2o_strtolower((char *)src[i].name, src[i].name_len);
            if ((name_token = h2o_lookup_token(src[i].name, src[i].name_len)) != NULL) {
                if (name_token->is_init_header_special) {
                    if (name_token == H2O_TOKEN_HOST) {
                        host->base = (char *)src[i].value;
                        host->len = src[i].value_len;
                    } else if (name_token == H2O_TOKEN_CONTENT_LENGTH) {
                        if (entity_header_index == -1)
                            entity_header_index = i;
                    } else if (name_token == H2O_TOKEN_TRANSFER_ENCODING) {
                        entity_header_index = i;
                    } else if (name_token == H2O_TOKEN_EXPECT) {
                        expect->base = (char *)src[i].value;
                        expect->len = src[i].value_len;
                    } else if (name_token == H2O_TOKEN_UPGRADE) {
                        upgrade->base = (char *)src[i].value;
                        upgrade->len = src[i].value_len;
                    } else {
                        assert(!"logic flaw");
                    }
                } else {
                    h2o_add_header(pool, headers, name_token, orig_case, src[i].value, src[i].value_len);
                    if (name_token == H2O_TOKEN_CONNECTION)
                        *connection = headers->entries[headers->size - 1].value;
                }
            } else {
                h2o_add_header_by_str(pool, headers, src[i].name, src[i].name_len, 0, orig_case, src[i].value, src[i].value_len);
            }
        }
    }

    return entity_header_index;
}

static ssize_t fixup_request(struct st_h2o_http1_conn_t *conn, struct phr_header *headers, size_t num_headers, int minor_version,
                             h2o_iovec_t *expect)
{
    ssize_t entity_header_index;
    h2o_iovec_t connection = {NULL, 0}, host = {NULL, 0}, upgrade = {NULL, 0};

    expect->base = NULL;
    expect->len = 0;

    conn->req.input.scheme = conn->sock->ssl != NULL ? &H2O_URL_SCHEME_HTTPS : &H2O_URL_SCHEME_HTTP;
    conn->req.version = 0x100 | (minor_version != 0);

    /* RFC 7541 6.2: a server MUST NOT send a 1xx response to an HTTP/1.0 client */
    if (conn->req.version < 0x101)
        conn->_ostr_final.super.send_informational = NULL;

    /* init headers */
    entity_header_index =
        init_headers(&conn->req.pool, &conn->req.headers, headers, num_headers, &connection, &host, &upgrade, expect);

    /* copy the values to pool, since the buffer pointed by the headers may get realloced */
    if (entity_header_index != -1) {
        size_t i;
        conn->req.input.method = h2o_strdup(&conn->req.pool, conn->req.input.method.base, conn->req.input.method.len);
        conn->req.input.path = h2o_strdup(&conn->req.pool, conn->req.input.path.base, conn->req.input.path.len);
        for (i = 0; i != conn->req.headers.size; ++i) {
            h2o_header_t *header = conn->req.headers.entries + i;
            if (!h2o_iovec_is_token(header->name)) {
                *header->name = h2o_strdup(&conn->req.pool, header->name->base, header->name->len);
            }
            header->value = h2o_strdup(&conn->req.pool, header->value.base, header->value.len);
        }
        if (host.base != NULL)
            host = h2o_strdup(&conn->req.pool, host.base, host.len);
        if (upgrade.base != NULL)
            upgrade = h2o_strdup(&conn->req.pool, upgrade.base, upgrade.len);
    }

    /* move host header to req->authority */
    if (host.base != NULL)
        conn->req.input.authority = host;

    /* setup persistent flag (and upgrade info) */
    if (connection.base != NULL) {
        /* TODO contains_token function can be faster */
        if (h2o_contains_token(connection.base, connection.len, H2O_STRLIT("keep-alive"), ',')) {
            conn->req.http1_is_persistent = 1;
        }
        if (upgrade.base != NULL && h2o_contains_token(connection.base, connection.len, H2O_STRLIT("upgrade"), ',')) {
            conn->req.upgrade = upgrade;
        }
    } else if (conn->req.version >= 0x101) {
        /* defaults to keep-alive if >= HTTP/1.1 */
        conn->req.http1_is_persistent = 1;
    }
    /* disable keep-alive if shutdown is requested */
    if (conn->req.http1_is_persistent && conn->super.ctx->shutdown_requested)
        conn->req.http1_is_persistent = 0;

    return entity_header_index;
}

static void on_continue_sent(h2o_socket_t *sock, const char *err)
{
    struct st_h2o_http1_conn_t *conn = sock->data;

    if (err != NULL) {
        close_connection(conn, 1);
        return;
    }

    h2o_socket_read_start(sock, reqread_on_read);
    conn->_req_entity_reader->handle_incoming_entity(conn);
}

static int contains_crlf_only(const char *s, size_t len)
{
    for (; len != 0; ++s, --len)
        if (!(*s == '\r' || *s == '\n'))
            return 0;
    return 1;
}

static void send_bad_request(struct st_h2o_http1_conn_t *conn)
{
    h2o_socket_read_stop(conn->sock);
    h2o_send_error_400(&conn->req, "Bad Request", "Bad Request", H2O_SEND_ERROR_HTTP1_CLOSE_CONNECTION);
}

static void handle_incoming_request(struct st_h2o_http1_conn_t *conn)
{
    size_t inreqlen = conn->sock->input->size < H2O_MAX_REQLEN ? conn->sock->input->size : H2O_MAX_REQLEN;
    int reqlen, minor_version;
    struct phr_header headers[H2O_MAX_HEADERS];
    size_t num_headers = H2O_MAX_HEADERS;
    ssize_t entity_body_header_index;
    h2o_iovec_t expect;

    /* need to set request_begin_at here for keep-alive connection */
    if (conn->req.timestamps.request_begin_at.tv_sec == 0)
        conn->req.timestamps.request_begin_at = h2o_gettimeofday(conn->super.ctx->loop);

    reqlen = phr_parse_request(conn->sock->input->bytes, inreqlen, (const char **)&conn->req.input.method.base,
                               &conn->req.input.method.len, (const char **)&conn->req.input.path.base, &conn->req.input.path.len,
                               &minor_version, headers, &num_headers, conn->_prevreqlen);
    conn->_prevreqlen = inreqlen;

    switch (reqlen) {
    default: // parse complete
        conn->_reqsize = reqlen;
        if ((entity_body_header_index = fixup_request(conn, headers, num_headers, minor_version, &expect)) != -1) {
            conn->req.timestamps.request_body_begin_at = h2o_gettimeofday(conn->super.ctx->loop);
            if (expect.base != NULL) {
                if (!h2o_lcstris(expect.base, expect.len, H2O_STRLIT("100-continue"))) {
                    set_timeout(conn, NULL, NULL);
                    h2o_socket_read_stop(conn->sock);
                    h2o_send_error_417(&conn->req, "Expectation Failed", "unknown expectation",
                                       H2O_SEND_ERROR_HTTP1_CLOSE_CONNECTION);
                    return;
                }
            }
            if (create_entity_reader(conn, headers + entity_body_header_index) != 0) {
                return;
            }
            if (expect.base != NULL) {
                static const h2o_iovec_t res = {H2O_STRLIT("HTTP/1.1 100 Continue\r\n\r\n")};
                h2o_socket_write(conn->sock, (void *)&res, 1, on_continue_sent);
                /* processing of the incoming entity is postponed until the 100 response is sent */
                h2o_socket_read_stop(conn->sock);
                return;
            }
            conn->_req_entity_reader->handle_incoming_entity(conn);
        } else {
            set_timeout(conn, NULL, NULL);
            h2o_socket_read_stop(conn->sock);
            process_request(conn);
        }
        return;
    case -2: // incomplete
        if (inreqlen == H2O_MAX_REQLEN) {
            send_bad_request(conn);
        }
        return;
    case -1: // error
        /* upgrade to HTTP/2 if the request starts with: PRI * HTTP/2 */
        if (conn->super.ctx->globalconf->http1.upgrade_to_http2) {
            /* should check up to the first octet that phr_parse_request returns an error */
            static const h2o_iovec_t HTTP2_SIG = {H2O_STRLIT("PRI * HTTP/2")};
            if (conn->sock->input->size >= HTTP2_SIG.len && memcmp(conn->sock->input->bytes, HTTP2_SIG.base, HTTP2_SIG.len) == 0) {
                h2o_accept_ctx_t accept_ctx = {conn->super.ctx, conn->super.hosts};
                h2o_socket_t *sock = conn->sock;
                struct timeval connected_at = conn->super.connected_at;
                /* destruct the connection after detatching the socket */
                conn->sock = NULL;
                close_connection(conn, 1);
                /* and accept as http2 connection */
                h2o_http2_accept(&accept_ctx, sock, connected_at);
                return;
            }
        }
        if (inreqlen <= 4 && contains_crlf_only(conn->sock->input->bytes, inreqlen)) {
            close_connection(conn, 1);
        } else {
            send_bad_request(conn);
        }
        return;
    }
}

void reqread_on_read(h2o_socket_t *sock, const char *err)
{
    struct st_h2o_http1_conn_t *conn = sock->data;

    if (err != NULL) {
        close_connection(conn, 1);
        return;
    }

    if (conn->_req_entity_reader == NULL)
        handle_incoming_request(conn);
    else
        conn->_req_entity_reader->handle_incoming_entity(conn);
}

static void reqread_on_timeout(h2o_timeout_t *entry)
{
    struct st_h2o_http1_conn_t *conn = H2O_STRUCT_FROM_MEMBER(struct st_h2o_http1_conn_t, _timeout_entry, entry);

    if (conn->_req_index == 1) {
        /* assign hostconf and bind conf so that the request can be logged */
        h2o_hostconf_t *hostconf = h2o_req_setup(&conn->req);
        h2o_req_bind_conf(&conn->req, hostconf, &hostconf->fallback_path);
        /* set error status for logging */
        conn->req.res.reason = "Request Timeout";
    }

    conn->req.http1_is_persistent = 0;
    close_connection(conn, 1);
}

static inline void reqread_start(struct st_h2o_http1_conn_t *conn)
{
    set_timeout(conn, &conn->super.ctx->globalconf->http1.req_timeout, reqread_on_timeout);
    h2o_socket_read_start(conn->sock, reqread_on_read);
    if (conn->sock->input->size != 0)
        handle_incoming_request(conn);
}

static void on_send_next_push(h2o_socket_t *sock, const char *err)
{
    struct st_h2o_http1_conn_t *conn = sock->data;

    if (err != NULL)
        close_connection(conn, 1);
    else
        h2o_proceed_response(&conn->req);
}

static void on_send_next_pull(h2o_socket_t *sock, const char *err)
{
    struct st_h2o_http1_conn_t *conn = sock->data;

    if (err != NULL)
        close_connection(conn, 1);
    else
        proceed_pull(conn, 0);
}

static void cleanup_connection(struct st_h2o_http1_conn_t *conn)
{
    if (!conn->req.http1_is_persistent) {
        /* TODO use lingering close */
        close_connection(conn, 1);
        return;
    }

    /* handle next request */
    init_request(conn);
    h2o_buffer_consume(&conn->sock->input, conn->_reqsize);
    conn->_prevreqlen = 0;
    conn->_reqsize = 0;
    reqread_start(conn);
}

static void on_send_complete_post_trailers(h2o_socket_t *sock, const char *err)
{
    struct st_h2o_http1_conn_t *conn = sock->data;

    if (err != NULL)
        conn->req.http1_is_persistent = 0;
    cleanup_connection(conn);
}

static void on_send_complete(h2o_socket_t *sock, const char *err)
{
    struct st_h2o_http1_conn_t *conn = sock->data;

    assert(conn->req._ostr_top == &conn->_ostr_final.super);

    conn->req.timestamps.response_end_at = h2o_gettimeofday(conn->super.ctx->loop);

    if (err != NULL)
        conn->req.http1_is_persistent = 0;

    if (err == NULL && conn->req.send_server_timing && conn->_ostr_final.chunked_buf != NULL) {
        h2o_iovec_t trailer;
        if ((trailer = h2o_build_server_timing_trailer(&conn->req, H2O_STRLIT("server-timing: "), H2O_STRLIT("\r\n\r\n"))).len !=
            0) {
            h2o_socket_write(conn->sock, &trailer, 1, on_send_complete_post_trailers);
            return;
        }
    }

    cleanup_connection(conn);
}

static void on_upgrade_complete(h2o_socket_t *socket, const char *err)
{
    struct st_h2o_http1_conn_t *conn = socket->data;
    h2o_http1_upgrade_cb cb = conn->upgrade.cb;
    void *data = conn->upgrade.data;
    h2o_socket_t *sock = NULL;
    size_t reqsize = 0;

    /* destruct the connection (after detaching the socket) */
    if (err == 0) {
        sock = conn->sock;
        reqsize = conn->_reqsize;
        close_connection(conn, 0);
    } else {
        close_connection(conn, 1);
    }

    cb(data, sock, reqsize);
}

static size_t flatten_headers_estimate_size(h2o_req_t *req, size_t server_name_and_connection_len)
{
    size_t len = sizeof("HTTP/1.1  \r\nserver: \r\nconnection: \r\ncontent-length: \r\n\r\n") + 3 + strlen(req->res.reason) +
                 server_name_and_connection_len + sizeof(H2O_UINT64_LONGEST_STR) - 1 + sizeof("cache-control: private") - 1;
    const h2o_header_t *header, *end;

    for (header = req->res.headers.entries, end = header + req->res.headers.size; header != end; ++header)
        len += header->name->len + header->value.len + 4;

    return len;
}

static size_t flatten_res_headers(char *buf, h2o_req_t *req, int replace_vary)
{
    char *dst = buf;
    size_t i;
    for (i = 0; i != req->res.headers.size; ++i) {
        const h2o_header_t *header = req->res.headers.entries + i;
        if (header->name == &H2O_TOKEN_VARY->buf) {
            /* replace Vary with Cache-Control: private; see the following URLs to understand why this is necessary
             * - http://blogs.msdn.com/b/ieinternals/archive/2009/06/17/vary-header-prevents-caching-in-ie.aspx
             * - https://www.igvita.com/2013/05/01/deploying-webp-via-accept-content-negotiation/
             */
            if (replace_vary && is_msie(req)) {
                static h2o_header_t cache_control_private = {&H2O_TOKEN_CACHE_CONTROL->buf, NULL, {H2O_STRLIT("private")}};
                header = &cache_control_private;
            }
        }
        memcpy(dst, header->orig_name ? header->orig_name : header->name->base, header->name->len);
        dst += header->name->len;
        *dst++ = ':';
        *dst++ = ' ';
        memcpy(dst, header->value.base, header->value.len);
        dst += header->value.len;
        *dst++ = '\r';
        *dst++ = '\n';
    }

    return dst - buf;
}

static size_t flatten_headers(char *buf, h2o_req_t *req, const char *connection)
{
    h2o_context_t *ctx = req->conn->ctx;
    char *dst = buf;

    assert(req->res.status <= 999);

    /* send essential headers with the first chars uppercased for max. interoperability (#72) */
    if (req->res.content_length != SIZE_MAX) {
        dst += sprintf(dst, "HTTP/1.1 %d %s\r\nConnection: %s\r\nContent-Length: %zu\r\n", req->res.status, req->res.reason,
                       connection, req->res.content_length);
    } else {
        dst += sprintf(dst, "HTTP/1.1 %d %s\r\nConnection: %s\r\n", req->res.status, req->res.reason, connection);
    }
    if (ctx->globalconf->server_name.len) {
        dst += sprintf(dst, "Server: %s\r\n", ctx->globalconf->server_name.base);
    }

    dst += flatten_res_headers(dst, req, 1);
    *dst++ = '\r';
    *dst++ = '\n';

    return dst - buf;
}

static int should_use_chunked_encoding(h2o_req_t *req)
{
    if (req->version != 0x101)
        return 0;
    /* do nothing if content-length is known */
    if (req->res.content_length != SIZE_MAX)
        return 0;
    /* RFC 2616 4.4 states that the following status codes (and response to a HEAD method) should not include message body */
    if ((100 <= req->res.status && req->res.status <= 199) || req->res.status == 204 || req->res.status == 304)
        return 0;
    if (h2o_memis(req->input.method.base, req->input.method.len, H2O_STRLIT("HEAD")))
        return 0;

    return 1;
}

static void setup_chunked(struct st_h2o_http1_finalostream_t *self, h2o_req_t *req)
{
    if (should_use_chunked_encoding(req)) {
        h2o_add_header(&req->pool, &req->res.headers, H2O_TOKEN_TRANSFER_ENCODING, NULL, H2O_STRLIT("chunked"));
        self->chunked_buf = h2o_mem_alloc_pool_aligned(&req->pool, 1, sizeof(size_t) * 2 + sizeof("\r\n"));
    }
}

static void encode_chunked(h2o_iovec_t *prefix, h2o_iovec_t *suffix, h2o_send_state_t state, size_t chunk_size,
                           int send_trailers, char *buffer)
{
    *prefix = h2o_iovec_init(NULL, 0);
    *suffix = h2o_iovec_init(NULL, 0);

    /* create chunk header and output data */
    if (chunk_size != 0) {
        prefix->base = buffer;
        prefix->len = sprintf(buffer, "%zx\r\n", chunk_size);
        if (state != H2O_SEND_STATE_ERROR) {
            suffix->base = "\r\n0\r\n\r\n";
            suffix->len = state == H2O_SEND_STATE_FINAL ? (send_trailers ? 5 : 7) : 2;
        }
    } else if (state == H2O_SEND_STATE_FINAL) {
        suffix->base = "0\r\n\r\n";
        suffix->len = send_trailers ? 3 : 5;
    }

    /* if state is error, send a broken chunk to pass the error down to the browser */
    if (state == H2O_SEND_STATE_ERROR) {
        suffix->base = "\r\n1\r\n";
        suffix->len = 5;
    }
}

static void proceed_pull(struct st_h2o_http1_conn_t *conn, size_t nfilled)
{
    h2o_iovec_t bufs[4];
    size_t bufcnt = 0;
    h2o_send_state_t send_state;
    h2o_iovec_t prefix = h2o_iovec_init(NULL, 0), suffix = h2o_iovec_init(NULL, 0);

    if (nfilled != 0)
        bufs[bufcnt++] = h2o_iovec_init(conn->_ostr_final.pull.buf, nfilled);

    if (nfilled < MAX_PULL_BUF_SZ) {
        h2o_iovec_t cbuf = {conn->_ostr_final.pull.buf + nfilled, MAX_PULL_BUF_SZ - nfilled};
        send_state = h2o_pull(&conn->req, conn->_ostr_final.pull.cb, &cbuf);
        conn->req.bytes_sent += cbuf.len;
        if (conn->_ostr_final.chunked_buf != NULL) {
            encode_chunked(&prefix, &suffix, send_state, cbuf.len, conn->req.send_server_timing != 0,
                           conn->_ostr_final.chunked_buf);
            if (prefix.len != 0)
                bufs[bufcnt++] = prefix;
            bufs[bufcnt++] = cbuf;
            if (suffix.len != 0)
                bufs[bufcnt++] = suffix;
        } else if (nfilled != 0) {
            bufs[bufcnt - 1].len += cbuf.len;
        } else {
            bufs[bufcnt++] = cbuf;
        }
        if (send_state == H2O_SEND_STATE_ERROR) {
            conn->req.http1_is_persistent = 0;
            conn->req.send_server_timing = 0; /* suppress sending trailers */
        }
    } else {
        send_state = H2O_SEND_STATE_IN_PROGRESS;
    }

    /* write */
    h2o_socket_write(conn->sock, bufs, bufcnt, h2o_send_state_is_in_progress(send_state) ? on_send_next_pull : on_send_complete);
}

static void finalostream_start_pull(h2o_ostream_t *_self, h2o_ostream_pull_cb cb)
{
    struct st_h2o_http1_conn_t *conn = H2O_STRUCT_FROM_MEMBER(struct st_h2o_http1_conn_t, _ostr_final.super, _self);
    const char *connection = conn->req.http1_is_persistent ? "keep-alive" : "close";
    size_t bufsz, headers_len;

    assert(conn->req._ostr_top == &conn->_ostr_final.super);
    assert(!conn->_ostr_final.sent_headers);

    conn->req.timestamps.response_start_at = h2o_gettimeofday(conn->super.ctx->loop);

    setup_chunked(&conn->_ostr_final, &conn->req);

    if (conn->req.send_server_timing)
        h2o_add_server_timing_header(&conn->req, conn->_ostr_final.chunked_buf != NULL);

    /* register the pull callback */
    conn->_ostr_final.pull.cb = cb;

    /* setup the buffer */
    bufsz = flatten_headers_estimate_size(&conn->req, conn->super.ctx->globalconf->server_name.len + strlen(connection));
    if (bufsz < MAX_PULL_BUF_SZ) {
        if (MAX_PULL_BUF_SZ - bufsz < conn->req.res.content_length) {
            bufsz = MAX_PULL_BUF_SZ;
        } else {
            bufsz += conn->req.res.content_length;
        }
    }
    conn->_ostr_final.pull.buf = h2o_mem_alloc_pool(&conn->req.pool, char, bufsz);

    /* fill-in the header */
    headers_len = flatten_headers(conn->_ostr_final.pull.buf, &conn->req, connection);
    conn->_ostr_final.sent_headers = 1;

    proceed_pull(conn, headers_len);
}

static void on_delayed_send_complete(h2o_timeout_entry_t *entry)
{
    struct st_h2o_http1_conn_t *conn = H2O_STRUCT_FROM_MEMBER(struct st_h2o_http1_conn_t, _timeout_entry, entry);
    on_send_complete(conn->sock, 0);
}

void finalostream_send(h2o_ostream_t *_self, h2o_req_t *req, h2o_iovec_t *inbufs, size_t inbufcnt, h2o_send_state_t send_state)
{
    struct st_h2o_http1_finalostream_t *self = (void *)_self;
    struct st_h2o_http1_conn_t *conn = (struct st_h2o_http1_conn_t *)req->conn;
    h2o_iovec_t *bufs = alloca(sizeof(h2o_iovec_t) * (inbufcnt + 1 + 2)) /* 1 for header, 2 for chunked encoding */, chunked_suffix;
    int i;
    int bufcnt = 0;

    assert(self == &conn->_ostr_final);

    if (self->informational.sending) {
        self->informational.pending_final.inbufs = h2o_mem_alloc_pool(&req->pool, h2o_iovec_t, inbufcnt);
        memcpy(self->informational.pending_final.inbufs, inbufs, sizeof(h2o_iovec_t) * inbufcnt);
        self->informational.pending_final.inbufcnt = inbufcnt;
        self->informational.pending_final.send_state = send_state;
        return;
    }

    /* count bytes_sent if other ostreams haven't counted */
    size_t bytes_to_be_sent = 0;
    for (i = 0; i != inbufcnt; ++i) {
        bytes_to_be_sent += inbufs[i].len;
    }
    req->bytes_sent += bytes_to_be_sent;

    if (!self->sent_headers) {
        conn->req.timestamps.response_start_at = h2o_gettimeofday(conn->super.ctx->loop);
        setup_chunked(self, req);
        if (conn->req.send_server_timing)
            h2o_add_server_timing_header(&conn->req, conn->_ostr_final.chunked_buf != NULL);

        /* build headers and send */
        const char *connection = req->http1_is_persistent ? "keep-alive" : "close";
        bufs[bufcnt].base = h2o_mem_alloc_pool(
            &req->pool, char,
            flatten_headers_estimate_size(req, conn->super.ctx->globalconf->server_name.len + strlen(connection)));
        bufs[bufcnt].len = flatten_headers(bufs[bufcnt].base, req, connection);
        ++bufcnt;
        self->sent_headers = 1;
    }

    if (self->chunked_buf != NULL) {
        encode_chunked(bufs + bufcnt, &chunked_suffix, send_state, bytes_to_be_sent, req->send_server_timing != 0,
                       self->chunked_buf);
        if (bufs[bufcnt].len != 0)
            ++bufcnt;
    }
    memcpy(bufs + bufcnt, inbufs, sizeof(h2o_iovec_t) * inbufcnt);
    bufcnt += inbufcnt;
    if (self->chunked_buf != NULL && chunked_suffix.len != 0)
        bufs[bufcnt++] = chunked_suffix;

    if (send_state == H2O_SEND_STATE_ERROR) {
        conn->req.http1_is_persistent = 0;
        conn->req.send_server_timing = 0; /* suppress sending trailers */
    }

    if (bufcnt != 0) {
        h2o_socket_write(conn->sock, bufs, bufcnt,
                         h2o_send_state_is_in_progress(send_state) ? on_send_next_push : on_send_complete);
    } else {
        set_timeout(conn, &conn->super.ctx->zero_timeout, on_delayed_send_complete);
    }
}

static void on_send_informational(h2o_socket_t *sock, const char *err);
static void do_send_informational(struct st_h2o_http1_finalostream_t *self, h2o_socket_t *sock)
{
    if (self->informational.sending || self->informational.bufs.size == 0)
        return;

    self->informational.sending = 1;
    h2o_socket_write(sock, self->informational.bufs.entries, self->informational.bufs.size, on_send_informational);
    self->informational.bufs.size = 0;
}

static void on_send_informational(h2o_socket_t *sock, const char *err)
{
    struct st_h2o_http1_conn_t *conn = sock->data;
    struct st_h2o_http1_finalostream_t *self = (struct st_h2o_http1_finalostream_t *)conn->req._ostr_top;
    if (err != NULL) {
        close_connection(conn, 1);
        return;
    }

    self->informational.sending = 0;

    if (self->informational.pending_final.inbufs != NULL) {
        finalostream_send(&self->super, &conn->req, self->informational.pending_final.inbufs,
                          self->informational.pending_final.inbufcnt, self->informational.pending_final.send_state);
        return;
    }

    do_send_informational(self, sock);
}

static void finalostream_send_informational(h2o_ostream_t *_self, h2o_req_t *req)
{
    struct st_h2o_http1_finalostream_t *self = (void *)_self;
    struct st_h2o_http1_conn_t *conn = (struct st_h2o_http1_conn_t *)req->conn;

    size_t len = sizeof("HTTP/1.1  \r\n\r\n") + 3 + strlen(req->res.reason) - 1;
    h2o_iovec_t buf = h2o_iovec_init(NULL, len);

    int i;
    for (i = 0; i != req->res.headers.size; ++i)
        buf.len += req->res.headers.entries[i].name->len + req->res.headers.entries[i].value.len + 4;

    buf.base = h2o_mem_alloc_pool(&req->pool, char, buf.len);
    char *dst = buf.base;
    dst += sprintf(dst, "HTTP/1.1 %d %s\r\n", req->res.status, req->res.reason);
    dst += flatten_res_headers(dst, req, 0);
    *dst++ = '\r';
    *dst++ = '\n';

    h2o_vector_reserve(&req->pool, &self->informational.bufs, self->informational.bufs.size + 1);
    self->informational.bufs.entries[self->informational.bufs.size++] = buf;

    do_send_informational(self, conn->sock);
}

static socklen_t get_sockname(h2o_conn_t *_conn, struct sockaddr *sa)
{
    struct st_h2o_http1_conn_t *conn = (void *)_conn;
    return h2o_socket_getsockname(conn->sock, sa);
}

static socklen_t get_peername(h2o_conn_t *_conn, struct sockaddr *sa)
{
    struct st_h2o_http1_conn_t *conn = (void *)_conn;
    return h2o_socket_getpeername(conn->sock, sa);
}

static h2o_socket_t *get_socket(h2o_conn_t *_conn)
{
    struct st_h2o_http1_conn_t *conn = (void *)_conn;
    return conn->sock;
}

#define DEFINE_TLS_LOGGER(name)                                                                                                    \
    static h2o_iovec_t log_##name(h2o_req_t *req)                                                                                  \
    {                                                                                                                              \
        struct st_h2o_http1_conn_t *conn = (void *)req->conn;                                                                      \
        return h2o_socket_log_ssl_##name(conn->sock, &req->pool);                                                                  \
    }

DEFINE_TLS_LOGGER(protocol_version)
DEFINE_TLS_LOGGER(session_reused)
DEFINE_TLS_LOGGER(cipher)
DEFINE_TLS_LOGGER(cipher_bits)
DEFINE_TLS_LOGGER(session_id)

#undef DEFINE_TLS_LOGGER

static h2o_iovec_t log_request_index(h2o_req_t *req)
{
    struct st_h2o_http1_conn_t *conn = (void *)req->conn;
    char *s = h2o_mem_alloc_pool(&req->pool, char, sizeof(H2O_UINT64_LONGEST_STR));
    size_t len = sprintf(s, "%" PRIu64, conn->_req_index);
    return h2o_iovec_init(s, len);
}

static int foreach_request(h2o_context_t *ctx, int (*cb)(h2o_req_t *req, void *cbdata), void *cbdata)
{
    h2o_linklist_t *node;

    for (node = ctx->http1._conns.next; node != &ctx->http1._conns; node = node->next) {
        struct st_h2o_http1_conn_t *conn = H2O_STRUCT_FROM_MEMBER(struct st_h2o_http1_conn_t, _conns, node);
        int ret = cb(&conn->req, cbdata);
        if (ret != 0)
            return ret;
    }
    return 0;
}

void h2o_http1_accept(h2o_accept_ctx_t *ctx, h2o_socket_t *sock, struct timeval connected_at)
{
    static const h2o_conn_callbacks_t callbacks = {
        get_sockname, /* stringify address */
        get_peername, /* ditto */
        NULL,         /* push */
        get_socket,   /* get underlying socket */
        NULL,         /* get debug state */
        {{
            {log_protocol_version, log_session_reused, log_cipher, log_cipher_bits, log_session_id}, /* ssl */
            {log_request_index},                                                                     /* http1 */
            {NULL}                                                                                   /* http2 */
        }}};
    struct st_h2o_http1_conn_t *conn = (void *)h2o_create_connection(sizeof(*conn), ctx->ctx, ctx->hosts, connected_at, &callbacks);

    /* zero-fill all properties expect req */
    memset((char *)conn + sizeof(conn->super), 0, offsetof(struct st_h2o_http1_conn_t, req) - sizeof(conn->super));

    /* init properties that need to be non-zero */
    conn->sock = sock;
    sock->data = conn;
    h2o_linklist_insert(&ctx->ctx->http1._conns, &conn->_conns);

    init_request(conn);
    reqread_start(conn);
}

void h2o_http1_upgrade(h2o_req_t *req, h2o_iovec_t *inbufs, size_t inbufcnt, h2o_http1_upgrade_cb on_complete, void *user_data)
{
    struct st_h2o_http1_conn_t *conn = (void *)req->conn;

    assert(req->version <= 0x200); /* TODO find a better way to assert instanceof(req->conn) == struct st_h2o_http1_conn_t */

    h2o_iovec_t *bufs = alloca(sizeof(h2o_iovec_t) * (inbufcnt + 1));

    conn->upgrade.data = user_data;
    conn->upgrade.cb = on_complete;

<<<<<<< HEAD
    bufs[0].base =
        h2o_mem_alloc_pool(&conn->req.pool, flatten_headers_estimate_size(&conn->req, conn->super.ctx->globalconf->server_name.len +
                                                                                          sizeof("upgrade") - 1));
=======
    bufs[0].base = h2o_mem_alloc_pool(
        &conn->req.pool, char,
        flatten_headers_estimate_size(&conn->req, conn->super.ctx->globalconf->server_name.len + sizeof("upgrade") - 1));
>>>>>>> 821bb31f
    bufs[0].len = flatten_headers(bufs[0].base, &conn->req, "upgrade");
    h2o_memcpy(bufs + 1, inbufs, sizeof(h2o_iovec_t) * inbufcnt);

    h2o_socket_write(conn->sock, bufs, inbufcnt + 1, on_upgrade_complete);
}<|MERGE_RESOLUTION|>--- conflicted
+++ resolved
@@ -822,7 +822,7 @@
     proceed_pull(conn, headers_len);
 }
 
-static void on_delayed_send_complete(h2o_timeout_entry_t *entry)
+static void on_delayed_send_complete(h2o_timeout_t *entry)
 {
     struct st_h2o_http1_conn_t *conn = H2O_STRUCT_FROM_MEMBER(struct st_h2o_http1_conn_t, _timeout_entry, entry);
     on_send_complete(conn->sock, 0);
@@ -889,7 +889,7 @@
         h2o_socket_write(conn->sock, bufs, bufcnt,
                          h2o_send_state_is_in_progress(send_state) ? on_send_next_push : on_send_complete);
     } else {
-        set_timeout(conn, &conn->super.ctx->zero_timeout, on_delayed_send_complete);
+        set_timeout(conn, 0, on_delayed_send_complete);
     }
 }
 
@@ -1041,15 +1041,9 @@
     conn->upgrade.data = user_data;
     conn->upgrade.cb = on_complete;
 
-<<<<<<< HEAD
-    bufs[0].base =
-        h2o_mem_alloc_pool(&conn->req.pool, flatten_headers_estimate_size(&conn->req, conn->super.ctx->globalconf->server_name.len +
-                                                                                          sizeof("upgrade") - 1));
-=======
     bufs[0].base = h2o_mem_alloc_pool(
         &conn->req.pool, char,
         flatten_headers_estimate_size(&conn->req, conn->super.ctx->globalconf->server_name.len + sizeof("upgrade") - 1));
->>>>>>> 821bb31f
     bufs[0].len = flatten_headers(bufs[0].base, &conn->req, "upgrade");
     h2o_memcpy(bufs + 1, inbufs, sizeof(h2o_iovec_t) * inbufcnt);
 
