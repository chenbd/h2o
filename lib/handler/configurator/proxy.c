--- conflicted
+++ resolved
@@ -270,14 +270,10 @@
         return -1;
     }
     if (self->vars->keepalive_timeout != 0 && self->vars->use_proxy_protocol) {
-<<<<<<< HEAD
         h2o_configurator_errprintf(cmd, node,
                                    "please either set `proxy.use-proxy-protocol` to `OFF` or disable keep-alive by "
                                    "setting `proxy.timeout.keepalive` to zero; the features are mutually exclusive");
-=======
-        h2o_configurator_errprintf(cmd, node, "please either set `proxy.use-proxy-protocol` to `OFF` or disable keep-alive by "
-                                              "setting `proxy.timeout.keepalive` to zero; the features are mutually exclusive");
->>>>>>> afceb5d2
+
         return -1;
     }
     if (self->vars->reverse_path.base != NULL || self->vars->registered_as_backends) {
@@ -292,7 +288,6 @@
 
     /* register */
     self->vars->registered_as_url = 1;
-<<<<<<< HEAD
     h2o_proxy_register_reverse_proxy(ctx->pathconf, &parsed, 1, self->vars, NULL);
 
     return 0;
@@ -367,10 +362,6 @@
             return -1;
         }
     }
-=======
-    h2o_proxy_register_reverse_proxy(ctx->pathconf, &parsed, 1, self->vars);
-
->>>>>>> afceb5d2
     return 0;
 }
 
@@ -495,22 +486,6 @@
         return -1;
     }
 
-<<<<<<< HEAD
-=======
-    if (self->vars->use_proxy_protocol) {
-        h2o_configurator_errprintf(cmd, node,
-                                   "currently we do not support multiple backends with `proxy.use-proxy-protocol` enabled");
-        return -1;
-    }
-
-    if (self->vars->registered_as_url) {
-        h2o_configurator_errprintf(cmd, node,
-                                   "please either set `proxy.reverse.backends` with `proxy.reverse.path` to support "
-                                   "multiple backends or only set `proxy.reverse.url`; the features are mutually exclusive");
-        return -1;
-    }
-
->>>>>>> afceb5d2
     if (self->vars->headers_cmds != NULL)
         h2o_mem_addref_shared(self->vars->headers_cmds);
 
