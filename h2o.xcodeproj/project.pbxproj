// !$*UTF8*$!
{
	archiveVersion = 1;
	classes = {
	};
	objectVersion = 46;
	objects = {

/* Begin PBXBuildFile section */
		080D35EB1D5E060D0029B7E5 /* http2_debug_state.c in Sources */ = {isa = PBXBuildFile; fileRef = 080D35EA1D5E060D0029B7E5 /* http2_debug_state.c */; };
		0812174E1E07B89600712F36 /* redis.c in Sources */ = {isa = PBXBuildFile; fileRef = 0812174C1E07B89600712F36 /* redis.c */; };
		0812AB201D7FCFEB00004F23 /* async.c in Sources */ = {isa = PBXBuildFile; fileRef = 0812AB1C1D7FCFEB00004F23 /* async.c */; };
		0812AB211D7FCFEB00004F23 /* async.h in Headers */ = {isa = PBXBuildFile; fileRef = 0812AB1D1D7FCFEB00004F23 /* async.h */; };
		0812AB221D7FCFEB00004F23 /* hiredis.c in Sources */ = {isa = PBXBuildFile; fileRef = 0812AB1E1D7FCFEB00004F23 /* hiredis.c */; };
		0812AB231D7FCFEB00004F23 /* hiredis.h in Headers */ = {isa = PBXBuildFile; fileRef = 0812AB1F1D7FCFEB00004F23 /* hiredis.h */; };
		0812AB2B1D7FD54700004F23 /* read.c in Sources */ = {isa = PBXBuildFile; fileRef = 0812AB291D7FD54700004F23 /* read.c */; };
		0812AB2C1D7FD54700004F23 /* read.h in Headers */ = {isa = PBXBuildFile; fileRef = 0812AB2A1D7FD54700004F23 /* read.h */; };
		084FC7C11D54B90D00E89F66 /* http2_debug_state.c in Sources */ = {isa = PBXBuildFile; fileRef = 084FC7C01D54B90D00E89F66 /* http2_debug_state.c */; };
		084FC7C51D54BB9200E89F66 /* http2_debug_state.c in Sources */ = {isa = PBXBuildFile; fileRef = 084FC7C31D54BB9200E89F66 /* http2_debug_state.c */; };
		08790DDA1D80153600A04BC1 /* net.c in Sources */ = {isa = PBXBuildFile; fileRef = 08790DD91D80153600A04BC1 /* net.c */; };
		08790DDC1D80154C00A04BC1 /* sds.c in Sources */ = {isa = PBXBuildFile; fileRef = 08790DDB1D80154C00A04BC1 /* sds.c */; };
		08790DDF1D8015A400A04BC1 /* net.h in Headers */ = {isa = PBXBuildFile; fileRef = 08790DDD1D8015A400A04BC1 /* net.h */; };
		08790DE01D8015A400A04BC1 /* sds.h in Headers */ = {isa = PBXBuildFile; fileRef = 08790DDE1D8015A400A04BC1 /* sds.h */; };
		08790DE21D8275DE00A04BC1 /* redis.h in Headers */ = {isa = PBXBuildFile; fileRef = 08790DE11D8275C100A04BC1 /* redis.h */; };
		08790DE51D82782900A04BC1 /* redis.c in Sources */ = {isa = PBXBuildFile; fileRef = 08790DE31D8276EA00A04BC1 /* redis.c */; };
		08790E091D8BD7F100A04BC1 /* libh2o.a in Frameworks */ = {isa = PBXBuildFile; fileRef = 1079231519A320A700C52AD6 /* libh2o.a */; };
		08790E111D8BD85700A04BC1 /* redis-client.c in Sources */ = {isa = PBXBuildFile; fileRef = 08790DF41D8BD72500A04BC1 /* redis-client.c */; };
		08819C25218C9FA90057ED23 /* libh2o.a in Frameworks */ = {isa = PBXBuildFile; fileRef = 1079231519A320A700C52AD6 /* libh2o.a */; };
		08819C2E218C9FF70057ED23 /* qif.c in Sources */ = {isa = PBXBuildFile; fileRef = 08819C2D218C9FF70057ED23 /* qif.c */; };
		08E9CC4E1E41F6660049DD26 /* embedded.c.h in Headers */ = {isa = PBXBuildFile; fileRef = 08E9CC4D1E41F6660049DD26 /* embedded.c.h */; };
		08F320DD1E7A9CA60038FA5A /* redis.c in Sources */ = {isa = PBXBuildFile; fileRef = 08790DE31D8276EA00A04BC1 /* redis.c */; };
		08F320DE1E7A9CB80038FA5A /* async.c in Sources */ = {isa = PBXBuildFile; fileRef = 0812AB1C1D7FCFEB00004F23 /* async.c */; settings = {COMPILER_FLAGS = "-Wno-conversion"; }; };
		08F320DF1E7A9CBB0038FA5A /* hiredis.c in Sources */ = {isa = PBXBuildFile; fileRef = 0812AB1E1D7FCFEB00004F23 /* hiredis.c */; settings = {COMPILER_FLAGS = "-Wno-conversion"; }; };
		08F320E01E7A9CBD0038FA5A /* net.c in Sources */ = {isa = PBXBuildFile; fileRef = 08790DD91D80153600A04BC1 /* net.c */; settings = {COMPILER_FLAGS = "-Wno-conversion"; }; };
		08F320E11E7A9CBF0038FA5A /* read.c in Sources */ = {isa = PBXBuildFile; fileRef = 0812AB291D7FD54700004F23 /* read.c */; settings = {COMPILER_FLAGS = "-Wno-conversion"; }; };
		08F320E21E7A9CC20038FA5A /* sds.c in Sources */ = {isa = PBXBuildFile; fileRef = 08790DDB1D80154C00A04BC1 /* sds.c */; settings = {COMPILER_FLAGS = "-Wno-conversion"; }; };
		100A55101C2BB15600C4E3E0 /* http_request.c in Sources */ = {isa = PBXBuildFile; fileRef = 100A550E1C2BB15100C4E3E0 /* http_request.c */; };
		101788B219B561AA0084C6D8 /* socket.c in Sources */ = {isa = PBXBuildFile; fileRef = 101788B119B561AA0084C6D8 /* socket.c */; };
		101B670C19ADD3380084A351 /* access_log.c in Sources */ = {isa = PBXBuildFile; fileRef = 101B670B19ADD3380084A351 /* access_log.c */; };
		1022E7C11CA8BC9E00CE2A05 /* send_text.c in Sources */ = {isa = PBXBuildFile; fileRef = 1022E7C01CA8BC9E00CE2A05 /* send_text.c */; };
		1022E7C31CA8BCCE00CE2A05 /* text_mode.c in Sources */ = {isa = PBXBuildFile; fileRef = 1022E7C21CA8BCCE00CE2A05 /* text_mode.c */; };
		1022E7C61CA8BCEB00CE2A05 /* yrmcds_portability.h in Headers */ = {isa = PBXBuildFile; fileRef = 1022E7C41CA8BCEB00CE2A05 /* yrmcds_portability.h */; };
		1022E7C71CA8BCEB00CE2A05 /* yrmcds_text.h in Headers */ = {isa = PBXBuildFile; fileRef = 1022E7C51CA8BCEB00CE2A05 /* yrmcds_text.h */; };
		1024A3FC1D22315000EB13F1 /* cache_digests.c in Sources */ = {isa = PBXBuildFile; fileRef = 1024A3FB1D22315000EB13F1 /* cache_digests.c */; };
		1024A3FE1D22546800EB13F1 /* cache_digests.h in Headers */ = {isa = PBXBuildFile; fileRef = 1024A3FD1D22546800EB13F1 /* cache_digests.h */; };
		1024A4001D23606300EB13F1 /* cache_digests.c in Sources */ = {isa = PBXBuildFile; fileRef = 1024A3FF1D23606300EB13F1 /* cache_digests.c */; };
		103BAB361B130666000694F4 /* socket.c in Sources */ = {isa = PBXBuildFile; fileRef = 103BAB351B130666000694F4 /* socket.c */; };
		1044812E1BFD0FBE0007863F /* filecache.h in Headers */ = {isa = PBXBuildFile; fileRef = 1044812D1BFD0FBE0007863F /* filecache.h */; };
		104481301BFD10450007863F /* filecache.c in Sources */ = {isa = PBXBuildFile; fileRef = 1044812F1BFD10450007863F /* filecache.c */; };
		1047A9FF1D0E6D5900CC4BCE /* rand.h in Headers */ = {isa = PBXBuildFile; fileRef = 1047A9FE1D0E6D5900CC4BCE /* rand.h */; };
		104B9A261A4A5041009EEE64 /* serverutil.h in Headers */ = {isa = PBXBuildFile; fileRef = 104B9A231A4A4FAF009EEE64 /* serverutil.h */; };
		104B9A281A4A5139009EEE64 /* serverutil.c in Sources */ = {isa = PBXBuildFile; fileRef = 104B9A271A4A5139009EEE64 /* serverutil.c */; };
		104B9A2D1A4BE029009EEE64 /* version.h in Headers */ = {isa = PBXBuildFile; fileRef = 104B9A2C1A4BE029009EEE64 /* version.h */; };
		104B9A461A5F608A009EEE64 /* serverutil.c in Sources */ = {isa = PBXBuildFile; fileRef = 104B9A241A4A4FEE009EEE64 /* serverutil.c */; };
		104B9A481A5F9472009EEE64 /* headers.c in Sources */ = {isa = PBXBuildFile; fileRef = 104B9A471A5F9472009EEE64 /* headers.c */; };
		104B9A491A5F9638009EEE64 /* headers.c in Sources */ = {isa = PBXBuildFile; fileRef = 107923B019A3217300C52AD6 /* headers.c */; };
		104B9A511A5FB096009EEE64 /* expires.c in Sources */ = {isa = PBXBuildFile; fileRef = 104B9A501A5FB096009EEE64 /* expires.c */; };
		104B9A531A5FC7C4009EEE64 /* expires.c in Sources */ = {isa = PBXBuildFile; fileRef = 104B9A521A5FC7C4009EEE64 /* expires.c */; };
		105534BE1A3B8F7700627ECB /* file.c in Sources */ = {isa = PBXBuildFile; fileRef = 105534BD1A3B8F7700627ECB /* file.c */; };
		105534C11A3B911300627ECB /* hpack.c in Sources */ = {isa = PBXBuildFile; fileRef = 105534C01A3B911300627ECB /* hpack.c */; };
		105534C31A3B917000627ECB /* mimemap.c in Sources */ = {isa = PBXBuildFile; fileRef = 105534C21A3B917000627ECB /* mimemap.c */; };
		105534C71A3BB29100627ECB /* string.c in Sources */ = {isa = PBXBuildFile; fileRef = 105534C61A3BB29100627ECB /* string.c */; };
		105534C91A3BB41C00627ECB /* proxy.c in Sources */ = {isa = PBXBuildFile; fileRef = 105534C81A3BB41C00627ECB /* proxy.c */; };
		105534CA1A3BB46900627ECB /* string.c in Sources */ = {isa = PBXBuildFile; fileRef = 10D0905A19F230280043D458 /* string.c */; };
		105534D81A3C791B00627ECB /* configurator.h in Headers */ = {isa = PBXBuildFile; fileRef = 105534D71A3C785000627ECB /* configurator.h */; };
		105534DB1A3C7A5400627ECB /* access_log.c in Sources */ = {isa = PBXBuildFile; fileRef = 105534DA1A3C7A5400627ECB /* access_log.c */; };
		105534DD1A3C7AA900627ECB /* file.c in Sources */ = {isa = PBXBuildFile; fileRef = 105534DC1A3C7AA900627ECB /* file.c */; };
		105534DF1A3C7B9800627ECB /* proxy.c in Sources */ = {isa = PBXBuildFile; fileRef = 105534DE1A3C7B9800627ECB /* proxy.c */; };
		105534EB1A42A87E00627ECB /* _templates.c.h in Headers */ = {isa = PBXBuildFile; fileRef = 105534EA1A42A87E00627ECB /* _templates.c.h */; };
		105534ED1A42AD5E00627ECB /* templates.c.h in Headers */ = {isa = PBXBuildFile; fileRef = 105534EC1A42AD5E00627ECB /* templates.c.h */; };
		105534EF1A440FC800627ECB /* config.c in Sources */ = {isa = PBXBuildFile; fileRef = 105534EE1A440FC800627ECB /* config.c */; };
		10583C001AEF368A004A3AD6 /* 293.c in Sources */ = {isa = PBXBuildFile; fileRef = 10583BFF1AEF368A004A3AD6 /* 293.c */; };
		1058C87D1AA41789008D6180 /* headers.c in Sources */ = {isa = PBXBuildFile; fileRef = 1058C87C1AA41789008D6180 /* headers.c */; };
		1058C87E1AA41A1F008D6180 /* headers.c in Sources */ = {isa = PBXBuildFile; fileRef = 10AA2EBD1AA019D8004322AC /* headers.c */; };
		1058C8881AA6DE4B008D6180 /* hostinfo.h in Headers */ = {isa = PBXBuildFile; fileRef = 1058C8871AA6DE4B008D6180 /* hostinfo.h */; };
		1058C88A1AA6E5E3008D6180 /* hostinfo.c in Sources */ = {isa = PBXBuildFile; fileRef = 1058C8891AA6E5E3008D6180 /* hostinfo.c */; };
		1058F6ED1D7CC99B00FFFFA3 /* openssl_backport.h in Headers */ = {isa = PBXBuildFile; fileRef = 1058F6EC1D7CC81E00FFFFA3 /* openssl_backport.h */; };
		106530A71D82C0A6005B2C60 /* percent-encode-zero-byte.c in Sources */ = {isa = PBXBuildFile; fileRef = 106530A51D82C09E005B2C60 /* percent-encode-zero-byte.c */; };
		1065E6ED19B7B9CB00686E72 /* websocket.c in Sources */ = {isa = PBXBuildFile; fileRef = 107923C119A3217300C52AD6 /* websocket.c */; };
		1065E6EE19B7BA5A00686E72 /* websocket.h in Headers */ = {isa = PBXBuildFile; fileRef = 107923A319A3215F00C52AD6 /* websocket.h */; };
		1065E70C19BF664300686E72 /* evloop.h in Headers */ = {isa = PBXBuildFile; fileRef = 1065E70419BF145700686E72 /* evloop.h */; };
		1065E70D19BF6D4600686E72 /* uv-binding.h in Headers */ = {isa = PBXBuildFile; fileRef = 1065E70619BF14E500686E72 /* uv-binding.h */; };
		1065E70E19BF6D9400686E72 /* uv-binding.c.h in Headers */ = {isa = PBXBuildFile; fileRef = 1065E70719BF17FE00686E72 /* uv-binding.c.h */; };
		106C22F81C040F6400405689 /* tunnel.c in Sources */ = {isa = PBXBuildFile; fileRef = 106C22F71C040F6400405689 /* tunnel.c */; };
		106C22FA1C040F7800405689 /* tunnel.h in Headers */ = {isa = PBXBuildFile; fileRef = 106C22F91C040F7800405689 /* tunnel.h */; };
		106C22FF1C05436100405689 /* errordoc.c in Sources */ = {isa = PBXBuildFile; fileRef = 106C22FE1C05436100405689 /* errordoc.c */; };
		106C23011C0544CE00405689 /* errordoc.c in Sources */ = {isa = PBXBuildFile; fileRef = 106C23001C0544CE00405689 /* errordoc.c */; };
		1070866A1B70A00F002B8F18 /* casper.c in Sources */ = {isa = PBXBuildFile; fileRef = 107086691B70A00F002B8F18 /* casper.c */; };
		1070866C1B787D06002B8F18 /* compress.c in Sources */ = {isa = PBXBuildFile; fileRef = 1070866B1B787D06002B8F18 /* compress.c */; };
		107086701B7925D5002B8F18 /* compress.c in Sources */ = {isa = PBXBuildFile; fileRef = 1070866F1B7925D5002B8F18 /* compress.c */; };
		107086721B798488002B8F18 /* compress.c in Sources */ = {isa = PBXBuildFile; fileRef = 107086711B798487002B8F18 /* compress.c */; };
		1070E1631B4508B0001CCAFA /* util.c in Sources */ = {isa = PBXBuildFile; fileRef = 1070E1621B4508B0001CCAFA /* util.c */; };
		10756E2A1AC126420009BF57 /* api.c in Sources */ = {isa = PBXBuildFile; fileRef = 10756E261AC126420009BF57 /* api.c */; settings = {COMPILER_FLAGS = "-Wno-conversion"; }; };
		10756E2B1AC126420009BF57 /* dumper.c in Sources */ = {isa = PBXBuildFile; fileRef = 10756E271AC126420009BF57 /* dumper.c */; };
		10756E2C1AC126420009BF57 /* emitter.c in Sources */ = {isa = PBXBuildFile; fileRef = 10756E281AC126420009BF57 /* emitter.c */; };
		10756E2D1AC126420009BF57 /* loader.c in Sources */ = {isa = PBXBuildFile; fileRef = 10756E291AC126420009BF57 /* loader.c */; settings = {COMPILER_FLAGS = "-Wno-conversion"; }; };
		10756E331AC1264D0009BF57 /* parser.c in Sources */ = {isa = PBXBuildFile; fileRef = 10756E2E1AC1264D0009BF57 /* parser.c */; settings = {COMPILER_FLAGS = "-Wno-uninitialized"; }; };
		10756E341AC1264D0009BF57 /* reader.c in Sources */ = {isa = PBXBuildFile; fileRef = 10756E2F1AC1264D0009BF57 /* reader.c */; };
		10756E351AC1264D0009BF57 /* scanner.c in Sources */ = {isa = PBXBuildFile; fileRef = 10756E301AC1264D0009BF57 /* scanner.c */; settings = {COMPILER_FLAGS = "-Wno-conversion"; }; };
		10756E361AC1264D0009BF57 /* writer.c in Sources */ = {isa = PBXBuildFile; fileRef = 10756E311AC1264D0009BF57 /* writer.c */; };
		1079236A19A3210E00C52AD6 /* khash.h in Headers */ = {isa = PBXBuildFile; fileRef = 1079232619A3210D00C52AD6 /* khash.h */; };
		1079239619A3210E00C52AD6 /* picohttpparser.c in Sources */ = {isa = PBXBuildFile; fileRef = 1079235A19A3210D00C52AD6 /* picohttpparser.c */; };
		1079239719A3210E00C52AD6 /* picohttpparser.h in Headers */ = {isa = PBXBuildFile; fileRef = 1079235B19A3210D00C52AD6 /* picohttpparser.h */; };
		107923A519A3215F00C52AD6 /* http1.h in Headers */ = {isa = PBXBuildFile; fileRef = 107923A019A3215F00C52AD6 /* http1.h */; };
		107923A619A3215F00C52AD6 /* http2.h in Headers */ = {isa = PBXBuildFile; fileRef = 107923A119A3215F00C52AD6 /* http2.h */; };
		107923A719A3215F00C52AD6 /* token.h in Headers */ = {isa = PBXBuildFile; fileRef = 107923A219A3215F00C52AD6 /* token.h */; };
		107923A919A3215F00C52AD6 /* h2o.h in Headers */ = {isa = PBXBuildFile; fileRef = 107923A419A3215F00C52AD6 /* h2o.h */; };
		107923C319A3217300C52AD6 /* file.c in Sources */ = {isa = PBXBuildFile; fileRef = 107923AF19A3217300C52AD6 /* file.c */; };
		107923C519A3217300C52AD6 /* http1.c in Sources */ = {isa = PBXBuildFile; fileRef = 107923B119A3217300C52AD6 /* http1.c */; };
		107923C619A3217300C52AD6 /* connection.c in Sources */ = {isa = PBXBuildFile; fileRef = 107923B319A3217300C52AD6 /* connection.c */; };
		107923C719A3217300C52AD6 /* hpack.c in Sources */ = {isa = PBXBuildFile; fileRef = 107923B419A3217300C52AD6 /* hpack.c */; };
		107923C819A3217300C52AD6 /* hpack_huffman_table.h in Headers */ = {isa = PBXBuildFile; fileRef = 107923B519A3217300C52AD6 /* hpack_huffman_table.h */; };
		107923CB19A3217300C52AD6 /* frame.c in Sources */ = {isa = PBXBuildFile; fileRef = 107923B819A3217300C52AD6 /* frame.c */; };
		107923CC19A3217300C52AD6 /* context.c in Sources */ = {isa = PBXBuildFile; fileRef = 107923B919A3217300C52AD6 /* context.c */; };
		107923CD19A3217300C52AD6 /* memory.c in Sources */ = {isa = PBXBuildFile; fileRef = 107923BA19A3217300C52AD6 /* memory.c */; };
		107923CE19A3217300C52AD6 /* mimemap.c in Sources */ = {isa = PBXBuildFile; fileRef = 107923BB19A3217300C52AD6 /* mimemap.c */; };
		107923CF19A3217300C52AD6 /* request.c in Sources */ = {isa = PBXBuildFile; fileRef = 107923BC19A3217300C52AD6 /* request.c */; };
		107923D219A3217300C52AD6 /* token.c in Sources */ = {isa = PBXBuildFile; fileRef = 107923BF19A3217300C52AD6 /* token.c */; };
		107923D319A3217300C52AD6 /* util.c in Sources */ = {isa = PBXBuildFile; fileRef = 107923C019A3217300C52AD6 /* util.c */; };
		1079240119A3241A00C52AD6 /* libh2o.a in Frameworks */ = {isa = PBXBuildFile; fileRef = 1079231519A320A700C52AD6 /* libh2o.a */; };
		1079240819A3247A00C52AD6 /* libh2o.a in Frameworks */ = {isa = PBXBuildFile; fileRef = 1079231519A320A700C52AD6 /* libh2o.a */; };
		1079241619A324B400C52AD6 /* websocket.c in Sources */ = {isa = PBXBuildFile; fileRef = 1079241319A324B400C52AD6 /* websocket.c */; settings = {COMPILER_FLAGS = "-Wno-deprecated-declarations"; }; };
		1079242919A325BE00C52AD6 /* simple.c in Sources */ = {isa = PBXBuildFile; fileRef = 107923FC19A3238500C52AD6 /* simple.c */; settings = {COMPILER_FLAGS = "-Wno-deprecated-declarations"; }; };
		1079243019A3260E00C52AD6 /* libh2o.a in Frameworks */ = {isa = PBXBuildFile; fileRef = 1079231519A320A700C52AD6 /* libh2o.a */; };
		1079244119A3264300C52AD6 /* picohttpparser.c in Sources */ = {isa = PBXBuildFile; fileRef = 1079235A19A3210D00C52AD6 /* picohttpparser.c */; };
		1079244719A3265C00C52AD6 /* http1.c in Sources */ = {isa = PBXBuildFile; fileRef = 107923B119A3217300C52AD6 /* http1.c */; };
		1079244819A3265C00C52AD6 /* connection.c in Sources */ = {isa = PBXBuildFile; fileRef = 107923B319A3217300C52AD6 /* connection.c */; };
		1079244A19A3266700C52AD6 /* frame.c in Sources */ = {isa = PBXBuildFile; fileRef = 107923B819A3217300C52AD6 /* frame.c */; };
		1079244B19A3266700C52AD6 /* context.c in Sources */ = {isa = PBXBuildFile; fileRef = 107923B919A3217300C52AD6 /* context.c */; };
		1079244C19A3266700C52AD6 /* memory.c in Sources */ = {isa = PBXBuildFile; fileRef = 107923BA19A3217300C52AD6 /* memory.c */; };
		1079244E19A3266700C52AD6 /* request.c in Sources */ = {isa = PBXBuildFile; fileRef = 107923BC19A3217300C52AD6 /* request.c */; };
		1079245119A3266700C52AD6 /* token.c in Sources */ = {isa = PBXBuildFile; fileRef = 107923BF19A3217300C52AD6 /* token.c */; };
		1079245419A32C0800C52AD6 /* token_table.h in Headers */ = {isa = PBXBuildFile; fileRef = 1079245319A32C0800C52AD6 /* token_table.h */; };
		107D4D441B588021004A9B21 /* ssl.c in Sources */ = {isa = PBXBuildFile; fileRef = 107D4D431B588021004A9B21 /* ssl.c */; };
		107D4D451B5880BC004A9B21 /* api.c in Sources */ = {isa = PBXBuildFile; fileRef = 10756E261AC126420009BF57 /* api.c */; };
		107D4D461B5880BC004A9B21 /* dumper.c in Sources */ = {isa = PBXBuildFile; fileRef = 10756E271AC126420009BF57 /* dumper.c */; };
		107D4D471B5880BC004A9B21 /* emitter.c in Sources */ = {isa = PBXBuildFile; fileRef = 10756E281AC126420009BF57 /* emitter.c */; };
		107D4D481B5880BC004A9B21 /* loader.c in Sources */ = {isa = PBXBuildFile; fileRef = 10756E291AC126420009BF57 /* loader.c */; };
		107D4D491B5880BC004A9B21 /* parser.c in Sources */ = {isa = PBXBuildFile; fileRef = 10756E2E1AC1264D0009BF57 /* parser.c */; };
		107D4D4A1B5880BC004A9B21 /* reader.c in Sources */ = {isa = PBXBuildFile; fileRef = 10756E2F1AC1264D0009BF57 /* reader.c */; };
		107D4D4B1B5880BC004A9B21 /* scanner.c in Sources */ = {isa = PBXBuildFile; fileRef = 10756E301AC1264D0009BF57 /* scanner.c */; };
		107D4D4C1B5880BC004A9B21 /* writer.c in Sources */ = {isa = PBXBuildFile; fileRef = 10756E311AC1264D0009BF57 /* writer.c */; };
		107D4D4F1B58970D004A9B21 /* ssl.c in Sources */ = {isa = PBXBuildFile; fileRef = 107D4D4D1B58970D004A9B21 /* ssl.c */; };
		107D4D531B5B2412004A9B21 /* file.h in Headers */ = {isa = PBXBuildFile; fileRef = 107D4D521B5B2412004A9B21 /* file.h */; };
		107D4D551B5B30EE004A9B21 /* file.c in Sources */ = {isa = PBXBuildFile; fileRef = 107D4D541B5B30EE004A9B21 /* file.c */; };
		107E34101C7EB13F00AEF5F8 /* gzip.c in Sources */ = {isa = PBXBuildFile; fileRef = 107E340F1C7EB13F00AEF5F8 /* gzip.c */; };
		107E34131C7FAC2000AEF5F8 /* brotli.c in Sources */ = {isa = PBXBuildFile; fileRef = 107E34111C7EE0D200AEF5F8 /* brotli.c */; };
		107E34221C7FEE2200AEF5F8 /* brotli.c in Sources */ = {isa = PBXBuildFile; fileRef = 107E34111C7EE0D200AEF5F8 /* brotli.c */; };
		10835E011C9A6C2400197E59 /* logconf.c in Sources */ = {isa = PBXBuildFile; fileRef = 10835E001C9A6C2400197E59 /* logconf.c */; };
		10835E031C9A860000197E59 /* status.c in Sources */ = {isa = PBXBuildFile; fileRef = 10835E021C9A860000197E59 /* status.c */; };
		10835E051C9B3C6200197E59 /* status.c in Sources */ = {isa = PBXBuildFile; fileRef = 10835E041C9B3C6200197E59 /* status.c */; };
		108867751AD9069900987967 /* defaults.c.h in Headers */ = {isa = PBXBuildFile; fileRef = 108867741AD9069900987967 /* defaults.c.h */; };
		108DD0861BA22E46004167DC /* mruby.c in Sources */ = {isa = PBXBuildFile; fileRef = 10B38A651B8D345D007DC191 /* mruby.c */; };
		10A3D3D21B4CDBDC00327CF9 /* memcached.c in Sources */ = {isa = PBXBuildFile; fileRef = 10A3D3D11B4CDBDC00327CF9 /* memcached.c */; };
		10A3D3D31B4CDF1200327CF9 /* memcached.h in Headers */ = {isa = PBXBuildFile; fileRef = 10A3D3D01B4CDBC700327CF9 /* memcached.h */; };
		10A3D4081B50DAB700327CF9 /* close.c in Sources */ = {isa = PBXBuildFile; fileRef = 10A3D3ED1B4FAAEC00327CF9 /* close.c */; };
		10A3D4091B50DAB700327CF9 /* connect.c in Sources */ = {isa = PBXBuildFile; fileRef = 10A3D3EE1B4FAAEC00327CF9 /* connect.c */; };
		10A3D40A1B50DAB700327CF9 /* recv.c in Sources */ = {isa = PBXBuildFile; fileRef = 10A3D3F61B4FAAF500327CF9 /* recv.c */; };
		10A3D40B1B50DAB700327CF9 /* send.c in Sources */ = {isa = PBXBuildFile; fileRef = 10A3D3F71B4FAAF500327CF9 /* send.c */; };
		10A3D40C1B50DAB700327CF9 /* socket.c in Sources */ = {isa = PBXBuildFile; fileRef = 10A3D3F91B4FAAF500327CF9 /* socket.c */; };
		10A3D40D1B50DAB700327CF9 /* strerror.c in Sources */ = {isa = PBXBuildFile; fileRef = 10A3D3FA1B4FAAF500327CF9 /* strerror.c */; };
		10AA2E941A80A592004322AC /* time_.h in Headers */ = {isa = PBXBuildFile; fileRef = 10AA2E931A80A592004322AC /* time_.h */; };
		10AA2E961A80A612004322AC /* time.c in Sources */ = {isa = PBXBuildFile; fileRef = 10AA2E951A80A612004322AC /* time.c */; };
		10AA2E991A81F68A004322AC /* time.c in Sources */ = {isa = PBXBuildFile; fileRef = 10AA2E981A81F68A004322AC /* time.c */; };
		10AA2E9F1A8807CF004322AC /* url.h in Headers */ = {isa = PBXBuildFile; fileRef = 10AA2E9E1A8807CF004322AC /* url.h */; };
		10AA2EA11A88082E004322AC /* url.c in Sources */ = {isa = PBXBuildFile; fileRef = 10AA2EA01A88082E004322AC /* url.c */; };
		10AA2EA31A88090B004322AC /* url.c in Sources */ = {isa = PBXBuildFile; fileRef = 10AA2EA21A88090B004322AC /* url.c */; };
		10AA2EA51A8D9999004322AC /* redirect.c in Sources */ = {isa = PBXBuildFile; fileRef = 10AA2EA41A8D9999004322AC /* redirect.c */; };
		10AA2EA71A8DA93C004322AC /* redirect.c in Sources */ = {isa = PBXBuildFile; fileRef = 10AA2EA61A8DA93C004322AC /* redirect.c */; };
		10AA2EAA1A8DDC57004322AC /* multithread.h in Headers */ = {isa = PBXBuildFile; fileRef = 10AA2EA91A8DDC57004322AC /* multithread.h */; };
		10AA2EAC1A8DE0AE004322AC /* multithread.c in Sources */ = {isa = PBXBuildFile; fileRef = 10AA2EAB1A8DE0AE004322AC /* multithread.c */; };
		10AA2EAE1A8E22DA004322AC /* multithread.c in Sources */ = {isa = PBXBuildFile; fileRef = 10AA2EAD1A8E22DA004322AC /* multithread.c */; };
		10AA2EB71A970EFC004322AC /* http2_internal.h in Headers */ = {isa = PBXBuildFile; fileRef = 10AA2EB61A970EFC004322AC /* http2_internal.h */; };
		10AA2EB91A971280004322AC /* http2_scheduler.h in Headers */ = {isa = PBXBuildFile; fileRef = 10AA2EB81A971280004322AC /* http2_scheduler.h */; };
		10AA2EBC1A9EEDF8004322AC /* proxy.c in Sources */ = {isa = PBXBuildFile; fileRef = 10AA2EBB1A9EEDF8004322AC /* proxy.c */; };
		10AA2EC01AA019FC004322AC /* headers.c in Sources */ = {isa = PBXBuildFile; fileRef = 10AA2EBF1AA019FC004322AC /* headers.c */; };
		10AA2EC21AA0402E004322AC /* reproxy.c in Sources */ = {isa = PBXBuildFile; fileRef = 10AA2EC11AA0402E004322AC /* reproxy.c */; };
		10AA2EC41AA0403A004322AC /* reproxy.c in Sources */ = {isa = PBXBuildFile; fileRef = 10AA2EC31AA0403A004322AC /* reproxy.c */; };
		10AAAC631B6C7A7D004487C3 /* http2_casper.h in Headers */ = {isa = PBXBuildFile; fileRef = 10AAAC621B6C7A7D004487C3 /* http2_casper.h */; };
		10AAAC651B6C9275004487C3 /* casper.c in Sources */ = {isa = PBXBuildFile; fileRef = 10AAAC641B6C9275004487C3 /* casper.c */; };
		10B38A721B8D34BB007DC191 /* mruby_.h in Headers */ = {isa = PBXBuildFile; fileRef = 10B38A711B8D34BB007DC191 /* mruby_.h */; };
		10BA72AA19AAD6300059392A /* stream.c in Sources */ = {isa = PBXBuildFile; fileRef = 10BA72A919AAD6300059392A /* stream.c */; };
		10BCF2FD1B168CAE0076939D /* fastcgi.c in Sources */ = {isa = PBXBuildFile; fileRef = 10BCF2FC1B168CAE0076939D /* fastcgi.c */; };
		10BCF2FF1B1A892F0076939D /* fastcgi.c in Sources */ = {isa = PBXBuildFile; fileRef = 10BCF2FE1B1A892F0076939D /* fastcgi.c */; };
		10BCF3011B214C460076939D /* fastcgi.c in Sources */ = {isa = PBXBuildFile; fileRef = 10BCF3001B214C460076939D /* fastcgi.c */; };
		10C45D4F1CFD15FA0096DB06 /* throttle_resp.c in Sources */ = {isa = PBXBuildFile; fileRef = 10C45D4E1CFD15FA0096DB06 /* throttle_resp.c */; };
		10C45D511CFD160A0096DB06 /* throttle_resp.c in Sources */ = {isa = PBXBuildFile; fileRef = 10C45D501CFD160A0096DB06 /* throttle_resp.c */; };
		10C45D551CFE9B300096DB06 /* events.c in Sources */ = {isa = PBXBuildFile; fileRef = 10C45D531CFE9B300096DB06 /* events.c */; };
		10C45D561CFE9B300096DB06 /* requests.c in Sources */ = {isa = PBXBuildFile; fileRef = 10C45D541CFE9B300096DB06 /* requests.c */; };
		10D0903A19F0A51C0043D458 /* memory.h in Headers */ = {isa = PBXBuildFile; fileRef = 10D0903919F0A51C0043D458 /* memory.h */; };
		10D0903E19F0A8190043D458 /* socket.h in Headers */ = {isa = PBXBuildFile; fileRef = 10D0903D19F0A8190043D458 /* socket.h */; };
		10D0904319F0BA780043D458 /* linklist.h in Headers */ = {isa = PBXBuildFile; fileRef = 10D0904219F0BA780043D458 /* linklist.h */; };
		10D0904A19F0CA9C0043D458 /* libh2o.a in Frameworks */ = {isa = PBXBuildFile; fileRef = 1079231519A320A700C52AD6 /* libh2o.a */; };
		10D0905519F102C70043D458 /* http1client.c in Sources */ = {isa = PBXBuildFile; fileRef = 10D0905419F102C70043D458 /* http1client.c */; };
		10D0905919F22FA10043D458 /* string_.h in Headers */ = {isa = PBXBuildFile; fileRef = 10D0905819F22FA10043D458 /* string_.h */; };
		10D0906219F38B2E0043D458 /* libh2o.a in Frameworks */ = {isa = PBXBuildFile; fileRef = 1079231519A320A700C52AD6 /* libh2o.a */; };
		10D0906B19F38B850043D458 /* httpclient.c in Sources */ = {isa = PBXBuildFile; fileRef = 10D0906A19F38B850043D458 /* httpclient.c */; };
		10D0906C19F395FC0043D458 /* socket-client.c in Sources */ = {isa = PBXBuildFile; fileRef = 10D0905219F0CB130043D458 /* socket-client.c */; };
		10D0907019F494CC0043D458 /* test.c in Sources */ = {isa = PBXBuildFile; fileRef = 10D0906E19F494CC0043D458 /* test.c */; };
		10D0907319F633B00043D458 /* proxy.c in Sources */ = {isa = PBXBuildFile; fileRef = 10D0907219F633B00043D458 /* proxy.c */; };
		10DA969C1CD2BF9000679165 /* cache.h in Headers */ = {isa = PBXBuildFile; fileRef = 10DA969B1CD2BF9000679165 /* cache.h */; };
		10DA969E1CD2BFAC00679165 /* cache.c in Sources */ = {isa = PBXBuildFile; fileRef = 10DA969D1CD2BFAC00679165 /* cache.c */; };
		10DA96A01CD2BFEE00679165 /* cache.c in Sources */ = {isa = PBXBuildFile; fileRef = 10DA969F1CD2BFEE00679165 /* cache.c */; };
		10E299581A67E68500701AA6 /* scheduler.c in Sources */ = {isa = PBXBuildFile; fileRef = 10E299571A67E68500701AA6 /* scheduler.c */; };
		10E2995A1A68D03100701AA6 /* scheduler.c in Sources */ = {isa = PBXBuildFile; fileRef = 10E299591A68D03100701AA6 /* scheduler.c */; };
		10E598011CE1683A000D7B94 /* mruby.c in Sources */ = {isa = PBXBuildFile; fileRef = 10B38A731B8D3544007DC191 /* mruby.c */; };
		10EA45D81D0949BF00769A2B /* libh2o.a in Frameworks */ = {isa = PBXBuildFile; fileRef = 1079231519A320A700C52AD6 /* libh2o.a */; };
		10EA45E11D094A1200769A2B /* latency-optimization.c in Sources */ = {isa = PBXBuildFile; fileRef = 10EA45E01D094A1200769A2B /* latency-optimization.c */; };
		10EC2A361A0B4D370083514F /* socketpool.h in Headers */ = {isa = PBXBuildFile; fileRef = 10EC2A351A0B4D370083514F /* socketpool.h */; };
		10EC2A381A0B4DC70083514F /* socketpool.c in Sources */ = {isa = PBXBuildFile; fileRef = 10EC2A371A0B4DC70083514F /* socketpool.c */; };
		10F417D619C190F800B6E31A /* main.c in Sources */ = {isa = PBXBuildFile; fileRef = 10F417D519C190F800B6E31A /* main.c */; settings = {COMPILER_FLAGS = "-Wno-deprecated-declarations"; }; };
		10F417FF19C2D2F800B6E31A /* picotest.c in Sources */ = {isa = PBXBuildFile; fileRef = 10F417FD19C2D2F800B6E31A /* picotest.c */; };
		10F4180119C2D31600B6E31A /* yoml.h in Headers */ = {isa = PBXBuildFile; fileRef = 10F4180019C2D31600B6E31A /* yoml.h */; };
		10F4180519CA75C500B6E31A /* configurator.c in Sources */ = {isa = PBXBuildFile; fileRef = 10F4180419CA75C500B6E31A /* configurator.c */; };
		10F419801B64E70D00BEAEAC /* golombset.h in Headers */ = {isa = PBXBuildFile; fileRef = 10F4197F1B64E70D00BEAEAC /* golombset.h */; };
		10F9F2651AF4795D0056F26B /* redirect.c in Sources */ = {isa = PBXBuildFile; fileRef = 10F9F2641AF4795D0056F26B /* redirect.c */; };
		10F9F2671AFC5F550056F26B /* hostinfo.c in Sources */ = {isa = PBXBuildFile; fileRef = 10F9F2661AFC5F550056F26B /* hostinfo.c */; };
		10FCC13E1B2E4A4500F13674 /* cloexec.c in Sources */ = {isa = PBXBuildFile; fileRef = 10FCC13C1B2E4A4500F13674 /* cloexec.c */; };
		10FCC13F1B2E4A4500F13674 /* cloexec.h in Headers */ = {isa = PBXBuildFile; fileRef = 10FCC13D1B2E4A4500F13674 /* cloexec.h */; };
		10FCC1401B2E59E600F13674 /* cloexec.c in Sources */ = {isa = PBXBuildFile; fileRef = 10FCC13C1B2E4A4500F13674 /* cloexec.c */; };
		10FEF24A1D6FC6F600E11B1D /* durations.c in Sources */ = {isa = PBXBuildFile; fileRef = 10FEF2491D6FC6F600E11B1D /* durations.c */; };
		10FEF24E1D6FC8E200E11B1D /* gkc.c in Sources */ = {isa = PBXBuildFile; fileRef = 10FEF24C1D6FC8E200E11B1D /* gkc.c */; };
		10FEF24F1D6FC8E200E11B1D /* gkc.h in Headers */ = {isa = PBXBuildFile; fileRef = 10FEF24D1D6FC8E200E11B1D /* gkc.h */; };
		10FFEE0A1BB23A8C0087AD75 /* neverbleed.c in Sources */ = {isa = PBXBuildFile; fileRef = 10FFEE081BB23A8C0087AD75 /* neverbleed.c */; };
		7D0285C91EF422D40094292B /* sleep.c in Sources */ = {isa = PBXBuildFile; fileRef = 7D0285C81EF422D40094292B /* sleep.c */; };
		7D0341FB1FE4D5B60052E0A1 /* http2client.c in Sources */ = {isa = PBXBuildFile; fileRef = 7D0341FA1FE4D5B60052E0A1 /* http2client.c */; };
		7D0341FC1FE4D5BD0052E0A1 /* http2client.c in Sources */ = {isa = PBXBuildFile; fileRef = 7D0341FA1FE4D5B60052E0A1 /* http2client.c */; };
		7D0E5D5A20761BD800DA3E5A /* hiredis_.h in Headers */ = {isa = PBXBuildFile; fileRef = 7DF88EF820761972005DB8D8 /* hiredis_.h */; };
		7D25E33C20B288710092C982 /* http2_common.h in Headers */ = {isa = PBXBuildFile; fileRef = 7D25E33B20B270BA0092C982 /* http2_common.h */; };
		7D2DF4EE20297EEF004AD361 /* header.h in Headers */ = {isa = PBXBuildFile; fileRef = 7D2DF4ED20297EE0004AD361 /* header.h */; };
		7D67C721204F8C0E0049E935 /* httpclient.c in Sources */ = {isa = PBXBuildFile; fileRef = 7D67C720204F8C0E0049E935 /* httpclient.c */; };
		7D67C722204F8C0E0049E935 /* httpclient.c in Sources */ = {isa = PBXBuildFile; fileRef = 7D67C720204F8C0E0049E935 /* httpclient.c */; };
		7D67C724204F8CA50049E935 /* httpclient.h in Headers */ = {isa = PBXBuildFile; fileRef = 7D67C723204F8C9B0049E935 /* httpclient.h */; };
		7D9372FE202AC70F005FE6AB /* server_timing.c in Sources */ = {isa = PBXBuildFile; fileRef = 7D9372FD202AC70F005FE6AB /* server_timing.c */; };
		7D9372FF202AC717005FE6AB /* server_timing.c in Sources */ = {isa = PBXBuildFile; fileRef = 7D9372FD202AC70F005FE6AB /* server_timing.c */; };
		7D937300202AC717005FE6AB /* server_timing.c in Sources */ = {isa = PBXBuildFile; fileRef = 7D9372FD202AC70F005FE6AB /* server_timing.c */; };
		7D937302202AC7BA005FE6AB /* server_timing.c in Sources */ = {isa = PBXBuildFile; fileRef = 7D937301202AC7BA005FE6AB /* server_timing.c */; };
		7D937303202AC7BA005FE6AB /* server_timing.c in Sources */ = {isa = PBXBuildFile; fileRef = 7D937301202AC7BA005FE6AB /* server_timing.c */; };
		7D9FA53A1FC323B200189F88 /* channel.c in Sources */ = {isa = PBXBuildFile; fileRef = 7D9FA5381FC323AC00189F88 /* channel.c */; };
		7DA3F5AF20E0B0400000222F /* token_table.h in Headers */ = {isa = PBXBuildFile; fileRef = 7DA3F5AE20E0B03F0000222F /* token_table.h */; };
		7DC64F541FEB78B000587150 /* sender.c in Sources */ = {isa = PBXBuildFile; fileRef = 7DC64F521FEB78AD00587150 /* sender.c */; };
		7DD70D79210F2EC400727A17 /* httpclient.c in Sources */ = {isa = PBXBuildFile; fileRef = 7DD70D77210F2EC400727A17 /* httpclient.c */; };
		7DE1DB37212B1CC00055F500 /* ssl.c in Sources */ = {isa = PBXBuildFile; fileRef = 7DE1DB35212B1CC00055F500 /* ssl.c */; };
		7DE1DB38212B1CC00055F500 /* ssl.c in Sources */ = {isa = PBXBuildFile; fileRef = 7DE1DB35212B1CC00055F500 /* ssl.c */; };
		7DF26B091FBC020600FBE2E7 /* middleware.c in Sources */ = {isa = PBXBuildFile; fileRef = 7DF26B071FBC020600FBE2E7 /* middleware.c */; };
		D081373A1FD400F4004679DF /* least_conn.c in Sources */ = {isa = PBXBuildFile; fileRef = D08137381FD400F4004679DF /* least_conn.c */; };
		D081373B1FD400F4004679DF /* roundrobin.c in Sources */ = {isa = PBXBuildFile; fileRef = D08137391FD400F4004679DF /* roundrobin.c */; };
		D08137421FD408C2004679DF /* balancer.h in Headers */ = {isa = PBXBuildFile; fileRef = D08137411FD408C1004679DF /* balancer.h */; };
		E901C3DA213E1C2E00D17C93 /* quicly.h in Headers */ = {isa = PBXBuildFile; fileRef = E901C3D9213E1C2E00D17C93 /* quicly.h */; };
		E901C3E5213E1C3600D17C93 /* maxsender.h in Headers */ = {isa = PBXBuildFile; fileRef = E901C3DB213E1C3600D17C93 /* maxsender.h */; };
		E901C3E6213E1C3600D17C93 /* ranges.h in Headers */ = {isa = PBXBuildFile; fileRef = E901C3DC213E1C3600D17C93 /* ranges.h */; };
		E901C3E8213E1C3600D17C93 /* loss.h in Headers */ = {isa = PBXBuildFile; fileRef = E901C3DE213E1C3600D17C93 /* loss.h */; };
		E901C3EB213E1C3600D17C93 /* frame.h in Headers */ = {isa = PBXBuildFile; fileRef = E901C3E1213E1C3600D17C93 /* frame.h */; };
		E901C3ED213E1C3600D17C93 /* constants.h in Headers */ = {isa = PBXBuildFile; fileRef = E901C3E3213E1C3600D17C93 /* constants.h */; };
		E901C3EE213E1C3600D17C93 /* linklist.h in Headers */ = {isa = PBXBuildFile; fileRef = E901C3E4213E1C3600D17C93 /* linklist.h */; };
		E901C3F9213E1C4000D17C93 /* frame.c in Sources */ = {isa = PBXBuildFile; fileRef = E901C3F0213E1C4000D17C93 /* frame.c */; };
		E901C3FB213E1C4000D17C93 /* ranges.c in Sources */ = {isa = PBXBuildFile; fileRef = E901C3F2213E1C4000D17C93 /* ranges.c */; };
		E901C3FC213E1C4000D17C93 /* quicly.c in Sources */ = {isa = PBXBuildFile; fileRef = E901C3F3213E1C4000D17C93 /* quicly.c */; };
		E901C403213E1C5400D17C93 /* frame.c in Sources */ = {isa = PBXBuildFile; fileRef = E901C3F0213E1C4000D17C93 /* frame.c */; };
		E901C406213E1C5400D17C93 /* quicly.c in Sources */ = {isa = PBXBuildFile; fileRef = E901C3F3213E1C4000D17C93 /* quicly.c */; };
		E901C407213E1C5400D17C93 /* ranges.c in Sources */ = {isa = PBXBuildFile; fileRef = E901C3F2213E1C4000D17C93 /* ranges.c */; };
		E901C40C213E1C5500D17C93 /* frame.c in Sources */ = {isa = PBXBuildFile; fileRef = E901C3F0213E1C4000D17C93 /* frame.c */; };
		E901C40F213E1C5500D17C93 /* quicly.c in Sources */ = {isa = PBXBuildFile; fileRef = E901C3F3213E1C4000D17C93 /* quicly.c */; };
		E901C410213E1C5500D17C93 /* ranges.c in Sources */ = {isa = PBXBuildFile; fileRef = E901C3F2213E1C4000D17C93 /* ranges.c */; };
		E901C428213E529000D17C93 /* aes.c in Sources */ = {isa = PBXBuildFile; fileRef = E9708AEC1E49A2910029E0A5 /* aes.c */; };
		E901C429213E529F00D17C93 /* blockwise.c in Sources */ = {isa = PBXBuildFile; fileRef = E9708AF11E49A2B90029E0A5 /* blockwise.c */; };
		E901C42A213E52A200D17C93 /* chacha20.c in Sources */ = {isa = PBXBuildFile; fileRef = E9BC76E61F00E72D00EB7A09 /* chacha20.c */; };
		E901C42B213E52A500D17C93 /* chash.c in Sources */ = {isa = PBXBuildFile; fileRef = E9708AF71E49A3130029E0A5 /* chash.c */; };
		E901C42C213E52A800D17C93 /* curve25519.c in Sources */ = {isa = PBXBuildFile; fileRef = E9708AF91E49A3130029E0A5 /* curve25519.c */; };
		E901C42D213E52AB00D17C93 /* drbg.c in Sources */ = {isa = PBXBuildFile; fileRef = E9708AFC1E49A3130029E0A5 /* drbg.c */; };
		E901C42E213E52AF00D17C93 /* gcm.c in Sources */ = {isa = PBXBuildFile; fileRef = E9708AFE1E49A3130029E0A5 /* gcm.c */; };
		E901C42F213E52B100D17C93 /* gf128.c in Sources */ = {isa = PBXBuildFile; fileRef = E9708AFF1E49A3130029E0A5 /* gf128.c */; };
		E901C430213E52B500D17C93 /* hmac.c in Sources */ = {isa = PBXBuildFile; fileRef = E9708B011E49A3130029E0A5 /* hmac.c */; };
		E901C431213E52B800D17C93 /* modes.c in Sources */ = {isa = PBXBuildFile; fileRef = E9708B031E49A3130029E0A5 /* modes.c */; };
		E901C432213E52BB00D17C93 /* poly1305.c in Sources */ = {isa = PBXBuildFile; fileRef = E9BC76E91F00E74C00EB7A09 /* poly1305.c */; };
		E901C433213E52BF00D17C93 /* sha256.c in Sources */ = {isa = PBXBuildFile; fileRef = E9708B061E49A3130029E0A5 /* sha256.c */; };
		E901C434213E52C200D17C93 /* sha512.c in Sources */ = {isa = PBXBuildFile; fileRef = E927CD612074855300D4797E /* sha512.c */; };
		E901C435213E52C700D17C93 /* cifra.c in Sources */ = {isa = PBXBuildFile; fileRef = E9708AD81E499E040029E0A5 /* cifra.c */; };
		E901C436213E52CA00D17C93 /* openssl.c in Sources */ = {isa = PBXBuildFile; fileRef = E9708AD91E499E040029E0A5 /* openssl.c */; };
		E901C437213E52CD00D17C93 /* picotls.c in Sources */ = {isa = PBXBuildFile; fileRef = E9708ADA1E499E040029E0A5 /* picotls.c */; };
		E901C43B213E59A000D17C93 /* qpack.c in Sources */ = {isa = PBXBuildFile; fileRef = E901C439213E59A000D17C93 /* qpack.c */; };
		E901C43D213FAE0300D17C93 /* qpack.h in Headers */ = {isa = PBXBuildFile; fileRef = E901C43C213FAE0300D17C93 /* qpack.h */; };
		E901C4402140CCB500D17C93 /* qpack.c in Sources */ = {isa = PBXBuildFile; fileRef = E901C43F2140CCB500D17C93 /* qpack.c */; };
		E90A95F31E30795100483D6C /* headers_util.c in Sources */ = {isa = PBXBuildFile; fileRef = E90A95F21E30795100483D6C /* headers_util.c */; };
		E90A95F51E30797D00483D6C /* headers_util.c in Sources */ = {isa = PBXBuildFile; fileRef = E90A95F41E30797D00483D6C /* headers_util.c */; };
		E918FC322136583F00CCB252 /* libh2o.a in Frameworks */ = {isa = PBXBuildFile; fileRef = 1079231519A320A700C52AD6 /* libh2o.a */; };
		E918FC8721365AB700CCB252 /* theft_autoshrink.c in Sources */ = {isa = PBXBuildFile; fileRef = E918FC542136598400CCB252 /* theft_autoshrink.c */; };
		E918FC8821365AB700CCB252 /* theft_aux_builtin.c in Sources */ = {isa = PBXBuildFile; fileRef = E918FC452136598300CCB252 /* theft_aux_builtin.c */; };
		E918FC8921365AB700CCB252 /* theft_aux.c in Sources */ = {isa = PBXBuildFile; fileRef = E918FC4B2136598300CCB252 /* theft_aux.c */; };
		E918FC8A21365AB700CCB252 /* theft_bloom.c in Sources */ = {isa = PBXBuildFile; fileRef = E918FC532136598400CCB252 /* theft_bloom.c */; };
		E918FC8B21365AB700CCB252 /* theft_call.c in Sources */ = {isa = PBXBuildFile; fileRef = E918FC4F2136598400CCB252 /* theft_call.c */; };
		E918FC8C21365AB700CCB252 /* theft_hash.c in Sources */ = {isa = PBXBuildFile; fileRef = E918FC4D2136598400CCB252 /* theft_hash.c */; };
		E918FC8D21365AB700CCB252 /* theft_random.c in Sources */ = {isa = PBXBuildFile; fileRef = E918FC462136598300CCB252 /* theft_random.c */; };
		E918FC8E21365AB700CCB252 /* theft_rng.c in Sources */ = {isa = PBXBuildFile; fileRef = E918FC502136598400CCB252 /* theft_rng.c */; };
		E918FC8F21365AB700CCB252 /* theft_run.c in Sources */ = {isa = PBXBuildFile; fileRef = E918FC512136598400CCB252 /* theft_run.c */; };
		E918FC9021365AB700CCB252 /* theft_shrink.c in Sources */ = {isa = PBXBuildFile; fileRef = E918FC4E2136598400CCB252 /* theft_shrink.c */; };
		E918FC9121365AB700CCB252 /* theft_trial.c in Sources */ = {isa = PBXBuildFile; fileRef = E918FC552136598400CCB252 /* theft_trial.c */; };
		E918FC9221365AB700CCB252 /* theft.c in Sources */ = {isa = PBXBuildFile; fileRef = E918FC492136598300CCB252 /* theft.c */; };
		E918FC9321365ABC00CCB252 /* prop.c in Sources */ = {isa = PBXBuildFile; fileRef = E918FC3B213658BE00CCB252 /* prop.c */; };
		E93C7F96226EBEC9007BF39A /* frame.c in Sources */ = {isa = PBXBuildFile; fileRef = E93C7F95226EBEC9007BF39A /* frame.c */; };
		E93C7F98226EBEC9007BF39A /* frame.c in Sources */ = {isa = PBXBuildFile; fileRef = E93C7F95226EBEC9007BF39A /* frame.c */; };
		E93C7F9A22701806007BF39A /* frame.c in Sources */ = {isa = PBXBuildFile; fileRef = E93C7F9922701806007BF39A /* frame.c */; };
		E9581B9B22F001F300299E8A /* x25519.c in Sources */ = {isa = PBXBuildFile; fileRef = E9581B9922F001EB00299E8A /* x25519.c */; };
		E9581B9E22F0022D00299E8A /* random.c in Sources */ = {isa = PBXBuildFile; fileRef = E9581B9C22F0022900299E8A /* random.c */; };
		E95E954022914F0600215ACD /* picotls-probes.d in Sources */ = {isa = PBXBuildFile; fileRef = E95E953F22914F0600215ACD /* picotls-probes.d */; };
		E95E954122914F1500215ACD /* h2o-probes.d in Sources */ = {isa = PBXBuildFile; fileRef = E95EBCD72281148C0022C32D /* h2o-probes.d */; };
		E95E954222914F1600215ACD /* h2o-probes.d in Sources */ = {isa = PBXBuildFile; fileRef = E95EBCD72281148C0022C32D /* h2o-probes.d */; };
		E95E954322914F1C00215ACD /* picotls-probes.d in Sources */ = {isa = PBXBuildFile; fileRef = E95E953F22914F0600215ACD /* picotls-probes.d */; };
		E95EBCDA228117620022C32D /* probes_.h in Headers */ = {isa = PBXBuildFile; fileRef = E95EBCD9228117620022C32D /* probes_.h */; };
		E9708AE01E49A2120029E0A5 /* picotls.h in Headers */ = {isa = PBXBuildFile; fileRef = E9708ADF1E49A2120029E0A5 /* picotls.h */; };
		E9708AE71E49A2420029E0A5 /* openssl.c in Sources */ = {isa = PBXBuildFile; fileRef = E9708AD91E499E040029E0A5 /* openssl.c */; };
		E9708AE81E49A2420029E0A5 /* picotls.c in Sources */ = {isa = PBXBuildFile; fileRef = E9708ADA1E499E040029E0A5 /* picotls.c */; };
		E9708B1C1E49A3480029E0A5 /* handy.h in Headers */ = {isa = PBXBuildFile; fileRef = E9708B1B1E49A3480029E0A5 /* handy.h */; };
		E9708B1E1E49BAC10029E0A5 /* blockwise.c in Sources */ = {isa = PBXBuildFile; fileRef = E9708AF11E49A2B90029E0A5 /* blockwise.c */; };
		E9708B1F1E49BAC60029E0A5 /* chash.c in Sources */ = {isa = PBXBuildFile; fileRef = E9708AF71E49A3130029E0A5 /* chash.c */; };
		E9708B201E49BACA0029E0A5 /* curve25519.c in Sources */ = {isa = PBXBuildFile; fileRef = E9708AF91E49A3130029E0A5 /* curve25519.c */; settings = {COMPILER_FLAGS = "-Wno-conversion"; }; };
		E9708B221E49BAD00029E0A5 /* drbg.c in Sources */ = {isa = PBXBuildFile; fileRef = E9708AFC1E49A3130029E0A5 /* drbg.c */; settings = {COMPILER_FLAGS = "-Wno-conversion"; }; };
		E9708B251E49BADA0029E0A5 /* hmac.c in Sources */ = {isa = PBXBuildFile; fileRef = E9708B011E49A3130029E0A5 /* hmac.c */; };
		E9708B271E49BAE10029E0A5 /* sha256.c in Sources */ = {isa = PBXBuildFile; fileRef = E9708B061E49A3130029E0A5 /* sha256.c */; };
		E9708B391E52C75A0029E0A5 /* cloexec.c in Sources */ = {isa = PBXBuildFile; fileRef = 10FCC13C1B2E4A4500F13674 /* cloexec.c */; };
		E9708B3A1E52C7640029E0A5 /* gkc.c in Sources */ = {isa = PBXBuildFile; fileRef = 10FEF24C1D6FC8E200E11B1D /* gkc.c */; };
		E9708B3B1E52C7730029E0A5 /* close.c in Sources */ = {isa = PBXBuildFile; fileRef = 10A3D3ED1B4FAAEC00327CF9 /* close.c */; };
		E9708B3C1E52C7860029E0A5 /* connect.c in Sources */ = {isa = PBXBuildFile; fileRef = 10A3D3EE1B4FAAEC00327CF9 /* connect.c */; };
		E9708B3D1E52C7860029E0A5 /* recv.c in Sources */ = {isa = PBXBuildFile; fileRef = 10A3D3F61B4FAAF500327CF9 /* recv.c */; };
		E9708B3E1E52C7860029E0A5 /* send.c in Sources */ = {isa = PBXBuildFile; fileRef = 10A3D3F71B4FAAF500327CF9 /* send.c */; };
		E9708B3F1E52C7860029E0A5 /* send_text.c in Sources */ = {isa = PBXBuildFile; fileRef = 1022E7C01CA8BC9E00CE2A05 /* send_text.c */; };
		E9708B401E52C7860029E0A5 /* socket.c in Sources */ = {isa = PBXBuildFile; fileRef = 10A3D3F91B4FAAF500327CF9 /* socket.c */; };
		E9708B411E52C7860029E0A5 /* strerror.c in Sources */ = {isa = PBXBuildFile; fileRef = 10A3D3FA1B4FAAF500327CF9 /* strerror.c */; };
		E9708B421E52C7860029E0A5 /* text_mode.c in Sources */ = {isa = PBXBuildFile; fileRef = 1022E7C21CA8BCCE00CE2A05 /* text_mode.c */; };
		E9708B431E52C7AA0029E0A5 /* picohttpparser.c in Sources */ = {isa = PBXBuildFile; fileRef = 1079235A19A3210D00C52AD6 /* picohttpparser.c */; };
		E9708B441E52C7DF0029E0A5 /* cache.c in Sources */ = {isa = PBXBuildFile; fileRef = 10DA969D1CD2BFAC00679165 /* cache.c */; };
		E9708B451E52C7DF0029E0A5 /* file.c in Sources */ = {isa = PBXBuildFile; fileRef = 107D4D541B5B30EE004A9B21 /* file.c */; };
		E9708B461E52C7DF0029E0A5 /* filecache.c in Sources */ = {isa = PBXBuildFile; fileRef = 1044812F1BFD10450007863F /* filecache.c */; };
		E9708B471E52C7DF0029E0A5 /* hostinfo.c in Sources */ = {isa = PBXBuildFile; fileRef = 1058C8891AA6E5E3008D6180 /* hostinfo.c */; };
		E9708B481E52C7DF0029E0A5 /* http1client.c in Sources */ = {isa = PBXBuildFile; fileRef = 10D0905419F102C70043D458 /* http1client.c */; };
		E9708B491E52C7DF0029E0A5 /* memcached.c in Sources */ = {isa = PBXBuildFile; fileRef = 10A3D3D11B4CDBDC00327CF9 /* memcached.c */; };
		E9708B4A1E52C7DF0029E0A5 /* memory.c in Sources */ = {isa = PBXBuildFile; fileRef = 107923BA19A3217300C52AD6 /* memory.c */; };
		E9708B4B1E52C7DF0029E0A5 /* multithread.c in Sources */ = {isa = PBXBuildFile; fileRef = 10AA2EAB1A8DE0AE004322AC /* multithread.c */; };
		E9708B4C1E52C7DF0029E0A5 /* serverutil.c in Sources */ = {isa = PBXBuildFile; fileRef = 104B9A241A4A4FEE009EEE64 /* serverutil.c */; };
		E9708B4D1E52C7DF0029E0A5 /* socket.c in Sources */ = {isa = PBXBuildFile; fileRef = 101788B119B561AA0084C6D8 /* socket.c */; };
		E9708B4E1E52C7E50029E0A5 /* socketpool.c in Sources */ = {isa = PBXBuildFile; fileRef = 10EC2A371A0B4DC70083514F /* socketpool.c */; };
		E9708B4F1E52C7E50029E0A5 /* string.c in Sources */ = {isa = PBXBuildFile; fileRef = 10D0905A19F230280043D458 /* string.c */; };
		E9708B501E52C7E50029E0A5 /* time.c in Sources */ = {isa = PBXBuildFile; fileRef = 10AA2E951A80A612004322AC /* time.c */; };
		E9708B521E52C7E50029E0A5 /* url.c in Sources */ = {isa = PBXBuildFile; fileRef = 10AA2EA01A88082E004322AC /* url.c */; };
		E9708B531E52C7EE0029E0A5 /* config.c in Sources */ = {isa = PBXBuildFile; fileRef = 105534EE1A440FC800627ECB /* config.c */; };
		E9708B541E52C7EE0029E0A5 /* configurator.c in Sources */ = {isa = PBXBuildFile; fileRef = 10F4180419CA75C500B6E31A /* configurator.c */; };
		E9708B551E52C7EE0029E0A5 /* context.c in Sources */ = {isa = PBXBuildFile; fileRef = 107923B919A3217300C52AD6 /* context.c */; };
		E9708B561E52C7EE0029E0A5 /* headers.c in Sources */ = {isa = PBXBuildFile; fileRef = 107923B019A3217300C52AD6 /* headers.c */; };
		E9708B571E52C7EE0029E0A5 /* logconf.c in Sources */ = {isa = PBXBuildFile; fileRef = 10835E001C9A6C2400197E59 /* logconf.c */; };
		E9708B581E52C7EE0029E0A5 /* proxy.c in Sources */ = {isa = PBXBuildFile; fileRef = 10AA2EBB1A9EEDF8004322AC /* proxy.c */; };
		E9708B591E52C7EE0029E0A5 /* request.c in Sources */ = {isa = PBXBuildFile; fileRef = 107923BC19A3217300C52AD6 /* request.c */; };
		E9708B5A1E52C7EE0029E0A5 /* token.c in Sources */ = {isa = PBXBuildFile; fileRef = 107923BF19A3217300C52AD6 /* token.c */; };
		E9708B5B1E52C7F30029E0A5 /* util.c in Sources */ = {isa = PBXBuildFile; fileRef = 107923C019A3217300C52AD6 /* util.c */; };
		E9708B5C1E52C80F0029E0A5 /* access_log.c in Sources */ = {isa = PBXBuildFile; fileRef = 105534DA1A3C7A5400627ECB /* access_log.c */; };
		E9708B5D1E52C80F0029E0A5 /* compress.c in Sources */ = {isa = PBXBuildFile; fileRef = 107086711B798487002B8F18 /* compress.c */; };
		E9708B5E1E52C80F0029E0A5 /* expires.c in Sources */ = {isa = PBXBuildFile; fileRef = 104B9A521A5FC7C4009EEE64 /* expires.c */; };
		E9708B5F1E52C80F0029E0A5 /* errordoc.c in Sources */ = {isa = PBXBuildFile; fileRef = 106C23001C0544CE00405689 /* errordoc.c */; };
		E9708B601E52C80F0029E0A5 /* fastcgi.c in Sources */ = {isa = PBXBuildFile; fileRef = 10BCF2FE1B1A892F0076939D /* fastcgi.c */; };
		E9708B611E52C80F0029E0A5 /* file.c in Sources */ = {isa = PBXBuildFile; fileRef = 105534DC1A3C7AA900627ECB /* file.c */; };
		E9708B621E52C80F0029E0A5 /* headers.c in Sources */ = {isa = PBXBuildFile; fileRef = 10AA2EBF1AA019FC004322AC /* headers.c */; };
		E9708B631E52C80F0029E0A5 /* headers_util.c in Sources */ = {isa = PBXBuildFile; fileRef = E90A95F41E30797D00483D6C /* headers_util.c */; };
		E9708B641E52C80F0029E0A5 /* proxy.c in Sources */ = {isa = PBXBuildFile; fileRef = 105534DE1A3C7B9800627ECB /* proxy.c */; };
		E9708B651E52C80F0029E0A5 /* redirect.c in Sources */ = {isa = PBXBuildFile; fileRef = 10AA2EA61A8DA93C004322AC /* redirect.c */; };
		E9708B661E52C80F0029E0A5 /* reproxy.c in Sources */ = {isa = PBXBuildFile; fileRef = 10AA2EC11AA0402E004322AC /* reproxy.c */; };
		E9708B671E52C80F0029E0A5 /* status.c in Sources */ = {isa = PBXBuildFile; fileRef = 10835E041C9B3C6200197E59 /* status.c */; };
		E9708B681E52C80F0029E0A5 /* throttle_resp.c in Sources */ = {isa = PBXBuildFile; fileRef = 10C45D4E1CFD15FA0096DB06 /* throttle_resp.c */; };
		E9708B691E52C80F0029E0A5 /* http2_debug_state.c in Sources */ = {isa = PBXBuildFile; fileRef = 084FC7C31D54BB9200E89F66 /* http2_debug_state.c */; };
		E9708B6A1E52C81D0029E0A5 /* access_log.c in Sources */ = {isa = PBXBuildFile; fileRef = 101B670B19ADD3380084A351 /* access_log.c */; };
		E9708B6C1E52C81D0029E0A5 /* compress.c in Sources */ = {isa = PBXBuildFile; fileRef = 1070866B1B787D06002B8F18 /* compress.c */; };
		E9708B6D1E52C8250029E0A5 /* gzip.c in Sources */ = {isa = PBXBuildFile; fileRef = 107E340F1C7EB13F00AEF5F8 /* gzip.c */; };
		E9708B721E52C82A0029E0A5 /* errordoc.c in Sources */ = {isa = PBXBuildFile; fileRef = 106C22FE1C05436100405689 /* errordoc.c */; };
		E9708B731E52C82A0029E0A5 /* expires.c in Sources */ = {isa = PBXBuildFile; fileRef = 104B9A501A5FB096009EEE64 /* expires.c */; };
		E9708B741E52C82A0029E0A5 /* fastcgi.c in Sources */ = {isa = PBXBuildFile; fileRef = 10BCF2FC1B168CAE0076939D /* fastcgi.c */; };
		E9708B751E52C82A0029E0A5 /* file.c in Sources */ = {isa = PBXBuildFile; fileRef = 107923AF19A3217300C52AD6 /* file.c */; };
		E9708B761E52C8330029E0A5 /* headers.c in Sources */ = {isa = PBXBuildFile; fileRef = 10AA2EBD1AA019D8004322AC /* headers.c */; };
		E9708B771E52C8330029E0A5 /* headers_util.c in Sources */ = {isa = PBXBuildFile; fileRef = E90A95F21E30795100483D6C /* headers_util.c */; };
		E9708B781E52C8330029E0A5 /* mimemap.c in Sources */ = {isa = PBXBuildFile; fileRef = 107923BB19A3217300C52AD6 /* mimemap.c */; };
		E9708B791E52C83D0029E0A5 /* proxy.c in Sources */ = {isa = PBXBuildFile; fileRef = 10D0907219F633B00043D458 /* proxy.c */; };
		E9708B7A1E52C83D0029E0A5 /* redirect.c in Sources */ = {isa = PBXBuildFile; fileRef = 10AA2EA41A8D9999004322AC /* redirect.c */; };
		E9708B7B1E52C83D0029E0A5 /* reproxy.c in Sources */ = {isa = PBXBuildFile; fileRef = 10AA2EC31AA0403A004322AC /* reproxy.c */; };
		E9708B7C1E52C83D0029E0A5 /* status.c in Sources */ = {isa = PBXBuildFile; fileRef = 10835E021C9A860000197E59 /* status.c */; };
		E9708B7D1E52C8430029E0A5 /* durations.c in Sources */ = {isa = PBXBuildFile; fileRef = 10FEF2491D6FC6F600E11B1D /* durations.c */; };
		E9708B7E1E52C8430029E0A5 /* events.c in Sources */ = {isa = PBXBuildFile; fileRef = 10C45D531CFE9B300096DB06 /* events.c */; };
		E9708B7F1E52C8430029E0A5 /* requests.c in Sources */ = {isa = PBXBuildFile; fileRef = 10C45D541CFE9B300096DB06 /* requests.c */; };
		E9708B801E52C84A0029E0A5 /* throttle_resp.c in Sources */ = {isa = PBXBuildFile; fileRef = 10C45D501CFD160A0096DB06 /* throttle_resp.c */; };
		E9708B811E52C84A0029E0A5 /* http2_debug_state.c in Sources */ = {isa = PBXBuildFile; fileRef = 084FC7C01D54B90D00E89F66 /* http2_debug_state.c */; };
		E9708B821E52C84E0029E0A5 /* http1.c in Sources */ = {isa = PBXBuildFile; fileRef = 107923B119A3217300C52AD6 /* http1.c */; };
		E9708B831E52C8560029E0A5 /* cache_digests.c in Sources */ = {isa = PBXBuildFile; fileRef = 1024A3FB1D22315000EB13F1 /* cache_digests.c */; };
		E9708B841E52C8560029E0A5 /* casper.c in Sources */ = {isa = PBXBuildFile; fileRef = 10AAAC641B6C9275004487C3 /* casper.c */; };
		E9708B851E52C8560029E0A5 /* connection.c in Sources */ = {isa = PBXBuildFile; fileRef = 107923B319A3217300C52AD6 /* connection.c */; };
		E9708B861E52C8560029E0A5 /* frame.c in Sources */ = {isa = PBXBuildFile; fileRef = 107923B819A3217300C52AD6 /* frame.c */; };
		E9708B871E52C8560029E0A5 /* hpack.c in Sources */ = {isa = PBXBuildFile; fileRef = 107923B419A3217300C52AD6 /* hpack.c */; };
		E9708B881E52C8560029E0A5 /* stream.c in Sources */ = {isa = PBXBuildFile; fileRef = 10BA72A919AAD6300059392A /* stream.c */; };
		E9708B891E52C8560029E0A5 /* scheduler.c in Sources */ = {isa = PBXBuildFile; fileRef = 10E299571A67E68500701AA6 /* scheduler.c */; };
		E9708B8A1E52C8560029E0A5 /* http2_debug_state.c in Sources */ = {isa = PBXBuildFile; fileRef = 080D35EA1D5E060D0029B7E5 /* http2_debug_state.c */; };
		E9708B8B1E52C85A0029E0A5 /* tunnel.c in Sources */ = {isa = PBXBuildFile; fileRef = 106C22F71C040F6400405689 /* tunnel.c */; };
		E9757709221BB7DC00D1EF74 /* http3_internal.h in Headers */ = {isa = PBXBuildFile; fileRef = E9757708221BB78C00D1EF74 /* http3_internal.h */; };
		E97EC88D213CE3130086AD64 /* hpack.h in Headers */ = {isa = PBXBuildFile; fileRef = E97EC88C213CE3130086AD64 /* hpack.h */; };
		E98042162238D35B008B9745 /* cc-reno.c in Sources */ = {isa = PBXBuildFile; fileRef = E98042152238D35B008B9745 /* cc-reno.c */; };
		E98042172238D362008B9745 /* cc-reno.c in Sources */ = {isa = PBXBuildFile; fileRef = E98042152238D35B008B9745 /* cc-reno.c */; };
		E98042182238D363008B9745 /* cc-reno.c in Sources */ = {isa = PBXBuildFile; fileRef = E98042152238D35B008B9745 /* cc-reno.c */; };
		E980423A22463044008B9745 /* defaults.h in Headers */ = {isa = PBXBuildFile; fileRef = E980423822463044008B9745 /* defaults.h */; };
		E980423B22463044008B9745 /* cc.h in Headers */ = {isa = PBXBuildFile; fileRef = E980423922463044008B9745 /* cc.h */; };
		E980423D2246304F008B9745 /* defaults.c in Sources */ = {isa = PBXBuildFile; fileRef = E980423C2246304F008B9745 /* defaults.c */; };
		E980423E22463057008B9745 /* defaults.c in Sources */ = {isa = PBXBuildFile; fileRef = E980423C2246304F008B9745 /* defaults.c */; };
		E980423F22463058008B9745 /* defaults.c in Sources */ = {isa = PBXBuildFile; fileRef = E980423C2246304F008B9745 /* defaults.c */; };
		E987E5CF1FD7BE8800DE4346 /* utf8_util.c in Sources */ = {isa = PBXBuildFile; fileRef = E987E5861FD7BE2200DE4346 /* utf8_util.c */; };
		E987E5D01FD7BE8D00DE4346 /* static_dict.c in Sources */ = {isa = PBXBuildFile; fileRef = E987E58C1FD7BE2300DE4346 /* static_dict.c */; };
		E987E5D11FD7BE9200DE4346 /* metablock.c in Sources */ = {isa = PBXBuildFile; fileRef = E987E5801FD7BE2100DE4346 /* metablock.c */; };
		E987E5D21FD7BE9500DE4346 /* memory.c in Sources */ = {isa = PBXBuildFile; fileRef = E987E56C1FD7BE1F00DE4346 /* memory.c */; };
		E987E5D31FD7BE9C00DE4346 /* literal_cost.c in Sources */ = {isa = PBXBuildFile; fileRef = E987E5631FD7BE1E00DE4346 /* literal_cost.c */; };
		E987E5D41FD7BE9F00DE4346 /* histogram.c in Sources */ = {isa = PBXBuildFile; fileRef = E987E5741FD7BE2000DE4346 /* histogram.c */; };
		E987E5D51FD7BEB500DE4346 /* backward_references_hq.c in Sources */ = {isa = PBXBuildFile; fileRef = E987E57A1FD7BE2000DE4346 /* backward_references_hq.c */; };
		E987E5D61FD7BEB500DE4346 /* backward_references.c in Sources */ = {isa = PBXBuildFile; fileRef = E987E56F1FD7BE1F00DE4346 /* backward_references.c */; };
		E987E5D71FD7BEB500DE4346 /* bit_cost.c in Sources */ = {isa = PBXBuildFile; fileRef = E987E5551FD7BE1D00DE4346 /* bit_cost.c */; };
		E987E5D81FD7BEB500DE4346 /* block_splitter.c in Sources */ = {isa = PBXBuildFile; fileRef = E987E5731FD7BE2000DE4346 /* block_splitter.c */; };
		E987E5D91FD7BEB500DE4346 /* brotli_bit_stream.c in Sources */ = {isa = PBXBuildFile; fileRef = E987E5871FD7BE2200DE4346 /* brotli_bit_stream.c */; };
		E987E5DA1FD7BEB500DE4346 /* compress_fragment_two_pass.c in Sources */ = {isa = PBXBuildFile; fileRef = E987E5651FD7BE1E00DE4346 /* compress_fragment_two_pass.c */; };
		E987E5DB1FD7BEB500DE4346 /* compress_fragment.c in Sources */ = {isa = PBXBuildFile; fileRef = E987E57D1FD7BE2100DE4346 /* compress_fragment.c */; };
		E987E5DC1FD7BEB500DE4346 /* dictionary_hash.c in Sources */ = {isa = PBXBuildFile; fileRef = E987E55A1FD7BE1D00DE4346 /* dictionary_hash.c */; };
		E987E5DD1FD7BEB500DE4346 /* encode.c in Sources */ = {isa = PBXBuildFile; fileRef = E987E57E1FD7BE2100DE4346 /* encode.c */; };
		E987E5DE1FD7BEB500DE4346 /* entropy_encode.c in Sources */ = {isa = PBXBuildFile; fileRef = E987E5661FD7BE1E00DE4346 /* entropy_encode.c */; };
		E987E5E91FD7EBC700DE4346 /* cluster.c in Sources */ = {isa = PBXBuildFile; fileRef = E987E58B1FD7BE2300DE4346 /* cluster.c */; };
		E987E5EA1FD7EBD100DE4346 /* dictionary.c in Sources */ = {isa = PBXBuildFile; fileRef = E987E5E31FD7EB7E00DE4346 /* dictionary.c */; };
		E987E5EB1FD8C01E00DE4346 /* dictionary.c in Sources */ = {isa = PBXBuildFile; fileRef = E987E5E31FD7EB7E00DE4346 /* dictionary.c */; };
		E987E5EC1FD8C04D00DE4346 /* backward_references_hq.c in Sources */ = {isa = PBXBuildFile; fileRef = E987E57A1FD7BE2000DE4346 /* backward_references_hq.c */; };
		E987E5ED1FD8C04D00DE4346 /* backward_references.c in Sources */ = {isa = PBXBuildFile; fileRef = E987E56F1FD7BE1F00DE4346 /* backward_references.c */; };
		E987E5EE1FD8C04D00DE4346 /* bit_cost.c in Sources */ = {isa = PBXBuildFile; fileRef = E987E5551FD7BE1D00DE4346 /* bit_cost.c */; };
		E987E5EF1FD8C04D00DE4346 /* block_splitter.c in Sources */ = {isa = PBXBuildFile; fileRef = E987E5731FD7BE2000DE4346 /* block_splitter.c */; };
		E987E5F01FD8C04D00DE4346 /* brotli_bit_stream.c in Sources */ = {isa = PBXBuildFile; fileRef = E987E5871FD7BE2200DE4346 /* brotli_bit_stream.c */; };
		E987E5F11FD8C04D00DE4346 /* cluster.c in Sources */ = {isa = PBXBuildFile; fileRef = E987E58B1FD7BE2300DE4346 /* cluster.c */; };
		E987E5F21FD8C04D00DE4346 /* compress_fragment_two_pass.c in Sources */ = {isa = PBXBuildFile; fileRef = E987E5651FD7BE1E00DE4346 /* compress_fragment_two_pass.c */; };
		E987E5F31FD8C04D00DE4346 /* compress_fragment.c in Sources */ = {isa = PBXBuildFile; fileRef = E987E57D1FD7BE2100DE4346 /* compress_fragment.c */; };
		E987E5F41FD8C04D00DE4346 /* dictionary_hash.c in Sources */ = {isa = PBXBuildFile; fileRef = E987E55A1FD7BE1D00DE4346 /* dictionary_hash.c */; };
		E987E5F51FD8C04D00DE4346 /* encode.c in Sources */ = {isa = PBXBuildFile; fileRef = E987E57E1FD7BE2100DE4346 /* encode.c */; };
		E987E5F61FD8C04D00DE4346 /* entropy_encode.c in Sources */ = {isa = PBXBuildFile; fileRef = E987E5661FD7BE1E00DE4346 /* entropy_encode.c */; };
		E987E5F71FD8C04D00DE4346 /* histogram.c in Sources */ = {isa = PBXBuildFile; fileRef = E987E5741FD7BE2000DE4346 /* histogram.c */; };
		E987E5F81FD8C04D00DE4346 /* literal_cost.c in Sources */ = {isa = PBXBuildFile; fileRef = E987E5631FD7BE1E00DE4346 /* literal_cost.c */; };
		E987E5F91FD8C04D00DE4346 /* memory.c in Sources */ = {isa = PBXBuildFile; fileRef = E987E56C1FD7BE1F00DE4346 /* memory.c */; };
		E987E5FA1FD8C04D00DE4346 /* metablock.c in Sources */ = {isa = PBXBuildFile; fileRef = E987E5801FD7BE2100DE4346 /* metablock.c */; };
		E987E5FB1FD8C04D00DE4346 /* static_dict.c in Sources */ = {isa = PBXBuildFile; fileRef = E987E58C1FD7BE2300DE4346 /* static_dict.c */; };
		E987E5FC1FD8C04D00DE4346 /* utf8_util.c in Sources */ = {isa = PBXBuildFile; fileRef = E987E5861FD7BE2200DE4346 /* utf8_util.c */; };
		E98884C721E7F3AF0060F010 /* recvstate.h in Headers */ = {isa = PBXBuildFile; fileRef = E98884C321E7F3AE0060F010 /* recvstate.h */; };
		E98884C821E7F3AF0060F010 /* sendstate.h in Headers */ = {isa = PBXBuildFile; fileRef = E98884C421E7F3AE0060F010 /* sendstate.h */; };
		E98884C921E7F3AF0060F010 /* streambuf.h in Headers */ = {isa = PBXBuildFile; fileRef = E98884C521E7F3AF0060F010 /* streambuf.h */; };
		E98884CA21E7F3AF0060F010 /* sentmap.h in Headers */ = {isa = PBXBuildFile; fileRef = E98884C621E7F3AF0060F010 /* sentmap.h */; };
		E98884CF21E7F3C80060F010 /* streambuf.c in Sources */ = {isa = PBXBuildFile; fileRef = E98884CB21E7F3C80060F010 /* streambuf.c */; };
		E98884D021E7F3C80060F010 /* sentmap.c in Sources */ = {isa = PBXBuildFile; fileRef = E98884CC21E7F3C80060F010 /* sentmap.c */; };
		E98884D121E7F3C80060F010 /* sendstate.c in Sources */ = {isa = PBXBuildFile; fileRef = E98884CD21E7F3C80060F010 /* sendstate.c */; };
		E98884D221E7F3C80060F010 /* recvstate.c in Sources */ = {isa = PBXBuildFile; fileRef = E98884CE21E7F3C80060F010 /* recvstate.c */; };
		E98884D321E7F3D80060F010 /* recvstate.c in Sources */ = {isa = PBXBuildFile; fileRef = E98884CE21E7F3C80060F010 /* recvstate.c */; };
		E98884D421E7F3D80060F010 /* sendstate.c in Sources */ = {isa = PBXBuildFile; fileRef = E98884CD21E7F3C80060F010 /* sendstate.c */; };
		E98884D521E7F3D80060F010 /* sentmap.c in Sources */ = {isa = PBXBuildFile; fileRef = E98884CC21E7F3C80060F010 /* sentmap.c */; };
		E98884D621E7F3D80060F010 /* streambuf.c in Sources */ = {isa = PBXBuildFile; fileRef = E98884CB21E7F3C80060F010 /* streambuf.c */; };
		E98884D721E7F3D90060F010 /* recvstate.c in Sources */ = {isa = PBXBuildFile; fileRef = E98884CE21E7F3C80060F010 /* recvstate.c */; };
		E98884D821E7F3D90060F010 /* sendstate.c in Sources */ = {isa = PBXBuildFile; fileRef = E98884CD21E7F3C80060F010 /* sendstate.c */; };
		E98884D921E7F3D90060F010 /* sentmap.c in Sources */ = {isa = PBXBuildFile; fileRef = E98884CC21E7F3C80060F010 /* sentmap.c */; };
		E98884DA21E7F3D90060F010 /* streambuf.c in Sources */ = {isa = PBXBuildFile; fileRef = E98884CB21E7F3C80060F010 /* streambuf.c */; };
		E9BCE68A1FF0CF85003CEA11 /* timerwheel.h in Headers */ = {isa = PBXBuildFile; fileRef = E9BCE6891FF0CF84003CEA11 /* timerwheel.h */; };
		E9BCE68C1FF0CF98003CEA11 /* timerwheel.c in Sources */ = {isa = PBXBuildFile; fileRef = E9BCE68B1FF0CF98003CEA11 /* timerwheel.c */; };
		E9BCE68D1FF0CFBB003CEA11 /* timerwheel.c in Sources */ = {isa = PBXBuildFile; fileRef = E9BCE68B1FF0CF98003CEA11 /* timerwheel.c */; };
		E9BCE6901FF0CFEC003CEA11 /* timerwheel.c in Sources */ = {isa = PBXBuildFile; fileRef = E9BCE68E1FF0CFE4003CEA11 /* timerwheel.c */; };
		E9E50473214A5B8A004DC170 /* http3client.c in Sources */ = {isa = PBXBuildFile; fileRef = E9E50472214A5B8A004DC170 /* http3client.c */; };
		E9E50474214A5B9D004DC170 /* http3client.c in Sources */ = {isa = PBXBuildFile; fileRef = E9E50472214A5B8A004DC170 /* http3client.c */; };
		E9E50479214C0385004DC170 /* common.c in Sources */ = {isa = PBXBuildFile; fileRef = E9E50476214C0385004DC170 /* common.c */; };
		E9E5047A214EB26D004DC170 /* http3_common.h in Headers */ = {isa = PBXBuildFile; fileRef = E9E50475214B3D28004DC170 /* http3_common.h */; };
		E9E5048B214EC57A004DC170 /* common.c in Sources */ = {isa = PBXBuildFile; fileRef = E9E50476214C0385004DC170 /* common.c */; };
		E9E5048C214EC57D004DC170 /* qpack.c in Sources */ = {isa = PBXBuildFile; fileRef = E901C439213E59A000D17C93 /* qpack.c */; };
		E9E5048D214EC5DE004DC170 /* openssl.c in Sources */ = {isa = PBXBuildFile; fileRef = E9708AD91E499E040029E0A5 /* openssl.c */; };
		E9E5048E214EC5E2004DC170 /* picotls.c in Sources */ = {isa = PBXBuildFile; fileRef = E9708ADA1E499E040029E0A5 /* picotls.c */; };
		E9E5049021501BBA004DC170 /* server.c in Sources */ = {isa = PBXBuildFile; fileRef = E9E5048F21501BBA004DC170 /* server.c */; };
		E9E5049121501BBA004DC170 /* server.c in Sources */ = {isa = PBXBuildFile; fileRef = E9E5048F21501BBA004DC170 /* server.c */; };
		E9E5049221501BC3004DC170 /* server.c in Sources */ = {isa = PBXBuildFile; fileRef = E9E5048F21501BBA004DC170 /* server.c */; };
		E9E5049421501CA5004DC170 /* http3_server.h in Headers */ = {isa = PBXBuildFile; fileRef = E9E5049321501CA5004DC170 /* http3_server.h */; };
		E9F20BDD22E03FD00018D260 /* send_state.h in Headers */ = {isa = PBXBuildFile; fileRef = 7D027BEE2242283B007ACE09 /* send_state.h */; };
		E9F677D42007476D006476D3 /* least_conn.c in Sources */ = {isa = PBXBuildFile; fileRef = D08137381FD400F4004679DF /* least_conn.c */; };
		E9F677D520074770006476D3 /* roundrobin.c in Sources */ = {isa = PBXBuildFile; fileRef = D08137391FD400F4004679DF /* roundrobin.c */; };
		E9F677D6200775FF006476D3 /* least_conn.c in Sources */ = {isa = PBXBuildFile; fileRef = D081373D1FD40431004679DF /* least_conn.c */; };
		E9F677D720077603006476D3 /* roundrobin.c in Sources */ = {isa = PBXBuildFile; fileRef = D081373E1FD40431004679DF /* roundrobin.c */; };
/* End PBXBuildFile section */

/* Begin PBXContainerItemProxy section */
		08790E051D8BD7F100A04BC1 /* PBXContainerItemProxy */ = {
			isa = PBXContainerItemProxy;
			containerPortal = 1079230D19A320A700C52AD6 /* Project object */;
			proxyType = 1;
			remoteGlobalIDString = 1079231419A320A700C52AD6;
			remoteInfo = h2o;
		};
		08819C21218C9FA90057ED23 /* PBXContainerItemProxy */ = {
			isa = PBXContainerItemProxy;
			containerPortal = 1079230D19A320A700C52AD6 /* Project object */;
			proxyType = 1;
			remoteGlobalIDString = 1079231419A320A700C52AD6;
			remoteInfo = h2o;
		};
		107923FF19A3241000C52AD6 /* PBXContainerItemProxy */ = {
			isa = PBXContainerItemProxy;
			containerPortal = 1079230D19A320A700C52AD6 /* Project object */;
			proxyType = 1;
			remoteGlobalIDString = 1079231419A320A700C52AD6;
			remoteInfo = h2o;
		};
		10D0904619F0CA9C0043D458 /* PBXContainerItemProxy */ = {
			isa = PBXContainerItemProxy;
			containerPortal = 1079230D19A320A700C52AD6 /* Project object */;
			proxyType = 1;
			remoteGlobalIDString = 1079231419A320A700C52AD6;
			remoteInfo = h2o;
		};
		10D0905E19F38B2E0043D458 /* PBXContainerItemProxy */ = {
			isa = PBXContainerItemProxy;
			containerPortal = 1079230D19A320A700C52AD6 /* Project object */;
			proxyType = 1;
			remoteGlobalIDString = 1079231419A320A700C52AD6;
			remoteInfo = h2o;
		};
		10EA45D41D0949BF00769A2B /* PBXContainerItemProxy */ = {
			isa = PBXContainerItemProxy;
			containerPortal = 1079230D19A320A700C52AD6 /* Project object */;
			proxyType = 1;
			remoteGlobalIDString = 1079231419A320A700C52AD6;
			remoteInfo = h2o;
		};
		E918FC8521365A8C00CCB252 /* PBXContainerItemProxy */ = {
			isa = PBXContainerItemProxy;
			containerPortal = 1079230D19A320A700C52AD6 /* Project object */;
			proxyType = 1;
			remoteGlobalIDString = 1079231419A320A700C52AD6;
			remoteInfo = h2o;
		};
/* End PBXContainerItemProxy section */

/* Begin PBXCopyFilesBuildPhase section */
		08790E0A1D8BD7F100A04BC1 /* CopyFiles */ = {
			isa = PBXCopyFilesBuildPhase;
			buildActionMask = 2147483647;
			dstPath = /usr/share/man/man1/;
			dstSubfolderSpec = 0;
			files = (
			);
			runOnlyForDeploymentPostprocessing = 1;
		};
		08819C26218C9FA90057ED23 /* CopyFiles */ = {
			isa = PBXCopyFilesBuildPhase;
			buildActionMask = 2147483647;
			dstPath = /usr/share/man/man1/;
			dstSubfolderSpec = 0;
			files = (
			);
			runOnlyForDeploymentPostprocessing = 1;
		};
		107923D719A321F400C52AD6 /* CopyFiles */ = {
			isa = PBXCopyFilesBuildPhase;
			buildActionMask = 2147483647;
			dstPath = /usr/share/man/man1/;
			dstSubfolderSpec = 0;
			files = (
			);
			runOnlyForDeploymentPostprocessing = 1;
		};
		1079240919A3247A00C52AD6 /* CopyFiles */ = {
			isa = PBXCopyFilesBuildPhase;
			buildActionMask = 2147483647;
			dstPath = /usr/share/man/man1/;
			dstSubfolderSpec = 0;
			files = (
			);
			runOnlyForDeploymentPostprocessing = 1;
		};
		1079243119A3260E00C52AD6 /* CopyFiles */ = {
			isa = PBXCopyFilesBuildPhase;
			buildActionMask = 2147483647;
			dstPath = /usr/share/man/man1/;
			dstSubfolderSpec = 0;
			files = (
			);
			runOnlyForDeploymentPostprocessing = 1;
		};
		10D0904B19F0CA9C0043D458 /* CopyFiles */ = {
			isa = PBXCopyFilesBuildPhase;
			buildActionMask = 2147483647;
			dstPath = /usr/share/man/man1/;
			dstSubfolderSpec = 0;
			files = (
			);
			runOnlyForDeploymentPostprocessing = 1;
		};
		10D0906319F38B2E0043D458 /* CopyFiles */ = {
			isa = PBXCopyFilesBuildPhase;
			buildActionMask = 2147483647;
			dstPath = /usr/share/man/man1/;
			dstSubfolderSpec = 0;
			files = (
			);
			runOnlyForDeploymentPostprocessing = 1;
		};
		10EA45D91D0949BF00769A2B /* CopyFiles */ = {
			isa = PBXCopyFilesBuildPhase;
			buildActionMask = 2147483647;
			dstPath = /usr/share/man/man1/;
			dstSubfolderSpec = 0;
			files = (
			);
			runOnlyForDeploymentPostprocessing = 1;
		};
		10F417CD19C1907B00B6E31A /* CopyFiles */ = {
			isa = PBXCopyFilesBuildPhase;
			buildActionMask = 2147483647;
			dstPath = /usr/share/man/man1/;
			dstSubfolderSpec = 0;
			files = (
			);
			runOnlyForDeploymentPostprocessing = 1;
		};
		E918FC332136583F00CCB252 /* CopyFiles */ = {
			isa = PBXCopyFilesBuildPhase;
			buildActionMask = 2147483647;
			dstPath = /usr/share/man/man1/;
			dstSubfolderSpec = 0;
			files = (
			);
			runOnlyForDeploymentPostprocessing = 1;
		};
/* End PBXCopyFilesBuildPhase section */

/* Begin PBXFileReference section */
		080D35EA1D5E060D0029B7E5 /* http2_debug_state.c */ = {isa = PBXFileReference; fileEncoding = 4; lastKnownFileType = sourcecode.c.c; path = http2_debug_state.c; sourceTree = "<group>"; };
		0812174C1E07B89600712F36 /* redis.c */ = {isa = PBXFileReference; fileEncoding = 4; lastKnownFileType = sourcecode.c.c; path = redis.c; sourceTree = "<group>"; };
		0812AB1C1D7FCFEB00004F23 /* async.c */ = {isa = PBXFileReference; fileEncoding = 4; lastKnownFileType = sourcecode.c.c; path = async.c; sourceTree = "<group>"; };
		0812AB1D1D7FCFEB00004F23 /* async.h */ = {isa = PBXFileReference; fileEncoding = 4; lastKnownFileType = sourcecode.c.h; path = async.h; sourceTree = "<group>"; };
		0812AB1E1D7FCFEB00004F23 /* hiredis.c */ = {isa = PBXFileReference; fileEncoding = 4; lastKnownFileType = sourcecode.c.c; path = hiredis.c; sourceTree = "<group>"; };
		0812AB1F1D7FCFEB00004F23 /* hiredis.h */ = {isa = PBXFileReference; fileEncoding = 4; lastKnownFileType = sourcecode.c.h; path = hiredis.h; sourceTree = "<group>"; };
		0812AB291D7FD54700004F23 /* read.c */ = {isa = PBXFileReference; fileEncoding = 4; lastKnownFileType = sourcecode.c.c; path = read.c; sourceTree = "<group>"; };
		0812AB2A1D7FD54700004F23 /* read.h */ = {isa = PBXFileReference; fileEncoding = 4; lastKnownFileType = sourcecode.c.h; path = read.h; sourceTree = "<group>"; };
		084FC7C01D54B90D00E89F66 /* http2_debug_state.c */ = {isa = PBXFileReference; fileEncoding = 4; lastKnownFileType = sourcecode.c.c; path = http2_debug_state.c; sourceTree = "<group>"; };
		084FC7C31D54BB9200E89F66 /* http2_debug_state.c */ = {isa = PBXFileReference; fileEncoding = 4; lastKnownFileType = sourcecode.c.c; path = http2_debug_state.c; sourceTree = "<group>"; };
		08790DD91D80153600A04BC1 /* net.c */ = {isa = PBXFileReference; fileEncoding = 4; lastKnownFileType = sourcecode.c.c; path = net.c; sourceTree = "<group>"; };
		08790DDB1D80154C00A04BC1 /* sds.c */ = {isa = PBXFileReference; fileEncoding = 4; lastKnownFileType = sourcecode.c.c; path = sds.c; sourceTree = "<group>"; };
		08790DDD1D8015A400A04BC1 /* net.h */ = {isa = PBXFileReference; fileEncoding = 4; lastKnownFileType = sourcecode.c.h; path = net.h; sourceTree = "<group>"; };
		08790DDE1D8015A400A04BC1 /* sds.h */ = {isa = PBXFileReference; fileEncoding = 4; lastKnownFileType = sourcecode.c.h; path = sds.h; sourceTree = "<group>"; };
		08790DE11D8275C100A04BC1 /* redis.h */ = {isa = PBXFileReference; lastKnownFileType = sourcecode.c.h; path = redis.h; sourceTree = "<group>"; };
		08790DE31D8276EA00A04BC1 /* redis.c */ = {isa = PBXFileReference; fileEncoding = 4; lastKnownFileType = sourcecode.c.c; path = redis.c; sourceTree = "<group>"; };
		08790DF41D8BD72500A04BC1 /* redis-client.c */ = {isa = PBXFileReference; fileEncoding = 4; lastKnownFileType = sourcecode.c.c; path = "redis-client.c"; sourceTree = "<group>"; };
		08790E101D8BD7F100A04BC1 /* examples-redis-client */ = {isa = PBXFileReference; explicitFileType = "compiled.mach-o.executable"; includeInIndex = 0; path = "examples-redis-client"; sourceTree = BUILT_PRODUCTS_DIR; };
		08819C2C218C9FA90057ED23 /* qif */ = {isa = PBXFileReference; explicitFileType = "compiled.mach-o.executable"; includeInIndex = 0; path = qif; sourceTree = BUILT_PRODUCTS_DIR; };
		08819C2D218C9FF70057ED23 /* qif.c */ = {isa = PBXFileReference; lastKnownFileType = sourcecode.c.c; path = qif.c; sourceTree = "<group>"; };
		08E9CC4D1E41F6660049DD26 /* embedded.c.h */ = {isa = PBXFileReference; fileEncoding = 4; lastKnownFileType = sourcecode.c.h; path = embedded.c.h; sourceTree = "<group>"; };
		100A550C1C22857B00C4E3E0 /* 50mruby-htpasswd.t */ = {isa = PBXFileReference; lastKnownFileType = text; path = "50mruby-htpasswd.t"; sourceTree = "<group>"; xcLanguageSpecificationIdentifier = xcode.lang.perl; };
		100A550E1C2BB15100C4E3E0 /* http_request.c */ = {isa = PBXFileReference; fileEncoding = 4; lastKnownFileType = sourcecode.c.c; path = http_request.c; sourceTree = "<group>"; };
		100A55131C2E5FAC00C4E3E0 /* 50mruby-http-request.t */ = {isa = PBXFileReference; lastKnownFileType = text; path = "50mruby-http-request.t"; sourceTree = "<group>"; xcLanguageSpecificationIdentifier = xcode.lang.perl; };
		100AE41A1B27D74800CE18BB /* 50file-range.t */ = {isa = PBXFileReference; lastKnownFileType = text; path = "50file-range.t"; sourceTree = "<group>"; xcLanguageSpecificationIdentifier = xcode.lang.perl; };
		101788B119B561AA0084C6D8 /* socket.c */ = {isa = PBXFileReference; fileEncoding = 4; lastKnownFileType = sourcecode.c.c; path = socket.c; sourceTree = "<group>"; };
		101B670B19ADD3380084A351 /* access_log.c */ = {isa = PBXFileReference; fileEncoding = 4; lastKnownFileType = sourcecode.c.c; path = access_log.c; sourceTree = "<group>"; };
		1022E7C01CA8BC9E00CE2A05 /* send_text.c */ = {isa = PBXFileReference; fileEncoding = 4; lastKnownFileType = sourcecode.c.c; path = send_text.c; sourceTree = "<group>"; };
		1022E7C21CA8BCCE00CE2A05 /* text_mode.c */ = {isa = PBXFileReference; fileEncoding = 4; lastKnownFileType = sourcecode.c.c; path = text_mode.c; sourceTree = "<group>"; };
		1022E7C41CA8BCEB00CE2A05 /* yrmcds_portability.h */ = {isa = PBXFileReference; fileEncoding = 4; lastKnownFileType = sourcecode.c.h; path = yrmcds_portability.h; sourceTree = "<group>"; };
		1022E7C51CA8BCEB00CE2A05 /* yrmcds_text.h */ = {isa = PBXFileReference; fileEncoding = 4; lastKnownFileType = sourcecode.c.h; path = yrmcds_text.h; sourceTree = "<group>"; };
		1024A3FB1D22315000EB13F1 /* cache_digests.c */ = {isa = PBXFileReference; fileEncoding = 4; lastKnownFileType = sourcecode.c.c; path = cache_digests.c; sourceTree = "<group>"; };
		1024A3FD1D22546800EB13F1 /* cache_digests.h */ = {isa = PBXFileReference; fileEncoding = 4; lastKnownFileType = sourcecode.c.h; path = cache_digests.h; sourceTree = "<group>"; };
		1024A3FF1D23606300EB13F1 /* cache_digests.c */ = {isa = PBXFileReference; fileEncoding = 4; lastKnownFileType = sourcecode.c.c; path = cache_digests.c; sourceTree = "<group>"; };
		1039A20A1BB89531005D3B8F /* mruby_directives.mt */ = {isa = PBXFileReference; lastKnownFileType = text; path = mruby_directives.mt; sourceTree = "<group>"; };
		103BAB351B130666000694F4 /* socket.c */ = {isa = PBXFileReference; fileEncoding = 4; lastKnownFileType = sourcecode.c.c; path = socket.c; sourceTree = "<group>"; };
		104481271BFC05FC0007863F /* 80issues595.t */ = {isa = PBXFileReference; lastKnownFileType = text; path = 80issues595.t; sourceTree = "<group>"; xcLanguageSpecificationIdentifier = xcode.lang.perl; };
		1044812D1BFD0FBE0007863F /* filecache.h */ = {isa = PBXFileReference; fileEncoding = 4; lastKnownFileType = sourcecode.c.h; path = filecache.h; sourceTree = "<group>"; };
		1044812F1BFD10450007863F /* filecache.c */ = {isa = PBXFileReference; fileEncoding = 4; lastKnownFileType = sourcecode.c.c; path = filecache.c; sourceTree = "<group>"; };
		1047A9FE1D0E6D5900CC4BCE /* rand.h */ = {isa = PBXFileReference; fileEncoding = 4; lastKnownFileType = sourcecode.c.h; path = rand.h; sourceTree = "<group>"; };
		104960151B9D3F9100FF136D /* dump-github-repository.pl */ = {isa = PBXFileReference; lastKnownFileType = text.script.perl; path = "dump-github-repository.pl"; sourceTree = "<group>"; };
		104B9A221A47BBA1009EEE64 /* 40unix-socket.t */ = {isa = PBXFileReference; lastKnownFileType = text.script.sh; path = "40unix-socket.t"; sourceTree = "<group>"; xcLanguageSpecificationIdentifier = xcode.lang.perl; };
		104B9A231A4A4FAF009EEE64 /* serverutil.h */ = {isa = PBXFileReference; lastKnownFileType = sourcecode.c.h; path = serverutil.h; sourceTree = "<group>"; };
		104B9A241A4A4FEE009EEE64 /* serverutil.c */ = {isa = PBXFileReference; fileEncoding = 4; lastKnownFileType = sourcecode.c.c; path = serverutil.c; sourceTree = "<group>"; };
		104B9A271A4A5139009EEE64 /* serverutil.c */ = {isa = PBXFileReference; fileEncoding = 4; lastKnownFileType = sourcecode.c.c; path = serverutil.c; sourceTree = "<group>"; };
		104B9A2B1A4BBDA4009EEE64 /* 50server-starter.t */ = {isa = PBXFileReference; lastKnownFileType = text; path = "50server-starter.t"; sourceTree = "<group>"; xcLanguageSpecificationIdentifier = xcode.lang.perl; };
		104B9A2C1A4BE029009EEE64 /* version.h */ = {isa = PBXFileReference; fileEncoding = 4; lastKnownFileType = sourcecode.c.h; path = version.h; sourceTree = "<group>"; };
		104B9A301A58F55E009EEE64 /* 40max-connections.t */ = {isa = PBXFileReference; lastKnownFileType = text; path = "40max-connections.t"; sourceTree = "<group>"; xcLanguageSpecificationIdentifier = xcode.lang.perl; };
		104B9A311A59D7A2009EEE64 /* 40running-user.t */ = {isa = PBXFileReference; lastKnownFileType = text; path = "40running-user.t"; sourceTree = "<group>"; xcLanguageSpecificationIdentifier = xcode.lang.perl; };
		104B9A321A59E27A009EEE64 /* 40ssl-cipher-suite.t */ = {isa = PBXFileReference; lastKnownFileType = text; path = "40ssl-cipher-suite.t"; sourceTree = "<group>"; xcLanguageSpecificationIdentifier = xcode.lang.perl; };
		104B9A401A5CD69B009EEE64 /* fetch-ocsp-response */ = {isa = PBXFileReference; fileEncoding = 4; lastKnownFileType = text.script.perl; path = "fetch-ocsp-response"; sourceTree = "<group>"; };
		104B9A451A5D1004009EEE64 /* 90live-fetch-ocsp-response.t */ = {isa = PBXFileReference; lastKnownFileType = text; path = "90live-fetch-ocsp-response.t"; sourceTree = "<group>"; xcLanguageSpecificationIdentifier = xcode.lang.perl; };
		104B9A471A5F9472009EEE64 /* headers.c */ = {isa = PBXFileReference; fileEncoding = 4; lastKnownFileType = sourcecode.c.c; path = headers.c; sourceTree = "<group>"; };
		104B9A501A5FB096009EEE64 /* expires.c */ = {isa = PBXFileReference; fileEncoding = 4; lastKnownFileType = sourcecode.c.c; path = expires.c; sourceTree = "<group>"; };
		104B9A521A5FC7C4009EEE64 /* expires.c */ = {isa = PBXFileReference; fileEncoding = 4; lastKnownFileType = sourcecode.c.c; path = expires.c; sourceTree = "<group>"; };
		104B9A541A60773E009EEE64 /* 50expires.t */ = {isa = PBXFileReference; lastKnownFileType = text; path = 50expires.t; sourceTree = "<group>"; xcLanguageSpecificationIdentifier = xcode.lang.perl; };
		104C65021A6DF36B000AC190 /* 50reverse-proxy-config.t */ = {isa = PBXFileReference; lastKnownFileType = text; path = "50reverse-proxy-config.t"; sourceTree = "<group>"; xcLanguageSpecificationIdentifier = xcode.lang.perl; };
		104CD5021CC465AF0057C62F /* 40env.t */ = {isa = PBXFileReference; lastKnownFileType = text; path = 40env.t; sourceTree = "<group>"; xcLanguageSpecificationIdentifier = xcode.lang.perl; };
		1054DF471BBBB038008347C9 /* benchmarks.mt */ = {isa = PBXFileReference; lastKnownFileType = text; path = benchmarks.mt; sourceTree = "<group>"; };
		105534BD1A3B8F7700627ECB /* file.c */ = {isa = PBXFileReference; fileEncoding = 4; lastKnownFileType = sourcecode.c.c; path = file.c; sourceTree = "<group>"; };
		105534C01A3B911300627ECB /* hpack.c */ = {isa = PBXFileReference; fileEncoding = 4; lastKnownFileType = sourcecode.c.c; path = hpack.c; sourceTree = "<group>"; };
		105534C21A3B917000627ECB /* mimemap.c */ = {isa = PBXFileReference; fileEncoding = 4; lastKnownFileType = sourcecode.c.c; path = mimemap.c; sourceTree = "<group>"; };
		105534C61A3BB29100627ECB /* string.c */ = {isa = PBXFileReference; fileEncoding = 4; lastKnownFileType = sourcecode.c.c; path = string.c; sourceTree = "<group>"; };
		105534C81A3BB41C00627ECB /* proxy.c */ = {isa = PBXFileReference; fileEncoding = 4; lastKnownFileType = sourcecode.c.c; path = proxy.c; sourceTree = "<group>"; };
		105534D71A3C785000627ECB /* configurator.h */ = {isa = PBXFileReference; lastKnownFileType = sourcecode.c.h; path = configurator.h; sourceTree = "<group>"; };
		105534DA1A3C7A5400627ECB /* access_log.c */ = {isa = PBXFileReference; fileEncoding = 4; lastKnownFileType = sourcecode.c.c; path = access_log.c; sourceTree = "<group>"; };
		105534DC1A3C7AA900627ECB /* file.c */ = {isa = PBXFileReference; fileEncoding = 4; lastKnownFileType = sourcecode.c.c; path = file.c; sourceTree = "<group>"; };
		105534DE1A3C7B9800627ECB /* proxy.c */ = {isa = PBXFileReference; fileEncoding = 4; lastKnownFileType = sourcecode.c.c; path = proxy.c; sourceTree = "<group>"; };
		105534EA1A42A87E00627ECB /* _templates.c.h */ = {isa = PBXFileReference; fileEncoding = 4; lastKnownFileType = sourcecode.c.h; path = _templates.c.h; sourceTree = "<group>"; };
		105534EC1A42AD5E00627ECB /* templates.c.h */ = {isa = PBXFileReference; fileEncoding = 4; lastKnownFileType = sourcecode.c.h; path = templates.c.h; sourceTree = "<group>"; };
		105534EE1A440FC800627ECB /* config.c */ = {isa = PBXFileReference; fileEncoding = 4; lastKnownFileType = sourcecode.c.c; path = config.c; sourceTree = "<group>"; };
		105534F21A460EF600627ECB /* 00unit.evloop.t */ = {isa = PBXFileReference; fileEncoding = 4; lastKnownFileType = text.script.perl; path = 00unit.evloop.t; sourceTree = "<group>"; xcLanguageSpecificationIdentifier = xcode.lang.perl; };
		105534F31A460EF600627ECB /* 00unit.libuv.t */ = {isa = PBXFileReference; fileEncoding = 4; lastKnownFileType = text.script.perl; path = 00unit.libuv.t; sourceTree = "<group>"; xcLanguageSpecificationIdentifier = xcode.lang.perl; };
		105534F41A460EF600627ECB /* 10httpclient.t */ = {isa = PBXFileReference; fileEncoding = 4; lastKnownFileType = text; path = 10httpclient.t; sourceTree = "<group>"; xcLanguageSpecificationIdentifier = xcode.lang.perl; };
		105534F51A460EF600627ECB /* 40protocol.t */ = {isa = PBXFileReference; fileEncoding = 4; lastKnownFileType = text; path = 40protocol.t; sourceTree = "<group>"; xcLanguageSpecificationIdentifier = xcode.lang.perl; };
		105534F61A460EF600627ECB /* 50file-config.t */ = {isa = PBXFileReference; fileEncoding = 4; lastKnownFileType = text; path = "50file-config.t"; sourceTree = "<group>"; xcLanguageSpecificationIdentifier = xcode.lang.perl; };
		105534F71A460F2E00627ECB /* 50mimemap.t */ = {isa = PBXFileReference; fileEncoding = 4; lastKnownFileType = text; path = 50mimemap.t; sourceTree = "<group>"; xcLanguageSpecificationIdentifier = xcode.lang.perl; };
		105534F81A460F2E00627ECB /* 50post-size-limit.t */ = {isa = PBXFileReference; fileEncoding = 4; lastKnownFileType = text; path = "50post-size-limit.t"; sourceTree = "<group>"; xcLanguageSpecificationIdentifier = xcode.lang.perl; };
		105534FB1A460F4200627ECB /* Util.pm */ = {isa = PBXFileReference; fileEncoding = 4; lastKnownFileType = text.script.perl; path = Util.pm; sourceTree = "<group>"; };
		105534FE1A46134A00627ECB /* 80issues61.t */ = {isa = PBXFileReference; fileEncoding = 4; lastKnownFileType = text; path = 80issues61.t; sourceTree = "<group>"; xcLanguageSpecificationIdentifier = xcode.lang.perl; };
		10583BE01AE5A222004A3AD6 /* wrapper.mt */ = {isa = PBXFileReference; lastKnownFileType = text; path = wrapper.mt; sourceTree = "<group>"; };
		10583BE11AE5A22D004A3AD6 /* configure.mt */ = {isa = PBXFileReference; lastKnownFileType = text; path = configure.mt; sourceTree = "<group>"; };
		10583BE21AE5A22D004A3AD6 /* faq.mt */ = {isa = PBXFileReference; lastKnownFileType = text; path = faq.mt; sourceTree = "<group>"; };
		10583BE31AE5A22D004A3AD6 /* index.mt */ = {isa = PBXFileReference; lastKnownFileType = text; path = index.mt; sourceTree = "<group>"; };
		10583BE41AE5A22D004A3AD6 /* install.mt */ = {isa = PBXFileReference; lastKnownFileType = text; path = install.mt; sourceTree = "<group>"; };
		10583BE61AE5A322004A3AD6 /* clang-format-all.sh */ = {isa = PBXFileReference; fileEncoding = 4; lastKnownFileType = text.script.sh; path = "clang-format-all.sh"; sourceTree = "<group>"; };
		10583BE71AE5A322004A3AD6 /* install-perl-module.pl */ = {isa = PBXFileReference; fileEncoding = 4; lastKnownFileType = text.script.perl; path = "install-perl-module.pl"; sourceTree = "<group>"; };
		10583BE91AE5A330004A3AD6 /* makedoc.pl */ = {isa = PBXFileReference; fileEncoding = 4; lastKnownFileType = text.script.perl; path = makedoc.pl; sourceTree = "<group>"; };
		10583BEA1AE5A341004A3AD6 /* picotemplate-conf.pl */ = {isa = PBXFileReference; fileEncoding = 4; lastKnownFileType = text.script.perl; path = "picotemplate-conf.pl"; sourceTree = "<group>"; };
		10583BEB1AE5A341004A3AD6 /* regen.mk */ = {isa = PBXFileReference; fileEncoding = 4; lastKnownFileType = text; path = regen.mk; sourceTree = "<group>"; xcLanguageSpecificationIdentifier = "<none>"; };
		10583BED1AE5A37B004A3AD6 /* Makefile */ = {isa = PBXFileReference; fileEncoding = 4; lastKnownFileType = sourcecode.make; path = Makefile; sourceTree = "<group>"; };
		10583BEE1AE5A37B004A3AD6 /* README.md */ = {isa = PBXFileReference; fileEncoding = 4; lastKnownFileType = net.daringfireball.markdown; path = README.md; sourceTree = "<group>"; };
		10583BF51AE765E0004A3AD6 /* command_options.mt */ = {isa = PBXFileReference; lastKnownFileType = text; path = command_options.mt; sourceTree = "<group>"; };
		10583BF61AE765E0004A3AD6 /* quick_start.mt */ = {isa = PBXFileReference; lastKnownFileType = text; path = quick_start.mt; sourceTree = "<group>"; };
		10583BF81AE783BE004A3AD6 /* remotebench.png */ = {isa = PBXFileReference; lastKnownFileType = image.png; name = remotebench.png; path = assets/remotebench.png; sourceTree = "<group>"; };
		10583BF91AE783BE004A3AD6 /* searchstyle.css */ = {isa = PBXFileReference; lastKnownFileType = text.css; name = searchstyle.css; path = assets/searchstyle.css; sourceTree = "<group>"; };
		10583BFA1AE783BE004A3AD6 /* style.css */ = {isa = PBXFileReference; lastKnownFileType = text.css; name = style.css; path = assets/style.css; sourceTree = "<group>"; };
		10583BFB1AE78DCC004A3AD6 /* syntax_and_structure.mt */ = {isa = PBXFileReference; fileEncoding = 4; lastKnownFileType = text; path = syntax_and_structure.mt; sourceTree = "<group>"; };
		10583BFC1AE88782004A3AD6 /* base_directives.mt */ = {isa = PBXFileReference; lastKnownFileType = text; path = base_directives.mt; sourceTree = "<group>"; };
		10583BFD1AE8A7E1004A3AD6 /* directive.mt */ = {isa = PBXFileReference; lastKnownFileType = text; path = directive.mt; sourceTree = "<group>"; };
		10583BFF1AEF368A004A3AD6 /* 293.c */ = {isa = PBXFileReference; fileEncoding = 4; lastKnownFileType = sourcecode.c.c; path = 293.c; sourceTree = "<group>"; };
		10583C011AEF86E6004A3AD6 /* http1_directives.mt */ = {isa = PBXFileReference; lastKnownFileType = text; path = http1_directives.mt; sourceTree = "<group>"; };
		10583C021AEF8C7D004A3AD6 /* http2_directives.mt */ = {isa = PBXFileReference; lastKnownFileType = text; path = http2_directives.mt; sourceTree = "<group>"; };
		10583C031AF1D7D5004A3AD6 /* access_log_directives.mt */ = {isa = PBXFileReference; lastKnownFileType = text; path = access_log_directives.mt; sourceTree = "<group>"; };
		10583C041AF1F315004A3AD6 /* expires_directives.mt */ = {isa = PBXFileReference; lastKnownFileType = text; path = expires_directives.mt; sourceTree = "<group>"; };
		10583C051AF1F893004A3AD6 /* file_directives.mt */ = {isa = PBXFileReference; lastKnownFileType = text; path = file_directives.mt; sourceTree = "<group>"; };
		10583C061AF20BE5004A3AD6 /* headers_directives.mt */ = {isa = PBXFileReference; lastKnownFileType = text; path = headers_directives.mt; sourceTree = "<group>"; };
		10583C071AF21539004A3AD6 /* proxy_directives.mt */ = {isa = PBXFileReference; lastKnownFileType = text; path = proxy_directives.mt; sourceTree = "<group>"; };
		10583C081AF2188E004A3AD6 /* redirect_directives.mt */ = {isa = PBXFileReference; lastKnownFileType = text; path = redirect_directives.mt; sourceTree = "<group>"; };
		10583C091AF2D302004A3AD6 /* reproxy_directives.mt */ = {isa = PBXFileReference; lastKnownFileType = text; path = reproxy_directives.mt; sourceTree = "<group>"; };
		1058C87C1AA41789008D6180 /* headers.c */ = {isa = PBXFileReference; fileEncoding = 4; lastKnownFileType = sourcecode.c.c; path = headers.c; sourceTree = "<group>"; };
		1058C87F1AA42568008D6180 /* 50headers.t */ = {isa = PBXFileReference; lastKnownFileType = text; path = 50headers.t; sourceTree = "<group>"; xcLanguageSpecificationIdentifier = xcode.lang.perl; };
		1058C8871AA6DE4B008D6180 /* hostinfo.h */ = {isa = PBXFileReference; fileEncoding = 4; lastKnownFileType = sourcecode.c.h; path = hostinfo.h; sourceTree = "<group>"; };
		1058C8891AA6E5E3008D6180 /* hostinfo.c */ = {isa = PBXFileReference; fileEncoding = 4; lastKnownFileType = sourcecode.c.c; path = hostinfo.c; sourceTree = "<group>"; };
		1058F6EC1D7CC81E00FFFFA3 /* openssl_backport.h */ = {isa = PBXFileReference; lastKnownFileType = sourcecode.c.h; path = openssl_backport.h; sourceTree = "<group>"; };
		1063FE901BB291300064D9C7 /* compress_directives.mt */ = {isa = PBXFileReference; lastKnownFileType = text; path = compress_directives.mt; sourceTree = "<group>"; };
		106530A51D82C09E005B2C60 /* percent-encode-zero-byte.c */ = {isa = PBXFileReference; fileEncoding = 4; lastKnownFileType = sourcecode.c.c; path = "percent-encode-zero-byte.c"; sourceTree = "<group>"; };
		106530A81D8A21A7005B2C60 /* 80reverse-proxy-missing-content-length-for-post.t */ = {isa = PBXFileReference; fileEncoding = 4; lastKnownFileType = text; path = "80reverse-proxy-missing-content-length-for-post.t"; sourceTree = "<group>"; xcLanguageSpecificationIdentifier = xcode.lang.perl; };
		1065E6EF19B8C64200686E72 /* evloop.c.h */ = {isa = PBXFileReference; fileEncoding = 4; lastKnownFileType = sourcecode.c.h; path = evloop.c.h; sourceTree = "<group>"; };
		1065E6F619B99E6D00686E72 /* kqueue.c.h */ = {isa = PBXFileReference; lastKnownFileType = sourcecode.c.h; path = kqueue.c.h; sourceTree = "<group>"; };
		1065E6F719B9B1AC00686E72 /* epoll.c.h */ = {isa = PBXFileReference; lastKnownFileType = sourcecode.c.h; path = epoll.c.h; sourceTree = "<group>"; };
		1065E70419BF145700686E72 /* evloop.h */ = {isa = PBXFileReference; lastKnownFileType = sourcecode.c.h; path = evloop.h; sourceTree = "<group>"; };
		1065E70619BF14E500686E72 /* uv-binding.h */ = {isa = PBXFileReference; lastKnownFileType = sourcecode.c.h; path = "uv-binding.h"; sourceTree = "<group>"; };
		1065E70719BF17FE00686E72 /* uv-binding.c.h */ = {isa = PBXFileReference; fileEncoding = 4; lastKnownFileType = sourcecode.c.h; path = "uv-binding.c.h"; sourceTree = "<group>"; };
		106C22F71C040F6400405689 /* tunnel.c */ = {isa = PBXFileReference; fileEncoding = 4; lastKnownFileType = sourcecode.c.c; path = tunnel.c; sourceTree = "<group>"; };
		106C22F91C040F7800405689 /* tunnel.h */ = {isa = PBXFileReference; fileEncoding = 4; lastKnownFileType = sourcecode.c.h; path = tunnel.h; sourceTree = "<group>"; };
		106C22FB1C0413DA00405689 /* 40websocket.t */ = {isa = PBXFileReference; lastKnownFileType = text; path = 40websocket.t; sourceTree = "<group>"; xcLanguageSpecificationIdentifier = xcode.lang.perl; };
		106C22FE1C05436100405689 /* errordoc.c */ = {isa = PBXFileReference; fileEncoding = 4; lastKnownFileType = sourcecode.c.c; path = errordoc.c; sourceTree = "<group>"; };
		106C23001C0544CE00405689 /* errordoc.c */ = {isa = PBXFileReference; fileEncoding = 4; lastKnownFileType = sourcecode.c.c; path = errordoc.c; sourceTree = "<group>"; };
		106C23021C06AB2F00405689 /* 50errordoc.t */ = {isa = PBXFileReference; lastKnownFileType = text; path = 50errordoc.t; sourceTree = "<group>"; xcLanguageSpecificationIdentifier = xcode.lang.perl; };
		106C23041C1132E000405689 /* errordoc_directives.mt */ = {isa = PBXFileReference; fileEncoding = 4; lastKnownFileType = text; path = errordoc_directives.mt; sourceTree = "<group>"; };
		107086691B70A00F002B8F18 /* casper.c */ = {isa = PBXFileReference; fileEncoding = 4; lastKnownFileType = sourcecode.c.c; path = casper.c; sourceTree = "<group>"; };
		1070866B1B787D06002B8F18 /* compress.c */ = {isa = PBXFileReference; fileEncoding = 4; lastKnownFileType = sourcecode.c.c; path = compress.c; sourceTree = "<group>"; };
		1070866F1B7925D5002B8F18 /* compress.c */ = {isa = PBXFileReference; fileEncoding = 4; lastKnownFileType = sourcecode.c.c; path = compress.c; sourceTree = "<group>"; };
		107086711B798487002B8F18 /* compress.c */ = {isa = PBXFileReference; fileEncoding = 4; lastKnownFileType = sourcecode.c.c; path = compress.c; sourceTree = "<group>"; };
		107086741B79A08D002B8F18 /* 50compress.t */ = {isa = PBXFileReference; lastKnownFileType = text; path = 50compress.t; sourceTree = "<group>"; xcLanguageSpecificationIdentifier = xcode.lang.perl; };
		1070E15C1B438E8F001CCAFA /* poll.c.h */ = {isa = PBXFileReference; fileEncoding = 4; lastKnownFileType = sourcecode.c.h; path = poll.c.h; sourceTree = "<group>"; };
		1070E1621B4508B0001CCAFA /* util.c */ = {isa = PBXFileReference; fileEncoding = 4; lastKnownFileType = sourcecode.c.c; path = util.c; sourceTree = "<group>"; };
		1070E1641B451D43001CCAFA /* 40proxy-protocol.t */ = {isa = PBXFileReference; lastKnownFileType = text; path = "40proxy-protocol.t"; sourceTree = "<group>"; xcLanguageSpecificationIdentifier = xcode.lang.perl; };
		10756E251AC126250009BF57 /* yaml.h */ = {isa = PBXFileReference; fileEncoding = 4; lastKnownFileType = sourcecode.c.h; path = yaml.h; sourceTree = "<group>"; };
		10756E261AC126420009BF57 /* api.c */ = {isa = PBXFileReference; fileEncoding = 4; lastKnownFileType = sourcecode.c.c; path = api.c; sourceTree = "<group>"; };
		10756E271AC126420009BF57 /* dumper.c */ = {isa = PBXFileReference; fileEncoding = 4; lastKnownFileType = sourcecode.c.c; path = dumper.c; sourceTree = "<group>"; };
		10756E281AC126420009BF57 /* emitter.c */ = {isa = PBXFileReference; fileEncoding = 4; lastKnownFileType = sourcecode.c.c; path = emitter.c; sourceTree = "<group>"; };
		10756E291AC126420009BF57 /* loader.c */ = {isa = PBXFileReference; fileEncoding = 4; lastKnownFileType = sourcecode.c.c; path = loader.c; sourceTree = "<group>"; };
		10756E2E1AC1264D0009BF57 /* parser.c */ = {isa = PBXFileReference; fileEncoding = 4; lastKnownFileType = sourcecode.c.c; path = parser.c; sourceTree = "<group>"; };
		10756E2F1AC1264D0009BF57 /* reader.c */ = {isa = PBXFileReference; fileEncoding = 4; lastKnownFileType = sourcecode.c.c; path = reader.c; sourceTree = "<group>"; };
		10756E301AC1264D0009BF57 /* scanner.c */ = {isa = PBXFileReference; fileEncoding = 4; lastKnownFileType = sourcecode.c.c; path = scanner.c; sourceTree = "<group>"; };
		10756E311AC1264D0009BF57 /* writer.c */ = {isa = PBXFileReference; fileEncoding = 4; lastKnownFileType = sourcecode.c.c; path = writer.c; sourceTree = "<group>"; };
		10756E321AC1264D0009BF57 /* yaml_private.h */ = {isa = PBXFileReference; fileEncoding = 4; lastKnownFileType = sourcecode.c.h; path = yaml_private.h; sourceTree = "<group>"; };
		1079231519A320A700C52AD6 /* libh2o.a */ = {isa = PBXFileReference; explicitFileType = archive.ar; includeInIndex = 0; path = libh2o.a; sourceTree = BUILT_PRODUCTS_DIR; };
		1079232619A3210D00C52AD6 /* khash.h */ = {isa = PBXFileReference; fileEncoding = 4; lastKnownFileType = sourcecode.c.h; path = khash.h; sourceTree = "<group>"; };
		1079235A19A3210D00C52AD6 /* picohttpparser.c */ = {isa = PBXFileReference; fileEncoding = 4; lastKnownFileType = sourcecode.c.c; path = picohttpparser.c; sourceTree = "<group>"; };
		1079235B19A3210D00C52AD6 /* picohttpparser.h */ = {isa = PBXFileReference; fileEncoding = 4; lastKnownFileType = sourcecode.c.h; path = picohttpparser.h; sourceTree = "<group>"; };
		107923A019A3215F00C52AD6 /* http1.h */ = {isa = PBXFileReference; fileEncoding = 4; lastKnownFileType = sourcecode.c.h; path = http1.h; sourceTree = "<group>"; };
		107923A119A3215F00C52AD6 /* http2.h */ = {isa = PBXFileReference; fileEncoding = 4; lastKnownFileType = sourcecode.c.h; path = http2.h; sourceTree = "<group>"; };
		107923A219A3215F00C52AD6 /* token.h */ = {isa = PBXFileReference; fileEncoding = 4; lastKnownFileType = sourcecode.c.h; path = token.h; sourceTree = "<group>"; };
		107923A319A3215F00C52AD6 /* websocket.h */ = {isa = PBXFileReference; fileEncoding = 4; lastKnownFileType = sourcecode.c.h; path = websocket.h; sourceTree = "<group>"; };
		107923A419A3215F00C52AD6 /* h2o.h */ = {isa = PBXFileReference; fileEncoding = 4; lastKnownFileType = sourcecode.c.h; path = h2o.h; sourceTree = "<group>"; };
		107923AB19A3216B00C52AD6 /* tokens.pl */ = {isa = PBXFileReference; fileEncoding = 4; lastKnownFileType = text.script.perl; path = tokens.pl; sourceTree = "<group>"; };
		107923AF19A3217300C52AD6 /* file.c */ = {isa = PBXFileReference; fileEncoding = 4; lastKnownFileType = sourcecode.c.c; path = file.c; sourceTree = "<group>"; };
		107923B019A3217300C52AD6 /* headers.c */ = {isa = PBXFileReference; fileEncoding = 4; lastKnownFileType = sourcecode.c.c; path = headers.c; sourceTree = "<group>"; };
		107923B119A3217300C52AD6 /* http1.c */ = {isa = PBXFileReference; fileEncoding = 4; lastKnownFileType = sourcecode.c.c; path = http1.c; sourceTree = "<group>"; };
		107923B319A3217300C52AD6 /* connection.c */ = {isa = PBXFileReference; fileEncoding = 4; lastKnownFileType = sourcecode.c.c; path = connection.c; sourceTree = "<group>"; };
		107923B419A3217300C52AD6 /* hpack.c */ = {isa = PBXFileReference; fileEncoding = 4; lastKnownFileType = sourcecode.c.c; path = hpack.c; sourceTree = "<group>"; };
		107923B519A3217300C52AD6 /* hpack_huffman_table.h */ = {isa = PBXFileReference; fileEncoding = 4; lastKnownFileType = sourcecode.c.h; path = hpack_huffman_table.h; sourceTree = "<group>"; };
		107923B819A3217300C52AD6 /* frame.c */ = {isa = PBXFileReference; fileEncoding = 4; lastKnownFileType = sourcecode.c.c; path = frame.c; sourceTree = "<group>"; };
		107923B919A3217300C52AD6 /* context.c */ = {isa = PBXFileReference; fileEncoding = 4; lastKnownFileType = sourcecode.c.c; path = context.c; sourceTree = "<group>"; };
		107923BA19A3217300C52AD6 /* memory.c */ = {isa = PBXFileReference; fileEncoding = 4; lastKnownFileType = sourcecode.c.c; path = memory.c; sourceTree = "<group>"; };
		107923BB19A3217300C52AD6 /* mimemap.c */ = {isa = PBXFileReference; fileEncoding = 4; lastKnownFileType = sourcecode.c.c; path = mimemap.c; sourceTree = "<group>"; };
		107923BC19A3217300C52AD6 /* request.c */ = {isa = PBXFileReference; fileEncoding = 4; lastKnownFileType = sourcecode.c.c; path = request.c; sourceTree = "<group>"; };
		107923BF19A3217300C52AD6 /* token.c */ = {isa = PBXFileReference; fileEncoding = 4; lastKnownFileType = sourcecode.c.c; path = token.c; sourceTree = "<group>"; };
		107923C019A3217300C52AD6 /* util.c */ = {isa = PBXFileReference; fileEncoding = 4; lastKnownFileType = sourcecode.c.c; path = util.c; sourceTree = "<group>"; };
		107923C119A3217300C52AD6 /* websocket.c */ = {isa = PBXFileReference; fileEncoding = 4; lastKnownFileType = sourcecode.c.c; path = websocket.c; sourceTree = "<group>"; };
		107923D919A321F400C52AD6 /* examples-simple */ = {isa = PBXFileReference; explicitFileType = "compiled.mach-o.executable"; includeInIndex = 0; path = "examples-simple"; sourceTree = BUILT_PRODUCTS_DIR; };
		107923FC19A3238500C52AD6 /* simple.c */ = {isa = PBXFileReference; fileEncoding = 4; lastKnownFileType = sourcecode.c.c; path = simple.c; sourceTree = "<group>"; };
		1079240D19A3247A00C52AD6 /* websocket */ = {isa = PBXFileReference; explicitFileType = "compiled.mach-o.executable"; includeInIndex = 0; path = websocket; sourceTree = BUILT_PRODUCTS_DIR; };
		1079241319A324B400C52AD6 /* websocket.c */ = {isa = PBXFileReference; fileEncoding = 4; lastKnownFileType = sourcecode.c.c; path = websocket.c; sourceTree = "<group>"; };
		1079243519A3260E00C52AD6 /* unittest */ = {isa = PBXFileReference; explicitFileType = "compiled.mach-o.executable"; includeInIndex = 0; path = unittest; sourceTree = BUILT_PRODUCTS_DIR; };
		1079245319A32C0800C52AD6 /* token_table.h */ = {isa = PBXFileReference; fileEncoding = 4; lastKnownFileType = sourcecode.c.h; path = token_table.h; sourceTree = "<group>"; };
		107D4D431B588021004A9B21 /* ssl.c */ = {isa = PBXFileReference; fileEncoding = 4; lastKnownFileType = sourcecode.c.c; path = ssl.c; sourceTree = "<group>"; };
		107D4D4D1B58970D004A9B21 /* ssl.c */ = {isa = PBXFileReference; fileEncoding = 4; lastKnownFileType = sourcecode.c.c; path = ssl.c; sourceTree = "<group>"; };
		107D4D501B58B342004A9B21 /* 40session-ticket.t */ = {isa = PBXFileReference; lastKnownFileType = text; path = "40session-ticket.t"; sourceTree = "<group>"; xcLanguageSpecificationIdentifier = xcode.lang.perl; };
		107D4D521B5B2412004A9B21 /* file.h */ = {isa = PBXFileReference; fileEncoding = 4; lastKnownFileType = sourcecode.c.h; path = file.h; sourceTree = "<group>"; };
		107D4D541B5B30EE004A9B21 /* file.c */ = {isa = PBXFileReference; fileEncoding = 4; lastKnownFileType = sourcecode.c.c; path = file.c; sourceTree = "<group>"; };
		107D4D5D1B5F143B004A9B21 /* setuidgid.c */ = {isa = PBXFileReference; lastKnownFileType = sourcecode.c.c; path = setuidgid.c; sourceTree = "<group>"; };
		107E340F1C7EB13F00AEF5F8 /* gzip.c */ = {isa = PBXFileReference; fileEncoding = 4; lastKnownFileType = sourcecode.c.c; path = gzip.c; sourceTree = "<group>"; };
		107E34111C7EE0D200AEF5F8 /* brotli.c */ = {isa = PBXFileReference; fileEncoding = 4; lastKnownFileType = sourcecode.c.c; path = brotli.c; sourceTree = "<group>"; };
		107E34231C86801E00AEF5F8 /* 50file-file.t */ = {isa = PBXFileReference; lastKnownFileType = text; path = "50file-file.t"; sourceTree = "<group>"; xcLanguageSpecificationIdentifier = xcode.lang.perl; };
		108102151C3DB05100C024CD /* 50reverse-proxy-disconnected-keepalive.t */ = {isa = PBXFileReference; lastKnownFileType = text; path = "50reverse-proxy-disconnected-keepalive.t"; sourceTree = "<group>"; xcLanguageSpecificationIdentifier = xcode.lang.perl; };
		108214FE1AAD34DD00D27E66 /* 50reverse-proxy-0.t */ = {isa = PBXFileReference; lastKnownFileType = text; path = "50reverse-proxy-0.t"; sourceTree = "<group>"; xcLanguageSpecificationIdentifier = xcode.lang.perl; };
		108215071AAD41CE00D27E66 /* test.pl */ = {isa = PBXFileReference; lastKnownFileType = text.script.perl; name = test.pl; path = "50reverse-proxy/test.pl"; sourceTree = "<group>"; };
		108215081AB14B1100D27E66 /* 40server-push.t */ = {isa = PBXFileReference; lastKnownFileType = text; path = "40server-push.t"; sourceTree = "<group>"; xcLanguageSpecificationIdentifier = xcode.lang.perl; };
		1082150A1AB26F2A00D27E66 /* CMakeLists.txt */ = {isa = PBXFileReference; lastKnownFileType = text; path = CMakeLists.txt; sourceTree = "<group>"; };
		1082150C1AB26F4700D27E66 /* FindWslay.cmake */ = {isa = PBXFileReference; lastKnownFileType = text; path = FindWslay.cmake; sourceTree = "<group>"; };
		1082150D1AB26F4700D27E66 /* FindLibYAML.cmake */ = {isa = PBXFileReference; lastKnownFileType = text; path = FindLibYAML.cmake; sourceTree = "<group>"; };
		1082150E1AB26F4700D27E66 /* FindLibUV.cmake */ = {isa = PBXFileReference; lastKnownFileType = text; path = FindLibUV.cmake; sourceTree = "<group>"; };
		10835E001C9A6C2400197E59 /* logconf.c */ = {isa = PBXFileReference; fileEncoding = 4; lastKnownFileType = sourcecode.c.c; path = logconf.c; sourceTree = "<group>"; };
		10835E021C9A860000197E59 /* status.c */ = {isa = PBXFileReference; fileEncoding = 4; lastKnownFileType = sourcecode.c.c; path = status.c; sourceTree = "<group>"; };
		10835E041C9B3C6200197E59 /* status.c */ = {isa = PBXFileReference; fileEncoding = 4; lastKnownFileType = sourcecode.c.c; path = status.c; sourceTree = "<group>"; };
		10835E071C9B8EA700197E59 /* index.html */ = {isa = PBXFileReference; lastKnownFileType = text.html; path = index.html; sourceTree = "<group>"; };
		10835E081CA2204E00197E59 /* status_directives.mt */ = {isa = PBXFileReference; fileEncoding = 4; lastKnownFileType = text; path = status_directives.mt; sourceTree = "<group>"; };
		108867741AD9069900987967 /* defaults.c.h */ = {isa = PBXFileReference; fileEncoding = 4; lastKnownFileType = sourcecode.c.h; path = defaults.c.h; sourceTree = "<group>"; };
		1092E0011BEB1DDC001074BF /* 80issues579.t */ = {isa = PBXFileReference; lastKnownFileType = text; path = 80issues579.t; sourceTree = "<group>"; xcLanguageSpecificationIdentifier = xcode.lang.perl; };
		109428AB1CC6C4C700E676CB /* openssl_hostname_validation.c */ = {isa = PBXFileReference; lastKnownFileType = sourcecode.c.c; path = openssl_hostname_validation.c; sourceTree = "<group>"; };
		109428AC1CC6C4C700E676CB /* openssl_hostname_validation.h */ = {isa = PBXFileReference; lastKnownFileType = sourcecode.c.h; path = openssl_hostname_validation.h; sourceTree = "<group>"; };
		10952D591C5082F7000D664C /* 80issues-from-proxy-reproxy-to-different-host.t */ = {isa = PBXFileReference; lastKnownFileType = text; path = "80issues-from-proxy-reproxy-to-different-host.t"; sourceTree = "<group>"; xcLanguageSpecificationIdentifier = xcode.lang.perl; };
		10952D5B1C608A6B000D664C /* cgi.mt */ = {isa = PBXFileReference; lastKnownFileType = text; path = cgi.mt; sourceTree = "<group>"; };
		10952D5C1C608D19000D664C /* basic_auth.mt */ = {isa = PBXFileReference; lastKnownFileType = text; path = basic_auth.mt; sourceTree = "<group>"; };
		10952D5D1C62D4DC000D664C /* mruby.mt */ = {isa = PBXFileReference; lastKnownFileType = text; path = mruby.mt; sourceTree = "<group>"; };
		10955C2C1D1BA47100935796 /* throttle_response_directives.mt */ = {isa = PBXFileReference; fileEncoding = 4; lastKnownFileType = text; path = throttle_response_directives.mt; sourceTree = "<group>"; };
		109EEFD81D77B336001F11D1 /* 80one-byte-window.t */ = {isa = PBXFileReference; fileEncoding = 4; lastKnownFileType = text; path = "80one-byte-window.t"; sourceTree = "<group>"; xcLanguageSpecificationIdentifier = xcode.lang.perl; };
		109EEFD91D77B336001F11D1 /* 50chunked-encoding-proxying.t */ = {isa = PBXFileReference; fileEncoding = 4; lastKnownFileType = text; path = "50chunked-encoding-proxying.t"; sourceTree = "<group>"; xcLanguageSpecificationIdentifier = xcode.lang.perl; };
		109EEFDB1D77B336001F11D1 /* 50http2_debug_state.t */ = {isa = PBXFileReference; fileEncoding = 4; lastKnownFileType = text; path = 50http2_debug_state.t; sourceTree = "<group>"; xcLanguageSpecificationIdentifier = xcode.lang.perl; };
		109EEFDC1D77B350001F11D1 /* 00unit.mruby.t */ = {isa = PBXFileReference; fileEncoding = 4; lastKnownFileType = text; path = 00unit.mruby.t; sourceTree = "<group>"; xcLanguageSpecificationIdentifier = xcode.lang.perl; };
		109EEFDD1D77B350001F11D1 /* 50mruby-acl.t */ = {isa = PBXFileReference; fileEncoding = 4; lastKnownFileType = text; path = "50mruby-acl.t"; sourceTree = "<group>"; xcLanguageSpecificationIdentifier = xcode.lang.perl; };
		109EEFDE1D77B350001F11D1 /* 40server-push-multiple.t */ = {isa = PBXFileReference; fileEncoding = 4; lastKnownFileType = text; path = "40server-push-multiple.t"; sourceTree = "<group>"; xcLanguageSpecificationIdentifier = xcode.lang.perl; };
		109EEFDF1D77B350001F11D1 /* 50mruby-dos-detector.t */ = {isa = PBXFileReference; fileEncoding = 4; lastKnownFileType = text; path = "50mruby-dos-detector.t"; sourceTree = "<group>"; xcLanguageSpecificationIdentifier = xcode.lang.perl; };
		109EEFE11D77B350001F11D1 /* 80dup-host-headers.t */ = {isa = PBXFileReference; fileEncoding = 4; lastKnownFileType = text; path = "80dup-host-headers.t"; sourceTree = "<group>"; xcLanguageSpecificationIdentifier = xcode.lang.perl; };
		109EEFE21D77B350001F11D1 /* 80invalid-h2-chars-in-headers.t */ = {isa = PBXFileReference; fileEncoding = 4; lastKnownFileType = text; path = "80invalid-h2-chars-in-headers.t"; sourceTree = "<group>"; xcLanguageSpecificationIdentifier = xcode.lang.perl; };
		109EEFE31D77B350001F11D1 /* 90live-sni.t */ = {isa = PBXFileReference; fileEncoding = 4; lastKnownFileType = text; path = "90live-sni.t"; sourceTree = "<group>"; xcLanguageSpecificationIdentifier = xcode.lang.perl; };
		109EEFE41D77B360001F11D1 /* 50file.t */ = {isa = PBXFileReference; fileEncoding = 4; lastKnownFileType = text; path = 50file.t; sourceTree = "<group>"; xcLanguageSpecificationIdentifier = xcode.lang.perl; };
		109EEFE51D77B36C001F11D1 /* 50servername.t */ = {isa = PBXFileReference; fileEncoding = 4; lastKnownFileType = text; path = 50servername.t; sourceTree = "<group>"; xcLanguageSpecificationIdentifier = xcode.lang.perl; };
		109EEFE61D77B376001F11D1 /* README.md */ = {isa = PBXFileReference; fileEncoding = 4; lastKnownFileType = net.daringfireball.markdown; path = README.md; sourceTree = "<group>"; };
		10A3D3D01B4CDBC700327CF9 /* memcached.h */ = {isa = PBXFileReference; lastKnownFileType = sourcecode.c.h; path = memcached.h; sourceTree = "<group>"; };
		10A3D3D11B4CDBDC00327CF9 /* memcached.c */ = {isa = PBXFileReference; fileEncoding = 4; lastKnownFileType = sourcecode.c.c; path = memcached.c; sourceTree = "<group>"; };
		10A3D3D61B4F1E3200327CF9 /* 50mruby.t */ = {isa = PBXFileReference; lastKnownFileType = text; path = 50mruby.t; sourceTree = "<group>"; xcLanguageSpecificationIdentifier = xcode.lang.perl; };
		10A3D3D71B4F4D0900327CF9 /* 40memcached-session-resumption.t */ = {isa = PBXFileReference; lastKnownFileType = text; path = "40memcached-session-resumption.t"; sourceTree = "<group>"; xcLanguageSpecificationIdentifier = xcode.lang.perl; };
		10A3D3ED1B4FAAEC00327CF9 /* close.c */ = {isa = PBXFileReference; fileEncoding = 4; lastKnownFileType = sourcecode.c.c; path = close.c; sourceTree = "<group>"; };
		10A3D3EE1B4FAAEC00327CF9 /* connect.c */ = {isa = PBXFileReference; fileEncoding = 4; lastKnownFileType = sourcecode.c.c; path = connect.c; sourceTree = "<group>"; };
		10A3D3F61B4FAAF500327CF9 /* recv.c */ = {isa = PBXFileReference; fileEncoding = 4; lastKnownFileType = sourcecode.c.c; path = recv.c; sourceTree = "<group>"; };
		10A3D3F71B4FAAF500327CF9 /* send.c */ = {isa = PBXFileReference; fileEncoding = 4; lastKnownFileType = sourcecode.c.c; path = send.c; sourceTree = "<group>"; };
		10A3D3F91B4FAAF500327CF9 /* socket.c */ = {isa = PBXFileReference; fileEncoding = 4; lastKnownFileType = sourcecode.c.c; path = socket.c; sourceTree = "<group>"; };
		10A3D3FA1B4FAAF500327CF9 /* strerror.c */ = {isa = PBXFileReference; fileEncoding = 4; lastKnownFileType = sourcecode.c.c; path = strerror.c; sourceTree = "<group>"; };
		10A3D3FE1B4FAAF500327CF9 /* yrmcds.h */ = {isa = PBXFileReference; fileEncoding = 4; lastKnownFileType = sourcecode.c.h; path = yrmcds.h; sourceTree = "<group>"; };
		10A3D40E1B584BEC00327CF9 /* standalone.h */ = {isa = PBXFileReference; fileEncoding = 4; lastKnownFileType = sourcecode.c.h; path = standalone.h; sourceTree = "<group>"; };
		10A60DE91B0D87FE006E38EC /* annotate-backtrace-symbols */ = {isa = PBXFileReference; lastKnownFileType = text; path = "annotate-backtrace-symbols"; sourceTree = "<group>"; };
		10AA2E931A80A592004322AC /* time_.h */ = {isa = PBXFileReference; fileEncoding = 4; lastKnownFileType = sourcecode.c.h; path = time_.h; sourceTree = "<group>"; };
		10AA2E951A80A612004322AC /* time.c */ = {isa = PBXFileReference; fileEncoding = 4; lastKnownFileType = sourcecode.c.c; path = time.c; sourceTree = "<group>"; };
		10AA2E981A81F68A004322AC /* time.c */ = {isa = PBXFileReference; fileEncoding = 4; lastKnownFileType = sourcecode.c.c; path = time.c; sourceTree = "<group>"; };
		10AA2E9E1A8807CF004322AC /* url.h */ = {isa = PBXFileReference; fileEncoding = 4; lastKnownFileType = sourcecode.c.h; path = url.h; sourceTree = "<group>"; };
		10AA2EA01A88082E004322AC /* url.c */ = {isa = PBXFileReference; fileEncoding = 4; lastKnownFileType = sourcecode.c.c; path = url.c; sourceTree = "<group>"; };
		10AA2EA21A88090B004322AC /* url.c */ = {isa = PBXFileReference; fileEncoding = 4; lastKnownFileType = sourcecode.c.c; path = url.c; sourceTree = "<group>"; };
		10AA2EA41A8D9999004322AC /* redirect.c */ = {isa = PBXFileReference; fileEncoding = 4; lastKnownFileType = sourcecode.c.c; path = redirect.c; sourceTree = "<group>"; };
		10AA2EA61A8DA93C004322AC /* redirect.c */ = {isa = PBXFileReference; fileEncoding = 4; lastKnownFileType = sourcecode.c.c; path = redirect.c; sourceTree = "<group>"; };
		10AA2EA81A8DAFD4004322AC /* 50redirect.t */ = {isa = PBXFileReference; lastKnownFileType = text; path = 50redirect.t; sourceTree = "<group>"; xcLanguageSpecificationIdentifier = xcode.lang.perl; };
		10AA2EA91A8DDC57004322AC /* multithread.h */ = {isa = PBXFileReference; fileEncoding = 4; lastKnownFileType = sourcecode.c.h; path = multithread.h; sourceTree = "<group>"; };
		10AA2EAB1A8DE0AE004322AC /* multithread.c */ = {isa = PBXFileReference; fileEncoding = 4; lastKnownFileType = sourcecode.c.c; path = multithread.c; sourceTree = "<group>"; };
		10AA2EAD1A8E22DA004322AC /* multithread.c */ = {isa = PBXFileReference; fileEncoding = 4; lastKnownFileType = sourcecode.c.c; path = multithread.c; sourceTree = "<group>"; };
		10AA2EB11A931409004322AC /* 50access-log.t */ = {isa = PBXFileReference; fileEncoding = 4; lastKnownFileType = text; path = "50access-log.t"; sourceTree = "<group>"; xcLanguageSpecificationIdentifier = xcode.lang.perl; };
		10AA2EB21A9479B4004322AC /* 50reverse-proxy-upstream-down.t */ = {isa = PBXFileReference; lastKnownFileType = text; path = "50reverse-proxy-upstream-down.t"; sourceTree = "<group>"; xcLanguageSpecificationIdentifier = xcode.lang.perl; };
		10AA2EB31A94B66D004322AC /* 40virtual-host.t */ = {isa = PBXFileReference; lastKnownFileType = text; path = "40virtual-host.t"; sourceTree = "<group>"; xcLanguageSpecificationIdentifier = xcode.lang.perl; };
		10AA2EB61A970EFC004322AC /* http2_internal.h */ = {isa = PBXFileReference; fileEncoding = 4; lastKnownFileType = sourcecode.c.h; path = http2_internal.h; sourceTree = "<group>"; };
		10AA2EB81A971280004322AC /* http2_scheduler.h */ = {isa = PBXFileReference; fileEncoding = 4; lastKnownFileType = sourcecode.c.h; path = http2_scheduler.h; sourceTree = "<group>"; };
		10AA2EBB1A9EEDF8004322AC /* proxy.c */ = {isa = PBXFileReference; fileEncoding = 4; lastKnownFileType = sourcecode.c.c; path = proxy.c; sourceTree = "<group>"; };
		10AA2EBD1AA019D8004322AC /* headers.c */ = {isa = PBXFileReference; fileEncoding = 4; lastKnownFileType = sourcecode.c.c; path = headers.c; sourceTree = "<group>"; };
		10AA2EBF1AA019FC004322AC /* headers.c */ = {isa = PBXFileReference; fileEncoding = 4; lastKnownFileType = sourcecode.c.c; path = headers.c; sourceTree = "<group>"; };
		10AA2EC11AA0402E004322AC /* reproxy.c */ = {isa = PBXFileReference; fileEncoding = 4; lastKnownFileType = sourcecode.c.c; path = reproxy.c; sourceTree = "<group>"; };
		10AA2EC31AA0403A004322AC /* reproxy.c */ = {isa = PBXFileReference; fileEncoding = 4; lastKnownFileType = sourcecode.c.c; path = reproxy.c; sourceTree = "<group>"; };
		10AA2EC61AA05598004322AC /* upstream.psgi */ = {isa = PBXFileReference; lastKnownFileType = text; path = upstream.psgi; sourceTree = "<group>"; xcLanguageSpecificationIdentifier = xcode.lang.perl; };
		10AAAC621B6C7A7D004487C3 /* http2_casper.h */ = {isa = PBXFileReference; fileEncoding = 4; lastKnownFileType = sourcecode.c.h; path = http2_casper.h; sourceTree = "<group>"; };
		10AAAC641B6C9275004487C3 /* casper.c */ = {isa = PBXFileReference; fileEncoding = 4; lastKnownFileType = sourcecode.c.c; path = casper.c; sourceTree = "<group>"; };
		10B38A651B8D345D007DC191 /* mruby.c */ = {isa = PBXFileReference; fileEncoding = 4; lastKnownFileType = sourcecode.c.c; path = mruby.c; sourceTree = "<group>"; };
		10B38A711B8D34BB007DC191 /* mruby_.h */ = {isa = PBXFileReference; fileEncoding = 4; lastKnownFileType = sourcecode.c.h; path = mruby_.h; sourceTree = "<group>"; };
		10B38A731B8D3544007DC191 /* mruby.c */ = {isa = PBXFileReference; fileEncoding = 4; lastKnownFileType = sourcecode.c.c; path = mruby.c; sourceTree = "<group>"; };
		10B6D4501C727315005F0CF8 /* 80yaml-merge.t */ = {isa = PBXFileReference; fileEncoding = 4; lastKnownFileType = text; path = "80yaml-merge.t"; sourceTree = "<group>"; xcLanguageSpecificationIdentifier = xcode.lang.perl; };
		10BA72A919AAD6300059392A /* stream.c */ = {isa = PBXFileReference; fileEncoding = 4; lastKnownFileType = sourcecode.c.c; path = stream.c; sourceTree = "<group>"; };
		10BCF2FC1B168CAE0076939D /* fastcgi.c */ = {isa = PBXFileReference; fileEncoding = 4; lastKnownFileType = sourcecode.c.c; path = fastcgi.c; sourceTree = "<group>"; };
		10BCF2FE1B1A892F0076939D /* fastcgi.c */ = {isa = PBXFileReference; fileEncoding = 4; lastKnownFileType = sourcecode.c.c; path = fastcgi.c; sourceTree = "<group>"; };
		10BCF3001B214C460076939D /* fastcgi.c */ = {isa = PBXFileReference; fileEncoding = 4; lastKnownFileType = sourcecode.c.c; path = fastcgi.c; sourceTree = "<group>"; };
		10C2117C1B8164B1005A9D02 /* 90root-fastcgi-php.t */ = {isa = PBXFileReference; fileEncoding = 4; lastKnownFileType = text; path = "90root-fastcgi-php.t"; sourceTree = "<group>"; xcLanguageSpecificationIdentifier = xcode.lang.perl; };
		10C45D4D1CFD15890096DB06 /* 50throttle-response.t */ = {isa = PBXFileReference; fileEncoding = 4; lastKnownFileType = text; path = "50throttle-response.t"; sourceTree = "<group>"; xcLanguageSpecificationIdentifier = xcode.lang.perl; };
		10C45D4E1CFD15FA0096DB06 /* throttle_resp.c */ = {isa = PBXFileReference; fileEncoding = 4; lastKnownFileType = sourcecode.c.c; path = throttle_resp.c; sourceTree = "<group>"; };
		10C45D501CFD160A0096DB06 /* throttle_resp.c */ = {isa = PBXFileReference; fileEncoding = 4; lastKnownFileType = sourcecode.c.c; path = throttle_resp.c; sourceTree = "<group>"; };
		10C45D531CFE9B300096DB06 /* events.c */ = {isa = PBXFileReference; fileEncoding = 4; lastKnownFileType = sourcecode.c.c; path = events.c; sourceTree = "<group>"; };
		10C45D541CFE9B300096DB06 /* requests.c */ = {isa = PBXFileReference; fileEncoding = 4; lastKnownFileType = sourcecode.c.c; path = requests.c; sourceTree = "<group>"; };
		10C45D571CFE9BB60096DB06 /* 50status.t */ = {isa = PBXFileReference; fileEncoding = 4; lastKnownFileType = text; path = 50status.t; sourceTree = "<group>"; xcLanguageSpecificationIdentifier = xcode.lang.perl; };
		10C5A6311B268632006094A6 /* 50fastcgi.t */ = {isa = PBXFileReference; lastKnownFileType = text; path = 50fastcgi.t; sourceTree = "<group>"; xcLanguageSpecificationIdentifier = xcode.lang.perl; };
		10D0903919F0A51C0043D458 /* memory.h */ = {isa = PBXFileReference; fileEncoding = 4; lastKnownFileType = sourcecode.c.h; path = memory.h; sourceTree = "<group>"; };
		10D0903D19F0A8190043D458 /* socket.h */ = {isa = PBXFileReference; fileEncoding = 4; lastKnownFileType = sourcecode.c.h; path = socket.h; sourceTree = "<group>"; };
		10D0904219F0BA780043D458 /* linklist.h */ = {isa = PBXFileReference; fileEncoding = 4; lastKnownFileType = sourcecode.c.h; path = linklist.h; sourceTree = "<group>"; };
		10D0905119F0CA9C0043D458 /* examples-socket-server */ = {isa = PBXFileReference; explicitFileType = "compiled.mach-o.executable"; includeInIndex = 0; path = "examples-socket-server"; sourceTree = BUILT_PRODUCTS_DIR; };
		10D0905219F0CB130043D458 /* socket-client.c */ = {isa = PBXFileReference; fileEncoding = 4; lastKnownFileType = sourcecode.c.c; path = "socket-client.c"; sourceTree = "<group>"; };
		10D0905419F102C70043D458 /* http1client.c */ = {isa = PBXFileReference; fileEncoding = 4; lastKnownFileType = sourcecode.c.c; path = http1client.c; sourceTree = "<group>"; };
		10D0905819F22FA10043D458 /* string_.h */ = {isa = PBXFileReference; fileEncoding = 4; lastKnownFileType = sourcecode.c.h; path = string_.h; sourceTree = "<group>"; };
		10D0905A19F230280043D458 /* string.c */ = {isa = PBXFileReference; fileEncoding = 4; lastKnownFileType = sourcecode.c.c; path = string.c; sourceTree = "<group>"; };
		10D0906919F38B2E0043D458 /* examples-httpclient */ = {isa = PBXFileReference; explicitFileType = "compiled.mach-o.executable"; includeInIndex = 0; path = "examples-httpclient"; sourceTree = BUILT_PRODUCTS_DIR; };
		10D0906A19F38B850043D458 /* httpclient.c */ = {isa = PBXFileReference; fileEncoding = 4; lastKnownFileType = sourcecode.c.c; path = httpclient.c; sourceTree = "<group>"; };
		10D0906E19F494CC0043D458 /* test.c */ = {isa = PBXFileReference; fileEncoding = 4; lastKnownFileType = sourcecode.c.c; path = test.c; sourceTree = "<group>"; };
		10D0906F19F494CC0043D458 /* test.h */ = {isa = PBXFileReference; fileEncoding = 4; lastKnownFileType = sourcecode.c.h; path = test.h; sourceTree = "<group>"; };
		10D0907219F633B00043D458 /* proxy.c */ = {isa = PBXFileReference; fileEncoding = 4; lastKnownFileType = sourcecode.c.c; path = proxy.c; sourceTree = "<group>"; };
		10DA969A1CCEF2C200679165 /* 50reverse-proxy-https.t */ = {isa = PBXFileReference; fileEncoding = 4; lastKnownFileType = text; path = "50reverse-proxy-https.t"; sourceTree = "<group>"; xcLanguageSpecificationIdentifier = xcode.lang.perl; };
		10DA969B1CD2BF9000679165 /* cache.h */ = {isa = PBXFileReference; fileEncoding = 4; lastKnownFileType = sourcecode.c.h; path = cache.h; sourceTree = "<group>"; };
		10DA969D1CD2BFAC00679165 /* cache.c */ = {isa = PBXFileReference; fileEncoding = 4; lastKnownFileType = sourcecode.c.c; path = cache.c; sourceTree = "<group>"; };
		10DA969F1CD2BFEE00679165 /* cache.c */ = {isa = PBXFileReference; fileEncoding = 4; lastKnownFileType = sourcecode.c.c; path = cache.c; sourceTree = "<group>"; };
		10E299571A67E68500701AA6 /* scheduler.c */ = {isa = PBXFileReference; fileEncoding = 4; lastKnownFileType = sourcecode.c.c; path = scheduler.c; sourceTree = "<group>"; };
		10E299591A68D03100701AA6 /* scheduler.c */ = {isa = PBXFileReference; fileEncoding = 4; lastKnownFileType = sourcecode.c.c; path = scheduler.c; sourceTree = "<group>"; };
		10EA45DF1D0949BF00769A2B /* examples-latency-optimization */ = {isa = PBXFileReference; explicitFileType = "compiled.mach-o.executable"; includeInIndex = 0; path = "examples-latency-optimization"; sourceTree = BUILT_PRODUCTS_DIR; };
		10EA45E01D094A1200769A2B /* latency-optimization.c */ = {isa = PBXFileReference; fileEncoding = 4; lastKnownFileType = sourcecode.c.c; path = "latency-optimization.c"; sourceTree = "<group>"; };
		10EC2A351A0B4D370083514F /* socketpool.h */ = {isa = PBXFileReference; fileEncoding = 4; lastKnownFileType = sourcecode.c.h; path = socketpool.h; sourceTree = "<group>"; };
		10EC2A371A0B4DC70083514F /* socketpool.c */ = {isa = PBXFileReference; fileEncoding = 4; lastKnownFileType = sourcecode.c.c; path = socketpool.c; sourceTree = "<group>"; };
		10F417D319C1907B00B6E31A /* h2o */ = {isa = PBXFileReference; explicitFileType = "compiled.mach-o.executable"; includeInIndex = 0; path = h2o; sourceTree = BUILT_PRODUCTS_DIR; };
		10F417D519C190F800B6E31A /* main.c */ = {isa = PBXFileReference; fileEncoding = 4; lastKnownFileType = sourcecode.c.c; path = main.c; sourceTree = "<group>"; };
		10F417FD19C2D2F800B6E31A /* picotest.c */ = {isa = PBXFileReference; fileEncoding = 4; lastKnownFileType = sourcecode.c.c; path = picotest.c; sourceTree = "<group>"; };
		10F417FE19C2D2F800B6E31A /* picotest.h */ = {isa = PBXFileReference; fileEncoding = 4; lastKnownFileType = sourcecode.c.h; path = picotest.h; sourceTree = "<group>"; };
		10F4180019C2D31600B6E31A /* yoml.h */ = {isa = PBXFileReference; fileEncoding = 4; lastKnownFileType = sourcecode.c.h; name = yoml.h; path = yoml/yoml.h; sourceTree = "<group>"; };
		10F4180219C2D32100B6E31A /* yoml-parser.h */ = {isa = PBXFileReference; fileEncoding = 4; lastKnownFileType = sourcecode.c.h; name = "yoml-parser.h"; path = "yoml/yoml-parser.h"; sourceTree = "<group>"; };
		10F4180419CA75C500B6E31A /* configurator.c */ = {isa = PBXFileReference; fileEncoding = 4; lastKnownFileType = sourcecode.c.c; path = configurator.c; sourceTree = "<group>"; };
		10F4197F1B64E70D00BEAEAC /* golombset.h */ = {isa = PBXFileReference; fileEncoding = 4; lastKnownFileType = sourcecode.c.h; path = golombset.h; sourceTree = "<group>"; };
		10F4EB831C165B92003DA150 /* fastcgi-cgi.pl */ = {isa = PBXFileReference; lastKnownFileType = text.script.perl; path = "fastcgi-cgi.pl"; sourceTree = "<group>"; };
		10F4EB841C16BADD003DA150 /* 50fastcgi-cgi.t */ = {isa = PBXFileReference; lastKnownFileType = text; path = "50fastcgi-cgi.t"; sourceTree = "<group>"; xcLanguageSpecificationIdentifier = xcode.lang.perl; };
		10F4EB861C177A12003DA150 /* hello.cgi */ = {isa = PBXFileReference; lastKnownFileType = text; path = hello.cgi; sourceTree = "<group>"; xcLanguageSpecificationIdentifier = xcode.lang.perl; };
		10F4EB891C195B9E003DA150 /* htpasswd.rb */ = {isa = PBXFileReference; lastKnownFileType = text.script.ruby; path = htpasswd.rb; sourceTree = "<group>"; };
		10F9F2641AF4795D0056F26B /* redirect.c */ = {isa = PBXFileReference; fileEncoding = 4; lastKnownFileType = sourcecode.c.c; path = redirect.c; sourceTree = "<group>"; };
		10F9F2661AFC5F550056F26B /* hostinfo.c */ = {isa = PBXFileReference; fileEncoding = 4; lastKnownFileType = sourcecode.c.c; path = hostinfo.c; sourceTree = "<group>"; };
		10FCC13C1B2E4A4500F13674 /* cloexec.c */ = {isa = PBXFileReference; fileEncoding = 4; lastKnownFileType = sourcecode.c.c; path = cloexec.c; sourceTree = "<group>"; };
		10FCC13D1B2E4A4500F13674 /* cloexec.h */ = {isa = PBXFileReference; fileEncoding = 4; lastKnownFileType = sourcecode.c.h; path = cloexec.h; sourceTree = "<group>"; };
		10FCC1411B2FCC6B00F13674 /* kill-on-close */ = {isa = PBXFileReference; fileEncoding = 4; lastKnownFileType = text.script.perl; path = "kill-on-close"; sourceTree = "<group>"; };
		10FCC1421B300A6800F13674 /* 50fastcgi-php.t */ = {isa = PBXFileReference; lastKnownFileType = text; path = "50fastcgi-php.t"; sourceTree = "<group>"; xcLanguageSpecificationIdentifier = xcode.lang.perl; };
		10FCC1431B31408B00F13674 /* fastcgi_directives.mt */ = {isa = PBXFileReference; fileEncoding = 4; lastKnownFileType = text; path = fastcgi_directives.mt; sourceTree = "<group>"; };
		10FEF2441D6444E900E11B1D /* 50reverse-proxy-proxy-protocol.t */ = {isa = PBXFileReference; fileEncoding = 4; lastKnownFileType = text; path = "50reverse-proxy-proxy-protocol.t"; sourceTree = "<group>"; xcLanguageSpecificationIdentifier = xcode.lang.perl; };
		10FEF2481D6EC30800E11B1D /* 40bad-request.t */ = {isa = PBXFileReference; fileEncoding = 4; lastKnownFileType = text; path = "40bad-request.t"; sourceTree = "<group>"; xcLanguageSpecificationIdentifier = xcode.lang.perl; };
		10FEF2491D6FC6F600E11B1D /* durations.c */ = {isa = PBXFileReference; fileEncoding = 4; lastKnownFileType = sourcecode.c.c; path = durations.c; sourceTree = "<group>"; };
		10FEF24C1D6FC8E200E11B1D /* gkc.c */ = {isa = PBXFileReference; fileEncoding = 4; lastKnownFileType = sourcecode.c.c; path = gkc.c; sourceTree = "<group>"; };
		10FEF24D1D6FC8E200E11B1D /* gkc.h */ = {isa = PBXFileReference; fileEncoding = 4; lastKnownFileType = sourcecode.c.h; path = gkc.h; sourceTree = "<group>"; };
		10FFEE081BB23A8C0087AD75 /* neverbleed.c */ = {isa = PBXFileReference; fileEncoding = 4; lastKnownFileType = sourcecode.c.c; path = neverbleed.c; sourceTree = "<group>"; };
		10FFEE091BB23A8C0087AD75 /* neverbleed.h */ = {isa = PBXFileReference; fileEncoding = 4; lastKnownFileType = sourcecode.c.h; path = neverbleed.h; sourceTree = "<group>"; };
		7D027BEE2242283B007ACE09 /* send_state.h */ = {isa = PBXFileReference; lastKnownFileType = sourcecode.c.h; path = send_state.h; sourceTree = "<group>"; };
		7D0285C81EF422D40094292B /* sleep.c */ = {isa = PBXFileReference; fileEncoding = 4; lastKnownFileType = sourcecode.c.c; path = sleep.c; sourceTree = "<group>"; };
		7D0341FA1FE4D5B60052E0A1 /* http2client.c */ = {isa = PBXFileReference; fileEncoding = 4; lastKnownFileType = sourcecode.c.c; path = http2client.c; sourceTree = "<group>"; };
		7D25E33B20B270BA0092C982 /* http2_common.h */ = {isa = PBXFileReference; lastKnownFileType = sourcecode.c.h; path = http2_common.h; sourceTree = "<group>"; };
		7D2DF4ED20297EE0004AD361 /* header.h */ = {isa = PBXFileReference; lastKnownFileType = sourcecode.c.h; path = header.h; sourceTree = "<group>"; };
		7D67C720204F8C0E0049E935 /* httpclient.c */ = {isa = PBXFileReference; fileEncoding = 4; lastKnownFileType = sourcecode.c.c; path = httpclient.c; sourceTree = "<group>"; };
		7D67C723204F8C9B0049E935 /* httpclient.h */ = {isa = PBXFileReference; lastKnownFileType = sourcecode.c.h; path = httpclient.h; sourceTree = "<group>"; };
		7D9372FD202AC70F005FE6AB /* server_timing.c */ = {isa = PBXFileReference; fileEncoding = 4; lastKnownFileType = sourcecode.c.c; path = server_timing.c; sourceTree = "<group>"; };
		7D937301202AC7BA005FE6AB /* server_timing.c */ = {isa = PBXFileReference; fileEncoding = 4; lastKnownFileType = sourcecode.c.c; path = server_timing.c; sourceTree = "<group>"; };
		7D9FA5381FC323AC00189F88 /* channel.c */ = {isa = PBXFileReference; fileEncoding = 4; lastKnownFileType = sourcecode.c.c; path = channel.c; sourceTree = "<group>"; };
		7DA3F5AE20E0B03F0000222F /* token_table.h */ = {isa = PBXFileReference; fileEncoding = 4; lastKnownFileType = sourcecode.c.h; path = token_table.h; sourceTree = "<group>"; };
		7DC64F521FEB78AD00587150 /* sender.c */ = {isa = PBXFileReference; fileEncoding = 4; lastKnownFileType = sourcecode.c.c; path = sender.c; sourceTree = "<group>"; };
		7DD70D77210F2EC400727A17 /* httpclient.c */ = {isa = PBXFileReference; lastKnownFileType = sourcecode.c.c; path = httpclient.c; sourceTree = "<group>"; };
		7DE1DB35212B1CC00055F500 /* ssl.c */ = {isa = PBXFileReference; lastKnownFileType = sourcecode.c.c; path = ssl.c; sourceTree = "<group>"; };
		7DF26B071FBC020600FBE2E7 /* middleware.c */ = {isa = PBXFileReference; fileEncoding = 4; lastKnownFileType = sourcecode.c.c; path = middleware.c; sourceTree = "<group>"; };
		7DF88EF820761972005DB8D8 /* hiredis_.h */ = {isa = PBXFileReference; lastKnownFileType = sourcecode.c.h; path = hiredis_.h; sourceTree = "<group>"; };
		D08137381FD400F4004679DF /* least_conn.c */ = {isa = PBXFileReference; fileEncoding = 4; lastKnownFileType = sourcecode.c.c; path = least_conn.c; sourceTree = "<group>"; };
		D08137391FD400F4004679DF /* roundrobin.c */ = {isa = PBXFileReference; fileEncoding = 4; lastKnownFileType = sourcecode.c.c; path = roundrobin.c; sourceTree = "<group>"; };
		D081373D1FD40431004679DF /* least_conn.c */ = {isa = PBXFileReference; fileEncoding = 4; lastKnownFileType = sourcecode.c.c; path = least_conn.c; sourceTree = "<group>"; };
		D081373E1FD40431004679DF /* roundrobin.c */ = {isa = PBXFileReference; fileEncoding = 4; lastKnownFileType = sourcecode.c.c; path = roundrobin.c; sourceTree = "<group>"; };
		D08137411FD408C1004679DF /* balancer.h */ = {isa = PBXFileReference; fileEncoding = 4; lastKnownFileType = sourcecode.c.h; path = balancer.h; sourceTree = "<group>"; };
<<<<<<< HEAD
		E901C3D9213E1C2E00D17C93 /* quicly.h */ = {isa = PBXFileReference; fileEncoding = 4; lastKnownFileType = sourcecode.c.h; path = quicly.h; sourceTree = "<group>"; };
		E901C3DB213E1C3600D17C93 /* maxsender.h */ = {isa = PBXFileReference; fileEncoding = 4; lastKnownFileType = sourcecode.c.h; path = maxsender.h; sourceTree = "<group>"; };
		E901C3DC213E1C3600D17C93 /* ranges.h */ = {isa = PBXFileReference; fileEncoding = 4; lastKnownFileType = sourcecode.c.h; path = ranges.h; sourceTree = "<group>"; };
		E901C3DE213E1C3600D17C93 /* loss.h */ = {isa = PBXFileReference; fileEncoding = 4; lastKnownFileType = sourcecode.c.h; path = loss.h; sourceTree = "<group>"; };
		E901C3E1213E1C3600D17C93 /* frame.h */ = {isa = PBXFileReference; fileEncoding = 4; lastKnownFileType = sourcecode.c.h; path = frame.h; sourceTree = "<group>"; };
		E901C3E3213E1C3600D17C93 /* constants.h */ = {isa = PBXFileReference; fileEncoding = 4; lastKnownFileType = sourcecode.c.h; path = constants.h; sourceTree = "<group>"; };
		E901C3E4213E1C3600D17C93 /* linklist.h */ = {isa = PBXFileReference; fileEncoding = 4; lastKnownFileType = sourcecode.c.h; path = linklist.h; sourceTree = "<group>"; };
		E901C3F0213E1C4000D17C93 /* frame.c */ = {isa = PBXFileReference; fileEncoding = 4; lastKnownFileType = sourcecode.c.c; path = frame.c; sourceTree = "<group>"; };
		E901C3F2213E1C4000D17C93 /* ranges.c */ = {isa = PBXFileReference; fileEncoding = 4; lastKnownFileType = sourcecode.c.c; path = ranges.c; sourceTree = "<group>"; };
		E901C3F3213E1C4000D17C93 /* quicly.c */ = {isa = PBXFileReference; fileEncoding = 4; lastKnownFileType = sourcecode.c.c; path = quicly.c; sourceTree = "<group>"; };
		E901C439213E59A000D17C93 /* qpack.c */ = {isa = PBXFileReference; lastKnownFileType = sourcecode.c.c; path = qpack.c; sourceTree = "<group>"; };
		E901C43C213FAE0300D17C93 /* qpack.h */ = {isa = PBXFileReference; lastKnownFileType = sourcecode.c.h; path = qpack.h; sourceTree = "<group>"; };
		E901C43F2140CCB500D17C93 /* qpack.c */ = {isa = PBXFileReference; lastKnownFileType = sourcecode.c.c; path = qpack.c; sourceTree = "<group>"; };
=======
		E908A2AB231CF3D10039BCEE /* 50reverse-proxy-chunked-post-termination.t */ = {isa = PBXFileReference; fileEncoding = 4; lastKnownFileType = text; path = "50reverse-proxy-chunked-post-termination.t"; sourceTree = "<group>"; xcLanguageSpecificationIdentifier = xcode.lang.perl; };
		E908A2AD2320AE4C0039BCEE /* Dockerfile */ = {isa = PBXFileReference; fileEncoding = 4; lastKnownFileType = text; path = Dockerfile; sourceTree = "<group>"; };
		E908A2AE2320AE4C0039BCEE /* check.mk */ = {isa = PBXFileReference; fileEncoding = 4; lastKnownFileType = text; path = check.mk; sourceTree = "<group>"; };
		E908A2AF2320AE4D0039BCEE /* Dockerfile.ubuntu1904 */ = {isa = PBXFileReference; fileEncoding = 4; lastKnownFileType = text; path = Dockerfile.ubuntu1904; sourceTree = "<group>"; };
>>>>>>> 6c725057
		E90A95F21E30795100483D6C /* headers_util.c */ = {isa = PBXFileReference; fileEncoding = 4; lastKnownFileType = sourcecode.c.c; path = headers_util.c; sourceTree = "<group>"; };
		E90A95F41E30797D00483D6C /* headers_util.c */ = {isa = PBXFileReference; fileEncoding = 4; lastKnownFileType = sourcecode.c.c; path = headers_util.c; sourceTree = "<group>"; };
		E90C514D230BB28800D6AD8E /* 90dtrace.t */ = {isa = PBXFileReference; fileEncoding = 4; lastKnownFileType = text; path = 90dtrace.t; sourceTree = "<group>"; xcLanguageSpecificationIdentifier = xcode.lang.perl; };
		E918FC392136583F00CCB252 /* proptest */ = {isa = PBXFileReference; explicitFileType = "compiled.mach-o.executable"; includeInIndex = 0; path = proptest; sourceTree = BUILT_PRODUCTS_DIR; };
		E918FC3B213658BE00CCB252 /* prop.c */ = {isa = PBXFileReference; fileEncoding = 4; lastKnownFileType = sourcecode.c.c; path = prop.c; sourceTree = "<group>"; };
		E918FC412136597200CCB252 /* theft.h */ = {isa = PBXFileReference; fileEncoding = 4; lastKnownFileType = sourcecode.c.h; path = theft.h; sourceTree = "<group>"; };
		E918FC422136597200CCB252 /* theft_types.h */ = {isa = PBXFileReference; fileEncoding = 4; lastKnownFileType = sourcecode.c.h; path = theft_types.h; sourceTree = "<group>"; };
		E918FC452136598300CCB252 /* theft_aux_builtin.c */ = {isa = PBXFileReference; fileEncoding = 4; lastKnownFileType = sourcecode.c.c; path = theft_aux_builtin.c; sourceTree = "<group>"; };
		E918FC462136598300CCB252 /* theft_random.c */ = {isa = PBXFileReference; fileEncoding = 4; lastKnownFileType = sourcecode.c.c; path = theft_random.c; sourceTree = "<group>"; };
		E918FC472136598300CCB252 /* theft_random.h */ = {isa = PBXFileReference; fileEncoding = 4; lastKnownFileType = sourcecode.c.h; path = theft_random.h; sourceTree = "<group>"; };
		E918FC482136598300CCB252 /* theft_run_internal.h */ = {isa = PBXFileReference; fileEncoding = 4; lastKnownFileType = sourcecode.c.h; path = theft_run_internal.h; sourceTree = "<group>"; };
		E918FC492136598300CCB252 /* theft.c */ = {isa = PBXFileReference; fileEncoding = 4; lastKnownFileType = sourcecode.c.c; path = theft.c; sourceTree = "<group>"; };
		E918FC4A2136598300CCB252 /* theft_call_internal.h */ = {isa = PBXFileReference; fileEncoding = 4; lastKnownFileType = sourcecode.c.h; path = theft_call_internal.h; sourceTree = "<group>"; };
		E918FC4B2136598300CCB252 /* theft_aux.c */ = {isa = PBXFileReference; fileEncoding = 4; lastKnownFileType = sourcecode.c.c; path = theft_aux.c; sourceTree = "<group>"; };
		E918FC4C2136598400CCB252 /* theft_types_internal.h */ = {isa = PBXFileReference; fileEncoding = 4; lastKnownFileType = sourcecode.c.h; path = theft_types_internal.h; sourceTree = "<group>"; };
		E918FC4D2136598400CCB252 /* theft_hash.c */ = {isa = PBXFileReference; fileEncoding = 4; lastKnownFileType = sourcecode.c.c; path = theft_hash.c; sourceTree = "<group>"; };
		E918FC4E2136598400CCB252 /* theft_shrink.c */ = {isa = PBXFileReference; fileEncoding = 4; lastKnownFileType = sourcecode.c.c; path = theft_shrink.c; sourceTree = "<group>"; };
		E918FC4F2136598400CCB252 /* theft_call.c */ = {isa = PBXFileReference; fileEncoding = 4; lastKnownFileType = sourcecode.c.c; path = theft_call.c; sourceTree = "<group>"; };
		E918FC502136598400CCB252 /* theft_rng.c */ = {isa = PBXFileReference; fileEncoding = 4; lastKnownFileType = sourcecode.c.c; path = theft_rng.c; sourceTree = "<group>"; };
		E918FC512136598400CCB252 /* theft_run.c */ = {isa = PBXFileReference; fileEncoding = 4; lastKnownFileType = sourcecode.c.c; path = theft_run.c; sourceTree = "<group>"; };
		E918FC522136598400CCB252 /* theft_shrink.h */ = {isa = PBXFileReference; fileEncoding = 4; lastKnownFileType = sourcecode.c.h; path = theft_shrink.h; sourceTree = "<group>"; };
		E918FC532136598400CCB252 /* theft_bloom.c */ = {isa = PBXFileReference; fileEncoding = 4; lastKnownFileType = sourcecode.c.c; path = theft_bloom.c; sourceTree = "<group>"; };
		E918FC542136598400CCB252 /* theft_autoshrink.c */ = {isa = PBXFileReference; fileEncoding = 4; lastKnownFileType = sourcecode.c.c; path = theft_autoshrink.c; sourceTree = "<group>"; };
		E918FC552136598400CCB252 /* theft_trial.c */ = {isa = PBXFileReference; fileEncoding = 4; lastKnownFileType = sourcecode.c.c; path = theft_trial.c; sourceTree = "<group>"; };
		E918FC562136598500CCB252 /* theft_rng.h */ = {isa = PBXFileReference; fileEncoding = 4; lastKnownFileType = sourcecode.c.h; path = theft_rng.h; sourceTree = "<group>"; };
		E918FC572136598500CCB252 /* theft_autoshrink.h */ = {isa = PBXFileReference; fileEncoding = 4; lastKnownFileType = sourcecode.c.h; path = theft_autoshrink.h; sourceTree = "<group>"; };
		E918FC582136598500CCB252 /* theft_call.h */ = {isa = PBXFileReference; fileEncoding = 4; lastKnownFileType = sourcecode.c.h; path = theft_call.h; sourceTree = "<group>"; };
		E918FC592136598500CCB252 /* theft_trial_internal.h */ = {isa = PBXFileReference; fileEncoding = 4; lastKnownFileType = sourcecode.c.h; path = theft_trial_internal.h; sourceTree = "<group>"; };
		E918FC5A2136598500CCB252 /* theft_bloom.h */ = {isa = PBXFileReference; fileEncoding = 4; lastKnownFileType = sourcecode.c.h; path = theft_bloom.h; sourceTree = "<group>"; };
		E918FC5B2136598500CCB252 /* theft_run.h */ = {isa = PBXFileReference; fileEncoding = 4; lastKnownFileType = sourcecode.c.h; path = theft_run.h; sourceTree = "<group>"; };
		E918FC5C2136598500CCB252 /* theft_trial.h */ = {isa = PBXFileReference; fileEncoding = 4; lastKnownFileType = sourcecode.c.h; path = theft_trial.h; sourceTree = "<group>"; };
		E918FC5D2136598500CCB252 /* theft_autoshrink_internal.h */ = {isa = PBXFileReference; fileEncoding = 4; lastKnownFileType = sourcecode.c.h; path = theft_autoshrink_internal.h; sourceTree = "<group>"; };
		E918FC5E2136598600CCB252 /* theft_shrink_internal.h */ = {isa = PBXFileReference; fileEncoding = 4; lastKnownFileType = sourcecode.c.h; path = theft_shrink_internal.h; sourceTree = "<group>"; };
		E93C7F95226EBEC9007BF39A /* frame.c */ = {isa = PBXFileReference; lastKnownFileType = sourcecode.c.c; path = frame.c; sourceTree = "<group>"; };
		E93C7F9922701806007BF39A /* frame.c */ = {isa = PBXFileReference; lastKnownFileType = sourcecode.c.c; path = frame.c; sourceTree = "<group>"; };
		E9581B9922F001EB00299E8A /* x25519.c */ = {isa = PBXFileReference; fileEncoding = 4; lastKnownFileType = sourcecode.c.c; path = x25519.c; sourceTree = "<group>"; };
		E9581B9C22F0022900299E8A /* random.c */ = {isa = PBXFileReference; fileEncoding = 4; lastKnownFileType = sourcecode.c.c; path = random.c; sourceTree = "<group>"; };
		E95E953F22914F0600215ACD /* picotls-probes.d */ = {isa = PBXFileReference; fileEncoding = 4; lastKnownFileType = sourcecode.dtrace; path = "picotls-probes.d"; sourceTree = "<group>"; };
		E95EBCD72281148C0022C32D /* h2o-probes.d */ = {isa = PBXFileReference; fileEncoding = 4; lastKnownFileType = sourcecode.dtrace; path = "h2o-probes.d"; sourceTree = "<group>"; };
		E95EBCD9228117620022C32D /* probes_.h */ = {isa = PBXFileReference; lastKnownFileType = sourcecode.c.h; path = probes_.h; sourceTree = "<group>"; };
		E9708AD91E499E040029E0A5 /* openssl.c */ = {isa = PBXFileReference; fileEncoding = 4; lastKnownFileType = sourcecode.c.c; path = openssl.c; sourceTree = "<group>"; };
		E9708ADA1E499E040029E0A5 /* picotls.c */ = {isa = PBXFileReference; fileEncoding = 4; lastKnownFileType = sourcecode.c.c; path = picotls.c; sourceTree = "<group>"; };
		E9708ADF1E49A2120029E0A5 /* picotls.h */ = {isa = PBXFileReference; fileEncoding = 4; lastKnownFileType = sourcecode.c.h; path = picotls.h; sourceTree = "<group>"; };
		E9708AE21E49A2260029E0A5 /* minicrypto.h */ = {isa = PBXFileReference; fileEncoding = 4; lastKnownFileType = sourcecode.c.h; path = minicrypto.h; sourceTree = "<group>"; };
		E9708AE31E49A2260029E0A5 /* openssl.h */ = {isa = PBXFileReference; fileEncoding = 4; lastKnownFileType = sourcecode.c.h; path = openssl.h; sourceTree = "<group>"; };
		E9708AF01E49A2B90029E0A5 /* bitops.h */ = {isa = PBXFileReference; fileEncoding = 4; lastKnownFileType = sourcecode.c.h; path = bitops.h; sourceTree = "<group>"; };
		E9708AF11E49A2B90029E0A5 /* blockwise.c */ = {isa = PBXFileReference; fileEncoding = 4; lastKnownFileType = sourcecode.c.c; path = blockwise.c; sourceTree = "<group>"; };
		E9708AF21E49A2B90029E0A5 /* blockwise.h */ = {isa = PBXFileReference; fileEncoding = 4; lastKnownFileType = sourcecode.c.h; path = blockwise.h; sourceTree = "<group>"; };
		E9708AF61E49A3130029E0A5 /* cf_config.h */ = {isa = PBXFileReference; fileEncoding = 4; lastKnownFileType = sourcecode.c.h; path = cf_config.h; sourceTree = "<group>"; };
		E9708AF71E49A3130029E0A5 /* chash.c */ = {isa = PBXFileReference; fileEncoding = 4; lastKnownFileType = sourcecode.c.c; path = chash.c; sourceTree = "<group>"; };
		E9708AF81E49A3130029E0A5 /* chash.h */ = {isa = PBXFileReference; fileEncoding = 4; lastKnownFileType = sourcecode.c.h; path = chash.h; sourceTree = "<group>"; };
		E9708AF91E49A3130029E0A5 /* curve25519.c */ = {isa = PBXFileReference; fileEncoding = 4; lastKnownFileType = sourcecode.c.c; path = curve25519.c; sourceTree = "<group>"; };
		E9708AFA1E49A3130029E0A5 /* curve25519.h */ = {isa = PBXFileReference; fileEncoding = 4; lastKnownFileType = sourcecode.c.h; path = curve25519.h; sourceTree = "<group>"; };
		E9708AFC1E49A3130029E0A5 /* drbg.c */ = {isa = PBXFileReference; fileEncoding = 4; lastKnownFileType = sourcecode.c.c; path = drbg.c; sourceTree = "<group>"; };
		E9708AFD1E49A3130029E0A5 /* drbg.h */ = {isa = PBXFileReference; fileEncoding = 4; lastKnownFileType = sourcecode.c.h; path = drbg.h; sourceTree = "<group>"; };
		E9708B011E49A3130029E0A5 /* hmac.c */ = {isa = PBXFileReference; fileEncoding = 4; lastKnownFileType = sourcecode.c.c; path = hmac.c; sourceTree = "<group>"; };
		E9708B021E49A3130029E0A5 /* hmac.h */ = {isa = PBXFileReference; fileEncoding = 4; lastKnownFileType = sourcecode.c.h; path = hmac.h; sourceTree = "<group>"; };
		E9708B051E49A3130029E0A5 /* sha2.h */ = {isa = PBXFileReference; fileEncoding = 4; lastKnownFileType = sourcecode.c.h; path = sha2.h; sourceTree = "<group>"; };
		E9708B061E49A3130029E0A5 /* sha256.c */ = {isa = PBXFileReference; fileEncoding = 4; lastKnownFileType = sourcecode.c.c; path = sha256.c; sourceTree = "<group>"; };
		E9708B071E49A3130029E0A5 /* tassert.h */ = {isa = PBXFileReference; fileEncoding = 4; lastKnownFileType = sourcecode.c.h; path = tassert.h; sourceTree = "<group>"; };
		E9708B1B1E49A3480029E0A5 /* handy.h */ = {isa = PBXFileReference; fileEncoding = 4; lastKnownFileType = sourcecode.c.h; path = handy.h; sourceTree = "<group>"; };
		E9757708221BB78C00D1EF74 /* http3_internal.h */ = {isa = PBXFileReference; lastKnownFileType = sourcecode.c.h; path = http3_internal.h; sourceTree = "<group>"; };
		E97EC88C213CE3130086AD64 /* hpack.h */ = {isa = PBXFileReference; lastKnownFileType = sourcecode.c.h; path = hpack.h; sourceTree = "<group>"; };
		E98041C22230C45E008B9745 /* 40http3.t */ = {isa = PBXFileReference; lastKnownFileType = text; path = 40http3.t; sourceTree = "<group>"; xcLanguageSpecificationIdentifier = xcode.lang.perl; };
		E98042152238D35B008B9745 /* cc-reno.c */ = {isa = PBXFileReference; fileEncoding = 4; lastKnownFileType = sourcecode.c.c; path = "cc-reno.c"; sourceTree = "<group>"; };
		E980423822463044008B9745 /* defaults.h */ = {isa = PBXFileReference; fileEncoding = 4; lastKnownFileType = sourcecode.c.h; path = defaults.h; sourceTree = "<group>"; };
		E980423922463044008B9745 /* cc.h */ = {isa = PBXFileReference; fileEncoding = 4; lastKnownFileType = sourcecode.c.h; path = cc.h; sourceTree = "<group>"; };
		E980423C2246304F008B9745 /* defaults.c */ = {isa = PBXFileReference; fileEncoding = 4; lastKnownFileType = sourcecode.c.c; path = defaults.c; sourceTree = "<group>"; };
		E987E5551FD7BE1D00DE4346 /* bit_cost.c */ = {isa = PBXFileReference; fileEncoding = 4; lastKnownFileType = sourcecode.c.c; path = bit_cost.c; sourceTree = "<group>"; };
		E987E5561FD7BE1D00DE4346 /* memory.h */ = {isa = PBXFileReference; fileEncoding = 4; lastKnownFileType = sourcecode.c.h; path = memory.h; sourceTree = "<group>"; };
		E987E5571FD7BE1D00DE4346 /* brotli_bit_stream.h */ = {isa = PBXFileReference; fileEncoding = 4; lastKnownFileType = sourcecode.c.h; path = brotli_bit_stream.h; sourceTree = "<group>"; };
		E987E5581FD7BE1D00DE4346 /* command.h */ = {isa = PBXFileReference; fileEncoding = 4; lastKnownFileType = sourcecode.c.h; path = command.h; sourceTree = "<group>"; };
		E987E5591FD7BE1D00DE4346 /* context.h */ = {isa = PBXFileReference; fileEncoding = 4; lastKnownFileType = sourcecode.c.h; path = context.h; sourceTree = "<group>"; };
		E987E55A1FD7BE1D00DE4346 /* dictionary_hash.c */ = {isa = PBXFileReference; fileEncoding = 4; lastKnownFileType = sourcecode.c.c; path = dictionary_hash.c; sourceTree = "<group>"; };
		E987E55B1FD7BE1E00DE4346 /* hash_to_binary_tree_inc.h */ = {isa = PBXFileReference; fileEncoding = 4; lastKnownFileType = sourcecode.c.h; path = hash_to_binary_tree_inc.h; sourceTree = "<group>"; };
		E987E55C1FD7BE1E00DE4346 /* histogram_inc.h */ = {isa = PBXFileReference; fileEncoding = 4; lastKnownFileType = sourcecode.c.h; path = histogram_inc.h; sourceTree = "<group>"; };
		E987E55D1FD7BE1E00DE4346 /* metablock_inc.h */ = {isa = PBXFileReference; fileEncoding = 4; lastKnownFileType = sourcecode.c.h; path = metablock_inc.h; sourceTree = "<group>"; };
		E987E55E1FD7BE1E00DE4346 /* hash_longest_match_inc.h */ = {isa = PBXFileReference; fileEncoding = 4; lastKnownFileType = sourcecode.c.h; path = hash_longest_match_inc.h; sourceTree = "<group>"; };
		E987E55F1FD7BE1E00DE4346 /* bit_cost.h */ = {isa = PBXFileReference; fileEncoding = 4; lastKnownFileType = sourcecode.c.h; path = bit_cost.h; sourceTree = "<group>"; };
		E987E5601FD7BE1E00DE4346 /* bit_cost_inc.h */ = {isa = PBXFileReference; fileEncoding = 4; lastKnownFileType = sourcecode.c.h; path = bit_cost_inc.h; sourceTree = "<group>"; };
		E987E5611FD7BE1E00DE4346 /* backward_references.h */ = {isa = PBXFileReference; fileEncoding = 4; lastKnownFileType = sourcecode.c.h; path = backward_references.h; sourceTree = "<group>"; };
		E987E5621FD7BE1E00DE4346 /* cluster_inc.h */ = {isa = PBXFileReference; fileEncoding = 4; lastKnownFileType = sourcecode.c.h; path = cluster_inc.h; sourceTree = "<group>"; };
		E987E5631FD7BE1E00DE4346 /* literal_cost.c */ = {isa = PBXFileReference; fileEncoding = 4; lastKnownFileType = sourcecode.c.c; path = literal_cost.c; sourceTree = "<group>"; };
		E987E5641FD7BE1E00DE4346 /* static_dict_lut.h */ = {isa = PBXFileReference; fileEncoding = 4; lastKnownFileType = sourcecode.c.h; path = static_dict_lut.h; sourceTree = "<group>"; };
		E987E5651FD7BE1E00DE4346 /* compress_fragment_two_pass.c */ = {isa = PBXFileReference; fileEncoding = 4; lastKnownFileType = sourcecode.c.c; path = compress_fragment_two_pass.c; sourceTree = "<group>"; };
		E987E5661FD7BE1E00DE4346 /* entropy_encode.c */ = {isa = PBXFileReference; fileEncoding = 4; lastKnownFileType = sourcecode.c.c; path = entropy_encode.c; sourceTree = "<group>"; };
		E987E5671FD7BE1E00DE4346 /* ringbuffer.h */ = {isa = PBXFileReference; fileEncoding = 4; lastKnownFileType = sourcecode.c.h; path = ringbuffer.h; sourceTree = "<group>"; };
		E987E5681FD7BE1F00DE4346 /* hash.h */ = {isa = PBXFileReference; fileEncoding = 4; lastKnownFileType = sourcecode.c.h; path = hash.h; sourceTree = "<group>"; };
		E987E5691FD7BE1F00DE4346 /* compress_fragment_two_pass.h */ = {isa = PBXFileReference; fileEncoding = 4; lastKnownFileType = sourcecode.c.h; path = compress_fragment_two_pass.h; sourceTree = "<group>"; };
		E987E56A1FD7BE1F00DE4346 /* utf8_util.h */ = {isa = PBXFileReference; fileEncoding = 4; lastKnownFileType = sourcecode.c.h; path = utf8_util.h; sourceTree = "<group>"; };
		E987E56B1FD7BE1F00DE4346 /* entropy_encode_static.h */ = {isa = PBXFileReference; fileEncoding = 4; lastKnownFileType = sourcecode.c.h; path = entropy_encode_static.h; sourceTree = "<group>"; };
		E987E56C1FD7BE1F00DE4346 /* memory.c */ = {isa = PBXFileReference; fileEncoding = 4; lastKnownFileType = sourcecode.c.c; path = memory.c; sourceTree = "<group>"; };
		E987E56D1FD7BE1F00DE4346 /* find_match_length.h */ = {isa = PBXFileReference; fileEncoding = 4; lastKnownFileType = sourcecode.c.h; path = find_match_length.h; sourceTree = "<group>"; };
		E987E56E1FD7BE1F00DE4346 /* prefix.h */ = {isa = PBXFileReference; fileEncoding = 4; lastKnownFileType = sourcecode.c.h; path = prefix.h; sourceTree = "<group>"; };
		E987E56F1FD7BE1F00DE4346 /* backward_references.c */ = {isa = PBXFileReference; fileEncoding = 4; lastKnownFileType = sourcecode.c.c; path = backward_references.c; sourceTree = "<group>"; };
		E987E5701FD7BE1F00DE4346 /* cluster.h */ = {isa = PBXFileReference; fileEncoding = 4; lastKnownFileType = sourcecode.c.h; path = cluster.h; sourceTree = "<group>"; };
		E987E5711FD7BE1F00DE4346 /* hash_longest_match64_inc.h */ = {isa = PBXFileReference; fileEncoding = 4; lastKnownFileType = sourcecode.c.h; path = hash_longest_match64_inc.h; sourceTree = "<group>"; };
		E987E5721FD7BE2000DE4346 /* backward_references_hq.h */ = {isa = PBXFileReference; fileEncoding = 4; lastKnownFileType = sourcecode.c.h; path = backward_references_hq.h; sourceTree = "<group>"; };
		E987E5731FD7BE2000DE4346 /* block_splitter.c */ = {isa = PBXFileReference; fileEncoding = 4; lastKnownFileType = sourcecode.c.c; path = block_splitter.c; sourceTree = "<group>"; };
		E987E5741FD7BE2000DE4346 /* histogram.c */ = {isa = PBXFileReference; fileEncoding = 4; lastKnownFileType = sourcecode.c.c; path = histogram.c; sourceTree = "<group>"; };
		E987E5751FD7BE2000DE4346 /* metablock.h */ = {isa = PBXFileReference; fileEncoding = 4; lastKnownFileType = sourcecode.c.h; path = metablock.h; sourceTree = "<group>"; };
		E987E5761FD7BE2000DE4346 /* block_encoder_inc.h */ = {isa = PBXFileReference; fileEncoding = 4; lastKnownFileType = sourcecode.c.h; path = block_encoder_inc.h; sourceTree = "<group>"; };
		E987E5771FD7BE2000DE4346 /* compress_fragment.h */ = {isa = PBXFileReference; fileEncoding = 4; lastKnownFileType = sourcecode.c.h; path = compress_fragment.h; sourceTree = "<group>"; };
		E987E5781FD7BE2000DE4346 /* quality.h */ = {isa = PBXFileReference; fileEncoding = 4; lastKnownFileType = sourcecode.c.h; path = quality.h; sourceTree = "<group>"; };
		E987E5791FD7BE2000DE4346 /* hash_forgetful_chain_inc.h */ = {isa = PBXFileReference; fileEncoding = 4; lastKnownFileType = sourcecode.c.h; path = hash_forgetful_chain_inc.h; sourceTree = "<group>"; };
		E987E57A1FD7BE2000DE4346 /* backward_references_hq.c */ = {isa = PBXFileReference; fileEncoding = 4; lastKnownFileType = sourcecode.c.c; path = backward_references_hq.c; sourceTree = "<group>"; };
		E987E57B1FD7BE2000DE4346 /* entropy_encode.h */ = {isa = PBXFileReference; fileEncoding = 4; lastKnownFileType = sourcecode.c.h; path = entropy_encode.h; sourceTree = "<group>"; };
		E987E57C1FD7BE2100DE4346 /* static_dict.h */ = {isa = PBXFileReference; fileEncoding = 4; lastKnownFileType = sourcecode.c.h; path = static_dict.h; sourceTree = "<group>"; };
		E987E57D1FD7BE2100DE4346 /* compress_fragment.c */ = {isa = PBXFileReference; fileEncoding = 4; lastKnownFileType = sourcecode.c.c; path = compress_fragment.c; sourceTree = "<group>"; };
		E987E57E1FD7BE2100DE4346 /* encode.c */ = {isa = PBXFileReference; fileEncoding = 4; lastKnownFileType = sourcecode.c.c; path = encode.c; sourceTree = "<group>"; };
		E987E57F1FD7BE2100DE4346 /* write_bits.h */ = {isa = PBXFileReference; fileEncoding = 4; lastKnownFileType = sourcecode.c.h; path = write_bits.h; sourceTree = "<group>"; };
		E987E5801FD7BE2100DE4346 /* metablock.c */ = {isa = PBXFileReference; fileEncoding = 4; lastKnownFileType = sourcecode.c.c; path = metablock.c; sourceTree = "<group>"; };
		E987E5811FD7BE2100DE4346 /* block_splitter.h */ = {isa = PBXFileReference; fileEncoding = 4; lastKnownFileType = sourcecode.c.h; path = block_splitter.h; sourceTree = "<group>"; };
		E987E5821FD7BE2100DE4346 /* dictionary_hash.h */ = {isa = PBXFileReference; fileEncoding = 4; lastKnownFileType = sourcecode.c.h; path = dictionary_hash.h; sourceTree = "<group>"; };
		E987E5831FD7BE2200DE4346 /* histogram.h */ = {isa = PBXFileReference; fileEncoding = 4; lastKnownFileType = sourcecode.c.h; path = histogram.h; sourceTree = "<group>"; };
		E987E5841FD7BE2200DE4346 /* block_splitter_inc.h */ = {isa = PBXFileReference; fileEncoding = 4; lastKnownFileType = sourcecode.c.h; path = block_splitter_inc.h; sourceTree = "<group>"; };
		E987E5851FD7BE2200DE4346 /* hash_longest_match_quickly_inc.h */ = {isa = PBXFileReference; fileEncoding = 4; lastKnownFileType = sourcecode.c.h; path = hash_longest_match_quickly_inc.h; sourceTree = "<group>"; };
		E987E5861FD7BE2200DE4346 /* utf8_util.c */ = {isa = PBXFileReference; fileEncoding = 4; lastKnownFileType = sourcecode.c.c; path = utf8_util.c; sourceTree = "<group>"; };
		E987E5871FD7BE2200DE4346 /* brotli_bit_stream.c */ = {isa = PBXFileReference; fileEncoding = 4; lastKnownFileType = sourcecode.c.c; path = brotli_bit_stream.c; sourceTree = "<group>"; };
		E987E5881FD7BE2200DE4346 /* literal_cost.h */ = {isa = PBXFileReference; fileEncoding = 4; lastKnownFileType = sourcecode.c.h; path = literal_cost.h; sourceTree = "<group>"; };
		E987E5891FD7BE2200DE4346 /* port.h */ = {isa = PBXFileReference; fileEncoding = 4; lastKnownFileType = sourcecode.c.h; path = port.h; sourceTree = "<group>"; };
		E987E58A1FD7BE2300DE4346 /* fast_log.h */ = {isa = PBXFileReference; fileEncoding = 4; lastKnownFileType = sourcecode.c.h; path = fast_log.h; sourceTree = "<group>"; };
		E987E58B1FD7BE2300DE4346 /* cluster.c */ = {isa = PBXFileReference; fileEncoding = 4; lastKnownFileType = sourcecode.c.c; path = cluster.c; sourceTree = "<group>"; };
		E987E58C1FD7BE2300DE4346 /* static_dict.c */ = {isa = PBXFileReference; fileEncoding = 4; lastKnownFileType = sourcecode.c.c; path = static_dict.c; sourceTree = "<group>"; };
		E987E58D1FD7BE2300DE4346 /* backward_references_inc.h */ = {isa = PBXFileReference; fileEncoding = 4; lastKnownFileType = sourcecode.c.h; path = backward_references_inc.h; sourceTree = "<group>"; };
		E987E5C91FD7BE5700DE4346 /* types.h */ = {isa = PBXFileReference; fileEncoding = 4; lastKnownFileType = sourcecode.c.h; path = types.h; sourceTree = "<group>"; };
		E987E5CA1FD7BE5700DE4346 /* encode.h */ = {isa = PBXFileReference; fileEncoding = 4; lastKnownFileType = sourcecode.c.h; path = encode.h; sourceTree = "<group>"; };
		E987E5CB1FD7BE5700DE4346 /* port.h */ = {isa = PBXFileReference; fileEncoding = 4; lastKnownFileType = sourcecode.c.h; path = port.h; sourceTree = "<group>"; };
		E987E5E01FD7EB7800DE4346 /* constants.h */ = {isa = PBXFileReference; fileEncoding = 4; lastKnownFileType = sourcecode.c.h; path = constants.h; sourceTree = "<group>"; };
		E987E5E21FD7EB7E00DE4346 /* version.h */ = {isa = PBXFileReference; fileEncoding = 4; lastKnownFileType = sourcecode.c.h; path = version.h; sourceTree = "<group>"; };
		E987E5E31FD7EB7E00DE4346 /* dictionary.c */ = {isa = PBXFileReference; fileEncoding = 4; lastKnownFileType = sourcecode.c.c; path = dictionary.c; sourceTree = "<group>"; };
		E987E5E41FD7EB7F00DE4346 /* dictionary.h */ = {isa = PBXFileReference; fileEncoding = 4; lastKnownFileType = sourcecode.c.h; path = dictionary.h; sourceTree = "<group>"; };
		E98884C321E7F3AE0060F010 /* recvstate.h */ = {isa = PBXFileReference; fileEncoding = 4; lastKnownFileType = sourcecode.c.h; path = recvstate.h; sourceTree = "<group>"; };
		E98884C421E7F3AE0060F010 /* sendstate.h */ = {isa = PBXFileReference; fileEncoding = 4; lastKnownFileType = sourcecode.c.h; path = sendstate.h; sourceTree = "<group>"; };
		E98884C521E7F3AF0060F010 /* streambuf.h */ = {isa = PBXFileReference; fileEncoding = 4; lastKnownFileType = sourcecode.c.h; path = streambuf.h; sourceTree = "<group>"; };
		E98884C621E7F3AF0060F010 /* sentmap.h */ = {isa = PBXFileReference; fileEncoding = 4; lastKnownFileType = sourcecode.c.h; path = sentmap.h; sourceTree = "<group>"; };
		E98884CB21E7F3C80060F010 /* streambuf.c */ = {isa = PBXFileReference; fileEncoding = 4; lastKnownFileType = sourcecode.c.c; path = streambuf.c; sourceTree = "<group>"; };
		E98884CC21E7F3C80060F010 /* sentmap.c */ = {isa = PBXFileReference; fileEncoding = 4; lastKnownFileType = sourcecode.c.c; path = sentmap.c; sourceTree = "<group>"; };
		E98884CD21E7F3C80060F010 /* sendstate.c */ = {isa = PBXFileReference; fileEncoding = 4; lastKnownFileType = sourcecode.c.c; path = sendstate.c; sourceTree = "<group>"; };
		E98884CE21E7F3C80060F010 /* recvstate.c */ = {isa = PBXFileReference; fileEncoding = 4; lastKnownFileType = sourcecode.c.c; path = recvstate.c; sourceTree = "<group>"; };
		E9A410951F9EA2E400D9B0FB /* 50reverse-proxy-multiple-backends-with-down.t */ = {isa = PBXFileReference; fileEncoding = 4; lastKnownFileType = text; path = "50reverse-proxy-multiple-backends-with-down.t"; sourceTree = "<group>"; xcLanguageSpecificationIdentifier = xcode.lang.perl; };
		E9A410961F9EA2F100D9B0FB /* 50reverse-proxy-multiple-backends.t */ = {isa = PBXFileReference; fileEncoding = 4; lastKnownFileType = text; path = "50reverse-proxy-multiple-backends.t"; sourceTree = "<group>"; xcLanguageSpecificationIdentifier = xcode.lang.perl; };
		E9A410971F9EA2F200D9B0FB /* 50reverse-proxy-round-robin.t */ = {isa = PBXFileReference; fileEncoding = 4; lastKnownFileType = text; path = "50reverse-proxy-round-robin.t"; sourceTree = "<group>"; xcLanguageSpecificationIdentifier = xcode.lang.perl; };
		E9AFBF10212A97AD000F5DB8 /* 50mruby-redis.t */ = {isa = PBXFileReference; fileEncoding = 4; lastKnownFileType = text; path = "50mruby-redis.t"; sourceTree = "<group>"; xcLanguageSpecificationIdentifier = xcode.lang.perl; };
		E9AFBF11212A9801000F5DB8 /* 50date-header.t */ = {isa = PBXFileReference; fileEncoding = 4; lastKnownFileType = text; path = "50date-header.t"; sourceTree = "<group>"; xcLanguageSpecificationIdentifier = xcode.lang.perl; };
		E9AFBF12212A9801000F5DB8 /* 50file-custom-handler.t */ = {isa = PBXFileReference; fileEncoding = 4; lastKnownFileType = text; path = "50file-custom-handler.t"; sourceTree = "<group>"; xcLanguageSpecificationIdentifier = xcode.lang.perl; };
		E9AFBF13212A9801000F5DB8 /* 50graceful-shutdown.t */ = {isa = PBXFileReference; fileEncoding = 4; lastKnownFileType = text; path = "50graceful-shutdown.t"; sourceTree = "<group>"; xcLanguageSpecificationIdentifier = xcode.lang.perl; };
		E9AFBF14212A9801000F5DB8 /* 50mruby-error-log.t */ = {isa = PBXFileReference; fileEncoding = 4; lastKnownFileType = text; path = "50mruby-error-log.t"; sourceTree = "<group>"; xcLanguageSpecificationIdentifier = xcode.lang.perl; };
		E9AFBF15212A9801000F5DB8 /* 50mruby-middleware.t */ = {isa = PBXFileReference; fileEncoding = 4; lastKnownFileType = text; path = "50mruby-middleware.t"; sourceTree = "<group>"; xcLanguageSpecificationIdentifier = xcode.lang.perl; };
		E9AFBF16212A9801000F5DB8 /* 50origin-frame.t */ = {isa = PBXFileReference; fileEncoding = 4; lastKnownFileType = text; path = "50origin-frame.t"; sourceTree = "<group>"; xcLanguageSpecificationIdentifier = xcode.lang.perl; };
		E9AFBF17212A9802000F5DB8 /* 40chunked.t */ = {isa = PBXFileReference; fileEncoding = 4; lastKnownFileType = text; path = 40chunked.t; sourceTree = "<group>"; xcLanguageSpecificationIdentifier = xcode.lang.perl; };
		E9AFBF18212A9802000F5DB8 /* 50config.t */ = {isa = PBXFileReference; fileEncoding = 4; lastKnownFileType = text; path = 50config.t; sourceTree = "<group>"; xcLanguageSpecificationIdentifier = xcode.lang.perl; };
		E9AFBF19212A9813000F5DB8 /* 50suspend-body.t */ = {isa = PBXFileReference; fileEncoding = 4; lastKnownFileType = text; path = "50suspend-body.t"; sourceTree = "<group>"; xcLanguageSpecificationIdentifier = xcode.lang.perl; };
		E9AFBF1A212A9813000F5DB8 /* 50reverse-proxy-round-robin-weighted.t */ = {isa = PBXFileReference; fileEncoding = 4; lastKnownFileType = text; path = "50reverse-proxy-round-robin-weighted.t"; sourceTree = "<group>"; xcLanguageSpecificationIdentifier = xcode.lang.perl; };
		E9AFBF1B212A9814000F5DB8 /* 50reverse-proxy-informational.t */ = {isa = PBXFileReference; fileEncoding = 4; lastKnownFileType = text; path = "50reverse-proxy-informational.t"; sourceTree = "<group>"; xcLanguageSpecificationIdentifier = xcode.lang.perl; };
		E9AFBF1C212A9814000F5DB8 /* 50unexpected-upstream-body.t */ = {isa = PBXFileReference; fileEncoding = 4; lastKnownFileType = text; path = "50unexpected-upstream-body.t"; sourceTree = "<group>"; xcLanguageSpecificationIdentifier = xcode.lang.perl; };
		E9AFBF1D212A9814000F5DB8 /* 50reverse-proxy-invalid-transfer-encoding.t */ = {isa = PBXFileReference; fileEncoding = 4; lastKnownFileType = text; path = "50reverse-proxy-invalid-transfer-encoding.t"; sourceTree = "<group>"; xcLanguageSpecificationIdentifier = xcode.lang.perl; };
		E9AFBF1E212A9814000F5DB8 /* 50stop-opening-new-push-streams.t */ = {isa = PBXFileReference; fileEncoding = 4; lastKnownFileType = text; path = "50stop-opening-new-push-streams.t"; sourceTree = "<group>"; xcLanguageSpecificationIdentifier = xcode.lang.perl; };
		E9AFBF1F212A9814000F5DB8 /* 50server-timing.t */ = {isa = PBXFileReference; fileEncoding = 4; lastKnownFileType = text; path = "50server-timing.t"; sourceTree = "<group>"; xcLanguageSpecificationIdentifier = xcode.lang.perl; };
		E9AFBF20212A9814000F5DB8 /* 50reverse-proxy-multiple-balancers.t */ = {isa = PBXFileReference; fileEncoding = 4; lastKnownFileType = text; path = "50reverse-proxy-multiple-balancers.t"; sourceTree = "<group>"; xcLanguageSpecificationIdentifier = xcode.lang.perl; };
		E9AFBF21212A9814000F5DB8 /* 50reverse-proxy-timings.t */ = {isa = PBXFileReference; fileEncoding = 4; lastKnownFileType = text; path = "50reverse-proxy-timings.t"; sourceTree = "<group>"; xcLanguageSpecificationIdentifier = xcode.lang.perl; };
		E9AFBF22212A982D000F5DB8 /* 50internal-redirect.t */ = {isa = PBXFileReference; fileEncoding = 4; lastKnownFileType = text; path = "50internal-redirect.t"; sourceTree = "<group>"; xcLanguageSpecificationIdentifier = xcode.lang.perl; };
		E9AFBF23212A982E000F5DB8 /* 50mruby-task.t */ = {isa = PBXFileReference; fileEncoding = 4; lastKnownFileType = text; path = "50mruby-task.t"; sourceTree = "<group>"; xcLanguageSpecificationIdentifier = xcode.lang.perl; };
		E9AFBF24212A984B000F5DB8 /* 50mruby-sleep.t */ = {isa = PBXFileReference; fileEncoding = 4; lastKnownFileType = text; path = "50mruby-sleep.t"; sourceTree = "<group>"; xcLanguageSpecificationIdentifier = xcode.lang.perl; };
		E9AFBF26212A984B000F5DB8 /* 50proxy-max-buffer-size.t */ = {isa = PBXFileReference; fileEncoding = 4; lastKnownFileType = text; path = "50proxy-max-buffer-size.t"; sourceTree = "<group>"; xcLanguageSpecificationIdentifier = xcode.lang.perl; };
		E9AFBF27212A985D000F5DB8 /* 50zero-sized-streaming-body.t */ = {isa = PBXFileReference; fileEncoding = 4; lastKnownFileType = text; path = "50zero-sized-streaming-body.t"; sourceTree = "<group>"; xcLanguageSpecificationIdentifier = xcode.lang.perl; };
		E9AFBF28212A985E000F5DB8 /* 50reverse-proxy-timeouts.t */ = {isa = PBXFileReference; fileEncoding = 4; lastKnownFileType = text; path = "50reverse-proxy-timeouts.t"; sourceTree = "<group>"; xcLanguageSpecificationIdentifier = xcode.lang.perl; };
		E9AFBF29212A985E000F5DB8 /* 50uncompressed-headers.t */ = {isa = PBXFileReference; fileEncoding = 4; lastKnownFileType = text; path = "50uncompressed-headers.t"; sourceTree = "<group>"; xcLanguageSpecificationIdentifier = xcode.lang.perl; };
		E9AFBF2A212A985E000F5DB8 /* 50too-much-data.t */ = {isa = PBXFileReference; fileEncoding = 4; lastKnownFileType = text; path = "50too-much-data.t"; sourceTree = "<group>"; xcLanguageSpecificationIdentifier = xcode.lang.perl; };
		E9AFBF2B212A985E000F5DB8 /* 50too-much-headers.t */ = {isa = PBXFileReference; fileEncoding = 4; lastKnownFileType = text; path = "50too-much-headers.t"; sourceTree = "<group>"; xcLanguageSpecificationIdentifier = xcode.lang.perl; };
		E9AFBF2C212A985E000F5DB8 /* 80http2-idle-timeout-for-zero-window.t */ = {isa = PBXFileReference; fileEncoding = 4; lastKnownFileType = text; path = "80http2-idle-timeout-for-zero-window.t"; sourceTree = "<group>"; xcLanguageSpecificationIdentifier = xcode.lang.perl; };
		E9BC76BF1EE3D71000EB7A09 /* 40redis-session-resumption.t */ = {isa = PBXFileReference; fileEncoding = 4; lastKnownFileType = text; path = "40redis-session-resumption.t"; sourceTree = "<group>"; xcLanguageSpecificationIdentifier = xcode.lang.perl; };
		E9BC76C01EE3D8A100EB7A09 /* 40server-push-attrs.t */ = {isa = PBXFileReference; fileEncoding = 4; lastKnownFileType = text; path = "40server-push-attrs.t"; sourceTree = "<group>"; xcLanguageSpecificationIdentifier = xcode.lang.perl; };
		E9BC76C11EE3D9A900EB7A09 /* 50compress-hint.t */ = {isa = PBXFileReference; fileEncoding = 4; lastKnownFileType = text; path = "50compress-hint.t"; sourceTree = "<group>"; xcLanguageSpecificationIdentifier = xcode.lang.perl; };
		E9BC76C21EE3DAA900EB7A09 /* 50reverse-proxy-added-headers.t */ = {isa = PBXFileReference; fileEncoding = 4; lastKnownFileType = text; path = "50reverse-proxy-added-headers.t"; sourceTree = "<group>"; xcLanguageSpecificationIdentifier = xcode.lang.perl; };
		E9BC76C31EE4AA4600EB7A09 /* 50reverse-proxy-preserve-case.t */ = {isa = PBXFileReference; fileEncoding = 4; lastKnownFileType = text; path = "50reverse-proxy-preserve-case.t"; sourceTree = "<group>"; xcLanguageSpecificationIdentifier = xcode.lang.perl; };
		E9BC76C41EE4AA9700EB7A09 /* 50reverse-proxy-session-resumption.t */ = {isa = PBXFileReference; fileEncoding = 4; lastKnownFileType = text; path = "50reverse-proxy-session-resumption.t"; sourceTree = "<group>"; xcLanguageSpecificationIdentifier = xcode.lang.perl; };
		E9BC76C51EE4AB6C00EB7A09 /* 80graceful-shutdown.t */ = {isa = PBXFileReference; fileEncoding = 4; lastKnownFileType = text; path = "80graceful-shutdown.t"; sourceTree = "<group>"; xcLanguageSpecificationIdentifier = xcode.lang.perl; };
		E9BCE6891FF0CF84003CEA11 /* timerwheel.h */ = {isa = PBXFileReference; fileEncoding = 4; lastKnownFileType = sourcecode.c.h; path = timerwheel.h; sourceTree = "<group>"; };
		E9BCE68B1FF0CF98003CEA11 /* timerwheel.c */ = {isa = PBXFileReference; fileEncoding = 4; lastKnownFileType = sourcecode.c.c; path = timerwheel.c; sourceTree = "<group>"; };
		E9BCE68E1FF0CFE4003CEA11 /* timerwheel.c */ = {isa = PBXFileReference; fileEncoding = 4; lastKnownFileType = sourcecode.c.c; path = timerwheel.c; sourceTree = "<group>"; };
		E9BCE6911FF326AC003CEA11 /* 80no-handler-vs-h2-post.t */ = {isa = PBXFileReference; fileEncoding = 4; lastKnownFileType = text; path = "80no-handler-vs-h2-post.t"; sourceTree = "<group>"; xcLanguageSpecificationIdentifier = xcode.lang.perl; };
		E9BCE6921FF344D4003CEA11 /* 40http2-request-window-size.t */ = {isa = PBXFileReference; fileEncoding = 4; lastKnownFileType = text; path = "40http2-request-window-size.t"; sourceTree = "<group>"; xcLanguageSpecificationIdentifier = xcode.lang.perl; };
		E9BCE6931FF35502003CEA11 /* 50mruby-channel.t */ = {isa = PBXFileReference; fileEncoding = 4; lastKnownFileType = text; path = "50mruby-channel.t"; sourceTree = "<group>"; xcLanguageSpecificationIdentifier = xcode.lang.perl; };
		E9CD04271F8F1D5D00524877 /* Changes */ = {isa = PBXFileReference; fileEncoding = 4; lastKnownFileType = text; path = Changes; sourceTree = "<group>"; };
		E9CD04281F8F1D7500524877 /* CONTRIBUTING.md */ = {isa = PBXFileReference; fileEncoding = 4; lastKnownFileType = net.daringfireball.markdown; path = CONTRIBUTING.md; sourceTree = "<group>"; };
		E9CD04291F8F1D7F00524877 /* README.md */ = {isa = PBXFileReference; fileEncoding = 4; lastKnownFileType = net.daringfireball.markdown; path = README.md; sourceTree = "<group>"; };
		E9CD042A1F8F1D8A00524877 /* LICENSE */ = {isa = PBXFileReference; fileEncoding = 4; lastKnownFileType = text; path = LICENSE; sourceTree = "<group>"; };
		E9E50472214A5B8A004DC170 /* http3client.c */ = {isa = PBXFileReference; lastKnownFileType = sourcecode.c.c; path = http3client.c; sourceTree = "<group>"; };
		E9E50475214B3D28004DC170 /* http3_common.h */ = {isa = PBXFileReference; lastKnownFileType = sourcecode.c.h; path = http3_common.h; sourceTree = "<group>"; };
		E9E50476214C0385004DC170 /* common.c */ = {isa = PBXFileReference; lastKnownFileType = sourcecode.c.c; path = common.c; sourceTree = "<group>"; };
		E9E5048F21501BBA004DC170 /* server.c */ = {isa = PBXFileReference; lastKnownFileType = sourcecode.c.c; path = server.c; sourceTree = "<group>"; };
		E9E5049321501CA5004DC170 /* http3_server.h */ = {isa = PBXFileReference; lastKnownFileType = sourcecode.c.h; path = http3_server.h; sourceTree = "<group>"; };
		E9F677CA1FF47BD0006476D3 /* 40http2-h2spec.t */ = {isa = PBXFileReference; fileEncoding = 4; lastKnownFileType = text; path = "40http2-h2spec.t"; sourceTree = "<group>"; xcLanguageSpecificationIdentifier = xcode.lang.perl; };
		E9F677CB1FF62216006476D3 /* 50reverse-proxy-chunk-trailing-headers.t */ = {isa = PBXFileReference; fileEncoding = 4; lastKnownFileType = text; path = "50reverse-proxy-chunk-trailing-headers.t"; sourceTree = "<group>"; xcLanguageSpecificationIdentifier = xcode.lang.perl; };
		E9F677CC1FF62216006476D3 /* 50reverse-proxy-chunk-timeout-2.t */ = {isa = PBXFileReference; fileEncoding = 4; lastKnownFileType = text; path = "50reverse-proxy-chunk-timeout-2.t"; sourceTree = "<group>"; xcLanguageSpecificationIdentifier = xcode.lang.perl; };
		E9F677CD1FF62216006476D3 /* 50reverse-proxy-drop-headers.t */ = {isa = PBXFileReference; fileEncoding = 4; lastKnownFileType = text; path = "50reverse-proxy-drop-headers.t"; sourceTree = "<group>"; xcLanguageSpecificationIdentifier = xcode.lang.perl; };
		E9F677CE1FF62217006476D3 /* 50reverse-proxy-chunk-sizes.t */ = {isa = PBXFileReference; fileEncoding = 4; lastKnownFileType = text; path = "50reverse-proxy-chunk-sizes.t"; sourceTree = "<group>"; xcLanguageSpecificationIdentifier = xcode.lang.perl; };
		E9F677CF1FF62217006476D3 /* 50reverse-proxy-chunk-timeout-1.t */ = {isa = PBXFileReference; fileEncoding = 4; lastKnownFileType = text; path = "50reverse-proxy-chunk-timeout-1.t"; sourceTree = "<group>"; xcLanguageSpecificationIdentifier = xcode.lang.perl; };
		E9F677D01FF62228006476D3 /* 50reverse-proxy-serialize-posts-3.t */ = {isa = PBXFileReference; fileEncoding = 4; lastKnownFileType = text; path = "50reverse-proxy-serialize-posts-3.t"; sourceTree = "<group>"; xcLanguageSpecificationIdentifier = xcode.lang.perl; };
		E9F677D11FF62228006476D3 /* 50reverse-proxy-serialize-posts.t */ = {isa = PBXFileReference; fileEncoding = 4; lastKnownFileType = text; path = "50reverse-proxy-serialize-posts.t"; sourceTree = "<group>"; xcLanguageSpecificationIdentifier = xcode.lang.perl; };
		E9F677D21FF62228006476D3 /* 50reverse-proxy-serialize-posts-2.t */ = {isa = PBXFileReference; fileEncoding = 4; lastKnownFileType = text; path = "50reverse-proxy-serialize-posts-2.t"; sourceTree = "<group>"; xcLanguageSpecificationIdentifier = xcode.lang.perl; };
		E9F677D32004CCCA006476D3 /* 50zero-sized-timeout.t */ = {isa = PBXFileReference; fileEncoding = 4; lastKnownFileType = text; path = "50zero-sized-timeout.t"; sourceTree = "<group>"; xcLanguageSpecificationIdentifier = xcode.lang.perl; };
		E9F677D82008686B006476D3 /* 40tls13-early-data.t */ = {isa = PBXFileReference; fileEncoding = 4; lastKnownFileType = text; path = "40tls13-early-data.t"; sourceTree = "<group>"; xcLanguageSpecificationIdentifier = xcode.lang.perl; };
/* End PBXFileReference section */

/* Begin PBXFrameworksBuildPhase section */
		08790E081D8BD7F100A04BC1 /* Frameworks */ = {
			isa = PBXFrameworksBuildPhase;
			buildActionMask = 2147483647;
			files = (
				08790E091D8BD7F100A04BC1 /* libh2o.a in Frameworks */,
			);
			runOnlyForDeploymentPostprocessing = 0;
		};
		08819C24218C9FA90057ED23 /* Frameworks */ = {
			isa = PBXFrameworksBuildPhase;
			buildActionMask = 2147483647;
			files = (
				08819C25218C9FA90057ED23 /* libh2o.a in Frameworks */,
			);
			runOnlyForDeploymentPostprocessing = 0;
		};
		1079231219A320A700C52AD6 /* Frameworks */ = {
			isa = PBXFrameworksBuildPhase;
			buildActionMask = 2147483647;
			files = (
			);
			runOnlyForDeploymentPostprocessing = 0;
		};
		107923D619A321F400C52AD6 /* Frameworks */ = {
			isa = PBXFrameworksBuildPhase;
			buildActionMask = 2147483647;
			files = (
				1079240119A3241A00C52AD6 /* libh2o.a in Frameworks */,
			);
			runOnlyForDeploymentPostprocessing = 0;
		};
		1079240719A3247A00C52AD6 /* Frameworks */ = {
			isa = PBXFrameworksBuildPhase;
			buildActionMask = 2147483647;
			files = (
				1079240819A3247A00C52AD6 /* libh2o.a in Frameworks */,
			);
			runOnlyForDeploymentPostprocessing = 0;
		};
		1079242F19A3260E00C52AD6 /* Frameworks */ = {
			isa = PBXFrameworksBuildPhase;
			buildActionMask = 2147483647;
			files = (
				1079243019A3260E00C52AD6 /* libh2o.a in Frameworks */,
			);
			runOnlyForDeploymentPostprocessing = 0;
		};
		10D0904919F0CA9C0043D458 /* Frameworks */ = {
			isa = PBXFrameworksBuildPhase;
			buildActionMask = 2147483647;
			files = (
				10D0904A19F0CA9C0043D458 /* libh2o.a in Frameworks */,
			);
			runOnlyForDeploymentPostprocessing = 0;
		};
		10D0906119F38B2E0043D458 /* Frameworks */ = {
			isa = PBXFrameworksBuildPhase;
			buildActionMask = 2147483647;
			files = (
				10D0906219F38B2E0043D458 /* libh2o.a in Frameworks */,
			);
			runOnlyForDeploymentPostprocessing = 0;
		};
		10EA45D71D0949BF00769A2B /* Frameworks */ = {
			isa = PBXFrameworksBuildPhase;
			buildActionMask = 2147483647;
			files = (
				10EA45D81D0949BF00769A2B /* libh2o.a in Frameworks */,
			);
			runOnlyForDeploymentPostprocessing = 0;
		};
		10F417CB19C1907B00B6E31A /* Frameworks */ = {
			isa = PBXFrameworksBuildPhase;
			buildActionMask = 2147483647;
			files = (
			);
			runOnlyForDeploymentPostprocessing = 0;
		};
		E918FC312136583F00CCB252 /* Frameworks */ = {
			isa = PBXFrameworksBuildPhase;
			buildActionMask = 2147483647;
			files = (
				E918FC322136583F00CCB252 /* libh2o.a in Frameworks */,
			);
			runOnlyForDeploymentPostprocessing = 0;
		};
/* End PBXFrameworksBuildPhase section */

/* Begin PBXGroup section */
		08B4D4391D75A2950079DFB5 /* hiredis */ = {
			isa = PBXGroup;
			children = (
				0812AB1C1D7FCFEB00004F23 /* async.c */,
				0812AB1D1D7FCFEB00004F23 /* async.h */,
				0812AB1E1D7FCFEB00004F23 /* hiredis.c */,
				0812AB1F1D7FCFEB00004F23 /* hiredis.h */,
				08790DD91D80153600A04BC1 /* net.c */,
				08790DDD1D8015A400A04BC1 /* net.h */,
				0812AB291D7FD54700004F23 /* read.c */,
				0812AB2A1D7FD54700004F23 /* read.h */,
				08790DDB1D80154C00A04BC1 /* sds.c */,
				08790DDE1D8015A400A04BC1 /* sds.h */,
			);
			path = hiredis;
			sourceTree = "<group>";
		};
		100A550D1C2BB12A00C4E3E0 /* mruby */ = {
			isa = PBXGroup;
			children = (
				7DC64F521FEB78AD00587150 /* sender.c */,
				08E9CC4D1E41F6660049DD26 /* embedded.c.h */,
				100A550E1C2BB15100C4E3E0 /* http_request.c */,
				0812174C1E07B89600712F36 /* redis.c */,
				7D0285C81EF422D40094292B /* sleep.c */,
				7DF26B071FBC020600FBE2E7 /* middleware.c */,
				7D9FA5381FC323AC00189F88 /* channel.c */,
			);
			path = mruby;
			sourceTree = "<group>";
		};
		104B9A3F1A5CD684009EEE64 /* share */ = {
			isa = PBXGroup;
			children = (
				104B9A431A5D0028009EEE64 /* h2o */,
			);
			path = share;
			sourceTree = "<group>";
		};
		104B9A431A5D0028009EEE64 /* h2o */ = {
			isa = PBXGroup;
			children = (
				10F4EB881C195B5C003DA150 /* mruby */,
				10835E061C9B8E8000197E59 /* status */,
				10A60DE91B0D87FE006E38EC /* annotate-backtrace-symbols */,
				104B9A401A5CD69B009EEE64 /* fetch-ocsp-response */,
				10FCC1411B2FCC6B00F13674 /* kill-on-close */,
			);
			path = h2o;
			sourceTree = "<group>";
		};
		104B9A4A1A5FA7E5009EEE64 /* common */ = {
			isa = PBXGroup;
			children = (
				D08137371FD400F4004679DF /* balancer */,
				10DA969D1CD2BFAC00679165 /* cache.c */,
				107D4D541B5B30EE004A9B21 /* file.c */,
				1044812F1BFD10450007863F /* filecache.c */,
				1058C8891AA6E5E3008D6180 /* hostinfo.c */,
				7D67C720204F8C0E0049E935 /* httpclient.c */,
				10D0905419F102C70043D458 /* http1client.c */,
				7D0341FA1FE4D5B60052E0A1 /* http2client.c */,
				E9E50472214A5B8A004DC170 /* http3client.c */,
				10A3D3D11B4CDBDC00327CF9 /* memcached.c */,
				08790DE31D8276EA00A04BC1 /* redis.c */,
				107923BA19A3217300C52AD6 /* memory.c */,
				10AA2EAB1A8DE0AE004322AC /* multithread.c */,
				104B9A241A4A4FEE009EEE64 /* serverutil.c */,
				101788B119B561AA0084C6D8 /* socket.c */,
				107923BF19A3217300C52AD6 /* token.c */,
				1079245319A32C0800C52AD6 /* token_table.h */,
				1065E70919BF18A600686E72 /* socket */,
				10EC2A371A0B4DC70083514F /* socketpool.c */,
				10D0905A19F230280043D458 /* string.c */,
				10AA2E951A80A612004322AC /* time.c */,
				E9BCE68B1FF0CF98003CEA11 /* timerwheel.c */,
				10AA2EA01A88082E004322AC /* url.c */,
			);
			path = common;
			sourceTree = "<group>";
		};
		104B9A4B1A5FA804009EEE64 /* handler */ = {
			isa = PBXGroup;
			children = (
				105534D91A3C7A2000627ECB /* configurator */,
				101B670B19ADD3380084A351 /* access_log.c */,
				7D9372FD202AC70F005FE6AB /* server_timing.c */,
				1070866B1B787D06002B8F18 /* compress.c */,
				107E340E1C7EB10700AEF5F8 /* compress */,
				106C22FE1C05436100405689 /* errordoc.c */,
				104B9A501A5FB096009EEE64 /* expires.c */,
				10BCF2FC1B168CAE0076939D /* fastcgi.c */,
				107923AF19A3217300C52AD6 /* file.c */,
				105534E91A42A83700627ECB /* file */,
				10AA2EBD1AA019D8004322AC /* headers.c */,
				E90A95F21E30795100483D6C /* headers_util.c */,
				107923BB19A3217300C52AD6 /* mimemap.c */,
				108867731AD9061100987967 /* mimemap */,
				10B38A651B8D345D007DC191 /* mruby.c */,
				100A550D1C2BB12A00C4E3E0 /* mruby */,
				10D0907219F633B00043D458 /* proxy.c */,
				10AA2EA41A8D9999004322AC /* redirect.c */,
				10AA2EC31AA0403A004322AC /* reproxy.c */,
				10835E021C9A860000197E59 /* status.c */,
				10C45D521CFE9B180096DB06 /* status */,
				10C45D501CFD160A0096DB06 /* throttle_resp.c */,
				084FC7C01D54B90D00E89F66 /* http2_debug_state.c */,
			);
			path = handler;
			sourceTree = "<group>";
		};
		104B9A4C1A5FA8B5009EEE64 /* core */ = {
			isa = PBXGroup;
			children = (
				105534EE1A440FC800627ECB /* config.c */,
				10F4180419CA75C500B6E31A /* configurator.c */,
				107923B919A3217300C52AD6 /* context.c */,
				107923B019A3217300C52AD6 /* headers.c */,
				10835E001C9A6C2400197E59 /* logconf.c */,
				10AA2EBB1A9EEDF8004322AC /* proxy.c */,
				107923BC19A3217300C52AD6 /* request.c */,
				107923C019A3217300C52AD6 /* util.c */,
			);
			path = core;
			sourceTree = "<group>";
		};
		104B9A4D1A5FAA7B009EEE64 /* common */ = {
			isa = PBXGroup;
			children = (
				D081373C1FD40431004679DF /* balancer */,
				10DA969F1CD2BFEE00679165 /* cache.c */,
				10F9F2661AFC5F550056F26B /* hostinfo.c */,
				10AA2EAD1A8E22DA004322AC /* multithread.c */,
				104B9A271A4A5139009EEE64 /* serverutil.c */,
				103BAB351B130666000694F4 /* socket.c */,
				105534C61A3BB29100627ECB /* string.c */,
				10AA2E981A81F68A004322AC /* time.c */,
				E9BCE68E1FF0CFE4003CEA11 /* timerwheel.c */,
				10AA2EA21A88090B004322AC /* url.c */,
				7DD70D77210F2EC400727A17 /* httpclient.c */,
			);
			path = common;
			sourceTree = "<group>";
		};
		104B9A4E1A5FAA91009EEE64 /* core */ = {
			isa = PBXGroup;
			children = (
				104B9A471A5F9472009EEE64 /* headers.c */,
				105534C81A3BB41C00627ECB /* proxy.c */,
				1070E1621B4508B0001CCAFA /* util.c */,
			);
			path = core;
			sourceTree = "<group>";
		};
		104B9A4F1A5FAAA5009EEE64 /* handler */ = {
			isa = PBXGroup;
			children = (
				10BCF3001B214C460076939D /* fastcgi.c */,
				105534BD1A3B8F7700627ECB /* file.c */,
				1070866F1B7925D5002B8F18 /* compress.c */,
				105534C21A3B917000627ECB /* mimemap.c */,
				1058C87C1AA41789008D6180 /* headers.c */,
				10F9F2641AF4795D0056F26B /* redirect.c */,
			);
			path = handler;
			sourceTree = "<group>";
		};
		105534BF1A3B90E600627ECB /* http2 */ = {
			isa = PBXGroup;
			children = (
				1024A3FF1D23606300EB13F1 /* cache_digests.c */,
				107086691B70A00F002B8F18 /* casper.c */,
				105534C01A3B911300627ECB /* hpack.c */,
				10E299591A68D03100701AA6 /* scheduler.c */,
			);
			path = http2;
			sourceTree = "<group>";
		};
		105534C41A3BB1C300627ECB /* 00unit */ = {
			isa = PBXGroup;
			children = (
				10583BFE1AEF3652004A3AD6 /* issues */,
				105534C51A3BB1E700627ECB /* lib */,
				107D4D421B587ED6004A9B21 /* src */,
				10D0906F19F494CC0043D458 /* test.h */,
				10D0906E19F494CC0043D458 /* test.c */,
			);
			path = 00unit;
			sourceTree = "<group>";
		};
		105534C51A3BB1E700627ECB /* lib */ = {
			isa = PBXGroup;
			children = (
				104B9A4D1A5FAA7B009EEE64 /* common */,
				104B9A4E1A5FAA91009EEE64 /* core */,
				104B9A4F1A5FAAA5009EEE64 /* handler */,
				105534BF1A3B90E600627ECB /* http2 */,
				E901C43E2140CC9000D17C93 /* http3 */,
			);
			path = lib;
			sourceTree = "<group>";
		};
		105534D91A3C7A2000627ECB /* configurator */ = {
			isa = PBXGroup;
			children = (
				105534DA1A3C7A5400627ECB /* access_log.c */,
				107086711B798487002B8F18 /* compress.c */,
				104B9A521A5FC7C4009EEE64 /* expires.c */,
				106C23001C0544CE00405689 /* errordoc.c */,
				10BCF2FE1B1A892F0076939D /* fastcgi.c */,
				105534DC1A3C7AA900627ECB /* file.c */,
				10AA2EBF1AA019FC004322AC /* headers.c */,
				E90A95F41E30797D00483D6C /* headers_util.c */,
				10B38A731B8D3544007DC191 /* mruby.c */,
				105534DE1A3C7B9800627ECB /* proxy.c */,
				10AA2EA61A8DA93C004322AC /* redirect.c */,
				10AA2EC11AA0402E004322AC /* reproxy.c */,
				10835E041C9B3C6200197E59 /* status.c */,
				10C45D4E1CFD15FA0096DB06 /* throttle_resp.c */,
				084FC7C31D54BB9200E89F66 /* http2_debug_state.c */,
				7D937301202AC7BA005FE6AB /* server_timing.c */,
			);
			path = configurator;
			sourceTree = "<group>";
		};
		105534E91A42A83700627ECB /* file */ = {
			isa = PBXGroup;
			children = (
				105534EC1A42AD5E00627ECB /* templates.c.h */,
				105534EA1A42A87E00627ECB /* _templates.c.h */,
			);
			path = file;
			sourceTree = "<group>";
		};
		10583BDB1AE5A1E3004A3AD6 /* srcdoc */ = {
			isa = PBXGroup;
			children = (
				10583BF31AE764A7004A3AD6 /* configure */,
				1054DF471BBBB038008347C9 /* benchmarks.mt */,
				10583BE11AE5A22D004A3AD6 /* configure.mt */,
				10583BE21AE5A22D004A3AD6 /* faq.mt */,
				10583BE31AE5A22D004A3AD6 /* index.mt */,
				10583BE41AE5A22D004A3AD6 /* install.mt */,
				10583BDC1AE5A20A004A3AD6 /* snippets */,
			);
			path = srcdoc;
			sourceTree = "<group>";
		};
		10583BDC1AE5A20A004A3AD6 /* snippets */ = {
			isa = PBXGroup;
			children = (
				10583BE01AE5A222004A3AD6 /* wrapper.mt */,
				10583BFD1AE8A7E1004A3AD6 /* directive.mt */,
			);
			path = snippets;
			sourceTree = "<group>";
		};
		10583BEC1AE5A353004A3AD6 /* doc */ = {
			isa = PBXGroup;
			children = (
				10583BF71AE783AB004A3AD6 /* assets */,
				10583BED1AE5A37B004A3AD6 /* Makefile */,
				10583BEE1AE5A37B004A3AD6 /* README.md */,
			);
			path = doc;
			sourceTree = "<group>";
		};
		10583BF31AE764A7004A3AD6 /* configure */ = {
			isa = PBXGroup;
			children = (
				10583BFB1AE78DCC004A3AD6 /* syntax_and_structure.mt */,
				10583BF51AE765E0004A3AD6 /* command_options.mt */,
				10583BF61AE765E0004A3AD6 /* quick_start.mt */,
				10583BFC1AE88782004A3AD6 /* base_directives.mt */,
				10583C011AEF86E6004A3AD6 /* http1_directives.mt */,
				10583C021AEF8C7D004A3AD6 /* http2_directives.mt */,
				10583C031AF1D7D5004A3AD6 /* access_log_directives.mt */,
				106C23041C1132E000405689 /* errordoc_directives.mt */,
				10583C041AF1F315004A3AD6 /* expires_directives.mt */,
				10FCC1431B31408B00F13674 /* fastcgi_directives.mt */,
				10583C051AF1F893004A3AD6 /* file_directives.mt */,
				1063FE901BB291300064D9C7 /* compress_directives.mt */,
				10583C061AF20BE5004A3AD6 /* headers_directives.mt */,
				1039A20A1BB89531005D3B8F /* mruby_directives.mt */,
				10583C071AF21539004A3AD6 /* proxy_directives.mt */,
				10583C081AF2188E004A3AD6 /* redirect_directives.mt */,
				10583C091AF2D302004A3AD6 /* reproxy_directives.mt */,
				10835E081CA2204E00197E59 /* status_directives.mt */,
				10955C2C1D1BA47100935796 /* throttle_response_directives.mt */,
				10952D5C1C608D19000D664C /* basic_auth.mt */,
				10952D5B1C608A6B000D664C /* cgi.mt */,
				10952D5D1C62D4DC000D664C /* mruby.mt */,
			);
			path = configure;
			sourceTree = "<group>";
		};
		10583BF71AE783AB004A3AD6 /* assets */ = {
			isa = PBXGroup;
			children = (
				10583BF81AE783BE004A3AD6 /* remotebench.png */,
				10583BF91AE783BE004A3AD6 /* searchstyle.css */,
				10583BFA1AE783BE004A3AD6 /* style.css */,
			);
			name = assets;
			sourceTree = "<group>";
		};
		10583BFE1AEF3652004A3AD6 /* issues */ = {
			isa = PBXGroup;
			children = (
				10583BFF1AEF368A004A3AD6 /* 293.c */,
				106530A51D82C09E005B2C60 /* percent-encode-zero-byte.c */,
			);
			path = issues;
			sourceTree = "<group>";
		};
		1065E6F319B9969000686E72 /* evloop */ = {
			isa = PBXGroup;
			children = (
				1070E15C1B438E8F001CCAFA /* poll.c.h */,
				1065E6F619B99E6D00686E72 /* kqueue.c.h */,
				1065E6F719B9B1AC00686E72 /* epoll.c.h */,
			);
			path = evloop;
			sourceTree = "<group>";
		};
		1065E70919BF18A600686E72 /* socket */ = {
			isa = PBXGroup;
			children = (
				1065E6EF19B8C64200686E72 /* evloop.c.h */,
				1065E6F319B9969000686E72 /* evloop */,
				1065E70719BF17FE00686E72 /* uv-binding.c.h */,
			);
			path = socket;
			sourceTree = "<group>";
		};
		10756E221AC125E00009BF57 /* yaml */ = {
			isa = PBXGroup;
			children = (
				10756E231AC126020009BF57 /* include */,
				10756E241AC126080009BF57 /* src */,
			);
			path = yaml;
			sourceTree = "<group>";
		};
		10756E231AC126020009BF57 /* include */ = {
			isa = PBXGroup;
			children = (
				10756E251AC126250009BF57 /* yaml.h */,
			);
			path = include;
			sourceTree = "<group>";
		};
		10756E241AC126080009BF57 /* src */ = {
			isa = PBXGroup;
			children = (
				10756E261AC126420009BF57 /* api.c */,
				10756E271AC126420009BF57 /* dumper.c */,
				10756E281AC126420009BF57 /* emitter.c */,
				10756E291AC126420009BF57 /* loader.c */,
				10756E2E1AC1264D0009BF57 /* parser.c */,
				10756E2F1AC1264D0009BF57 /* reader.c */,
				10756E301AC1264D0009BF57 /* scanner.c */,
				10756E311AC1264D0009BF57 /* writer.c */,
				10756E321AC1264D0009BF57 /* yaml_private.h */,
			);
			path = src;
			sourceTree = "<group>";
		};
		1079230C19A320A700C52AD6 = {
			isa = PBXGroup;
			children = (
				E9CD04271F8F1D5D00524877 /* Changes */,
				1082150B1AB26F2F00D27E66 /* cmake */,
				1082150A1AB26F2A00D27E66 /* CMakeLists.txt */,
				E9CD04281F8F1D7500524877 /* CONTRIBUTING.md */,
				E9CD042A1F8F1D8A00524877 /* LICENSE */,
				E9CD04291F8F1D7F00524877 /* README.md */,
				E95EBCD72281148C0022C32D /* h2o-probes.d */,
				1079231E19A3210D00C52AD6 /* deps */,
				10583BEC1AE5A353004A3AD6 /* doc */,
				1079239E19A3215F00C52AD6 /* include */,
				107923AD19A3217300C52AD6 /* lib */,
				107923AA19A3216B00C52AD6 /* misc */,
				104B9A3F1A5CD684009EEE64 /* share */,
				10F417D419C190DD00B6E31A /* src */,
				10583BDB1AE5A1E3004A3AD6 /* srcdoc */,
				10D0906D19F494990043D458 /* t */,
				107923FE19A3239200C52AD6 /* examples */,
				1079231619A320A700C52AD6 /* Products */,
			);
			sourceTree = "<group>";
		};
		1079231619A320A700C52AD6 /* Products */ = {
			isa = PBXGroup;
			children = (
				1079231519A320A700C52AD6 /* libh2o.a */,
				107923D919A321F400C52AD6 /* examples-simple */,
				1079240D19A3247A00C52AD6 /* websocket */,
				1079243519A3260E00C52AD6 /* unittest */,
				10F417D319C1907B00B6E31A /* h2o */,
				10D0905119F0CA9C0043D458 /* examples-socket-server */,
				10D0906919F38B2E0043D458 /* examples-httpclient */,
				10EA45DF1D0949BF00769A2B /* examples-latency-optimization */,
				08790E101D8BD7F100A04BC1 /* examples-redis-client */,
				E918FC392136583F00CCB252 /* proptest */,
				08819C2C218C9FA90057ED23 /* qif */,
			);
			name = Products;
			sourceTree = "<group>";
		};
		1079231E19A3210D00C52AD6 /* deps */ = {
			isa = PBXGroup;
			children = (
				107E33ED1C7EAECD00AEF5F8 /* brotli */,
				10FCC13B1B2E4A2C00F13674 /* cloexec */,
				10F4197E1B64E6C300BEAEAC /* golombset */,
				08B4D4391D75A2950079DFB5 /* hiredis */,
				10FEF24B1D6FC8C800E11B1D /* libgkc */,
				1079231F19A3210D00C52AD6 /* klib */,
				10A3D3DC1B4FAA5900327CF9 /* libyrmcds */,
				10FFEE071BB23A730087AD75 /* neverbleed */,
				1079235619A3210D00C52AD6 /* picohttpparser */,
				10F417FB19C2D2B400B6E31A /* picotest */,
				E9708AD01E499D8B0029E0A5 /* picotls */,
				E901C3D5213E1BAF00D17C93 /* quicly */,
				109428A91CC6C48C00E676CB /* ssl-conservatory */,
				E918FC3E2136592500CCB252 /* theft */,
				10756E221AC125E00009BF57 /* yaml */,
				10F417FC19C2D2BA00B6E31A /* yoml */,
			);
			path = deps;
			sourceTree = "<group>";
		};
		1079231F19A3210D00C52AD6 /* klib */ = {
			isa = PBXGroup;
			children = (
				1079232619A3210D00C52AD6 /* khash.h */,
			);
			path = klib;
			sourceTree = "<group>";
		};
		1079235619A3210D00C52AD6 /* picohttpparser */ = {
			isa = PBXGroup;
			children = (
				1079235A19A3210D00C52AD6 /* picohttpparser.c */,
				1079235B19A3210D00C52AD6 /* picohttpparser.h */,
			);
			path = picohttpparser;
			sourceTree = "<group>";
		};
		1079239E19A3215F00C52AD6 /* include */ = {
			isa = PBXGroup;
			children = (
				107923A419A3215F00C52AD6 /* h2o.h */,
				1079239F19A3215F00C52AD6 /* h2o */,
			);
			path = include;
			sourceTree = "<group>";
		};
		1079239F19A3215F00C52AD6 /* h2o */ = {
			isa = PBXGroup;
			children = (
				D08137411FD408C1004679DF /* balancer.h */,
				10DA969B1CD2BF9000679165 /* cache.h */,
				1024A3FD1D22546800EB13F1 /* cache_digests.h */,
				105534D71A3C785000627ECB /* configurator.h */,
				107D4D521B5B2412004A9B21 /* file.h */,
				1044812D1BFD0FBE0007863F /* filecache.h */,
				7D2DF4ED20297EE0004AD361 /* header.h */,
				7DF88EF820761972005DB8D8 /* hiredis_.h */,
				1058C8871AA6DE4B008D6180 /* hostinfo.h */,
				E97EC88C213CE3130086AD64 /* hpack.h */,
				107923A019A3215F00C52AD6 /* http1.h */,
				7D67C723204F8C9B0049E935 /* httpclient.h */,
				107923A119A3215F00C52AD6 /* http2.h */,
				7D25E33B20B270BA0092C982 /* http2_common.h */,
				10AAAC621B6C7A7D004487C3 /* http2_casper.h */,
				10AA2EB61A970EFC004322AC /* http2_internal.h */,
				10AA2EB81A971280004322AC /* http2_scheduler.h */,
				E9E50475214B3D28004DC170 /* http3_common.h */,
				E9757708221BB78C00D1EF74 /* http3_internal.h */,
				E9E5049321501CA5004DC170 /* http3_server.h */,
				10A3D3D01B4CDBC700327CF9 /* memcached.h */,
				10D0904219F0BA780043D458 /* linklist.h */,
				10D0903919F0A51C0043D458 /* memory.h */,
				10AA2EA91A8DDC57004322AC /* multithread.h */,
				10B38A711B8D34BB007DC191 /* mruby_.h */,
				1058F6EC1D7CC81E00FFFFA3 /* openssl_backport.h */,
				E901C43C213FAE0300D17C93 /* qpack.h */,
				1047A9FE1D0E6D5900CC4BCE /* rand.h */,
				08790DE11D8275C100A04BC1 /* redis.h */,
				7D027BEE2242283B007ACE09 /* send_state.h */,
				104B9A231A4A4FAF009EEE64 /* serverutil.h */,
				10D0903F19F0B90A0043D458 /* socket */,
				10D0903D19F0A8190043D458 /* socket.h */,
				10EC2A351A0B4D370083514F /* socketpool.h */,
				10D0905819F22FA10043D458 /* string_.h */,
				10AA2E931A80A592004322AC /* time_.h */,
				E9BCE6891FF0CF84003CEA11 /* timerwheel.h */,
				107923A219A3215F00C52AD6 /* token.h */,
				7DA3F5AE20E0B03F0000222F /* token_table.h */,
				106C22F91C040F7800405689 /* tunnel.h */,
				10AA2E9E1A8807CF004322AC /* url.h */,
				107923A319A3215F00C52AD6 /* websocket.h */,
				104B9A2C1A4BE029009EEE64 /* version.h */,
			);
			path = h2o;
			sourceTree = "<group>";
		};
		107923AA19A3216B00C52AD6 /* misc */ = {
			isa = PBXGroup;
			children = (
				10583BE61AE5A322004A3AD6 /* clang-format-all.sh */,
				E908A2AC2320AE210039BCEE /* docker-ci */,
				104960151B9D3F9100FF136D /* dump-github-repository.pl */,
				10F4EB831C165B92003DA150 /* fastcgi-cgi.pl */,
				10583BE71AE5A322004A3AD6 /* install-perl-module.pl */,
				10583BE91AE5A330004A3AD6 /* makedoc.pl */,
				10583BEA1AE5A341004A3AD6 /* picotemplate-conf.pl */,
				10583BEB1AE5A341004A3AD6 /* regen.mk */,
				107923AB19A3216B00C52AD6 /* tokens.pl */,
			);
			path = misc;
			sourceTree = "<group>";
		};
		107923AD19A3217300C52AD6 /* lib */ = {
			isa = PBXGroup;
			children = (
				104B9A4A1A5FA7E5009EEE64 /* common */,
				104B9A4C1A5FA8B5009EEE64 /* core */,
				104B9A4B1A5FA804009EEE64 /* handler */,
				107923B119A3217300C52AD6 /* http1.c */,
				107923B219A3217300C52AD6 /* http2 */,
				E901C438213E593D00D17C93 /* http3 */,
				E95EBCD9228117620022C32D /* probes_.h */,
				106C22F71C040F6400405689 /* tunnel.c */,
				107923C119A3217300C52AD6 /* websocket.c */,
			);
			path = lib;
			sourceTree = "<group>";
		};
		107923B219A3217300C52AD6 /* http2 */ = {
			isa = PBXGroup;
			children = (
				107923B519A3217300C52AD6 /* hpack_huffman_table.h */,
				1024A3FB1D22315000EB13F1 /* cache_digests.c */,
				10AAAC641B6C9275004487C3 /* casper.c */,
				107923B319A3217300C52AD6 /* connection.c */,
				107923B819A3217300C52AD6 /* frame.c */,
				107923B419A3217300C52AD6 /* hpack.c */,
				10BA72A919AAD6300059392A /* stream.c */,
				10E299571A67E68500701AA6 /* scheduler.c */,
				080D35EA1D5E060D0029B7E5 /* http2_debug_state.c */,
			);
			path = http2;
			sourceTree = "<group>";
		};
		107923FE19A3239200C52AD6 /* examples */ = {
			isa = PBXGroup;
			children = (
				10BF213E1A087CDF008F7129 /* libh2o */,
			);
			path = examples;
			sourceTree = "<group>";
		};
		107D4D421B587ED6004A9B21 /* src */ = {
			isa = PBXGroup;
			children = (
				107D4D431B588021004A9B21 /* ssl.c */,
			);
			path = src;
			sourceTree = "<group>";
		};
		107E33ED1C7EAECD00AEF5F8 /* brotli */ = {
			isa = PBXGroup;
			children = (
				E987E5531FD7BDBB00DE4346 /* c */,
			);
			path = brotli;
			sourceTree = "<group>";
		};
		107E340E1C7EB10700AEF5F8 /* compress */ = {
			isa = PBXGroup;
			children = (
				107E340F1C7EB13F00AEF5F8 /* gzip.c */,
				107E34111C7EE0D200AEF5F8 /* brotli.c */,
			);
			path = compress;
			sourceTree = "<group>";
		};
		108215061AAD41A000D27E66 /* 50reverse-proxy */ = {
			isa = PBXGroup;
			children = (
				108215071AAD41CE00D27E66 /* test.pl */,
			);
			name = "50reverse-proxy";
			sourceTree = "<group>";
		};
		1082150B1AB26F2F00D27E66 /* cmake */ = {
			isa = PBXGroup;
			children = (
				1082150C1AB26F4700D27E66 /* FindWslay.cmake */,
				1082150D1AB26F4700D27E66 /* FindLibYAML.cmake */,
				1082150E1AB26F4700D27E66 /* FindLibUV.cmake */,
			);
			path = cmake;
			sourceTree = "<group>";
		};
		10835E061C9B8E8000197E59 /* status */ = {
			isa = PBXGroup;
			children = (
				10835E071C9B8EA700197E59 /* index.html */,
			);
			path = status;
			sourceTree = "<group>";
		};
		108867731AD9061100987967 /* mimemap */ = {
			isa = PBXGroup;
			children = (
				108867741AD9069900987967 /* defaults.c.h */,
			);
			path = mimemap;
			sourceTree = "<group>";
		};
		109428A91CC6C48C00E676CB /* ssl-conservatory */ = {
			isa = PBXGroup;
			children = (
				109428AA1CC6C4B600E676CB /* openssl */,
			);
			path = "ssl-conservatory";
			sourceTree = "<group>";
		};
		109428AA1CC6C4B600E676CB /* openssl */ = {
			isa = PBXGroup;
			children = (
				109428AB1CC6C4C700E676CB /* openssl_hostname_validation.c */,
				109428AC1CC6C4C700E676CB /* openssl_hostname_validation.h */,
			);
			path = openssl;
			sourceTree = "<group>";
		};
		10A3D3DC1B4FAA5900327CF9 /* libyrmcds */ = {
			isa = PBXGroup;
			children = (
				10A3D3FE1B4FAAF500327CF9 /* yrmcds.h */,
				1022E7C41CA8BCEB00CE2A05 /* yrmcds_portability.h */,
				1022E7C51CA8BCEB00CE2A05 /* yrmcds_text.h */,
				10A3D3ED1B4FAAEC00327CF9 /* close.c */,
				10A3D3EE1B4FAAEC00327CF9 /* connect.c */,
				10A3D3F61B4FAAF500327CF9 /* recv.c */,
				10A3D3F71B4FAAF500327CF9 /* send.c */,
				1022E7C01CA8BC9E00CE2A05 /* send_text.c */,
				10A3D3F91B4FAAF500327CF9 /* socket.c */,
				10A3D3FA1B4FAAF500327CF9 /* strerror.c */,
				1022E7C21CA8BCCE00CE2A05 /* text_mode.c */,
			);
			path = libyrmcds;
			sourceTree = "<group>";
		};
		10AA2EC51AA0557A004322AC /* assets */ = {
			isa = PBXGroup;
			children = (
				10F4EB851C1779F8003DA150 /* doc_root */,
				10AA2EC61AA05598004322AC /* upstream.psgi */,
			);
			path = assets;
			sourceTree = "<group>";
		};
		10BF213E1A087CDF008F7129 /* libh2o */ = {
			isa = PBXGroup;
			children = (
				10D0905219F0CB130043D458 /* socket-client.c */,
				08790DF41D8BD72500A04BC1 /* redis-client.c */,
				107923FC19A3238500C52AD6 /* simple.c */,
				1079241319A324B400C52AD6 /* websocket.c */,
				10EA45E01D094A1200769A2B /* latency-optimization.c */,
			);
			path = libh2o;
			sourceTree = "<group>";
		};
		10C45D521CFE9B180096DB06 /* status */ = {
			isa = PBXGroup;
			children = (
				10FEF2491D6FC6F600E11B1D /* durations.c */,
				10C45D531CFE9B300096DB06 /* events.c */,
				10C45D541CFE9B300096DB06 /* requests.c */,
				7DE1DB35212B1CC00055F500 /* ssl.c */,
			);
			path = status;
			sourceTree = "<group>";
		};
		10D0903F19F0B90A0043D458 /* socket */ = {
			isa = PBXGroup;
			children = (
				1065E70419BF145700686E72 /* evloop.h */,
				1065E70619BF14E500686E72 /* uv-binding.h */,
			);
			path = socket;
			sourceTree = "<group>";
		};
		10D0906D19F494990043D458 /* t */ = {
			isa = PBXGroup;
			children = (
				109EEFE61D77B376001F11D1 /* README.md */,
				E918FC3A2136589900CCB252 /* 00prop */,
				105534C41A3BB1C300627ECB /* 00unit */,
				105534F21A460EF600627ECB /* 00unit.evloop.t */,
				105534F31A460EF600627ECB /* 00unit.libuv.t */,
				109EEFDC1D77B350001F11D1 /* 00unit.mruby.t */,
				105534F41A460EF600627ECB /* 10httpclient.t */,
				10FEF2481D6EC30800E11B1D /* 40bad-request.t */,
				E9AFBF17212A9802000F5DB8 /* 40chunked.t */,
				104CD5021CC465AF0057C62F /* 40env.t */,
				E9F677CA1FF47BD0006476D3 /* 40http2-h2spec.t */,
				E9BCE6921FF344D4003CEA11 /* 40http2-request-window-size.t */,
				E98041C22230C45E008B9745 /* 40http3.t */,
				104B9A301A58F55E009EEE64 /* 40max-connections.t */,
				10A3D3D71B4F4D0900327CF9 /* 40memcached-session-resumption.t */,
				105534F51A460EF600627ECB /* 40protocol.t */,
				1070E1641B451D43001CCAFA /* 40proxy-protocol.t */,
				E9BC76BF1EE3D71000EB7A09 /* 40redis-session-resumption.t */,
				104B9A311A59D7A2009EEE64 /* 40running-user.t */,
				108215081AB14B1100D27E66 /* 40server-push.t */,
				E9BC76C01EE3D8A100EB7A09 /* 40server-push-attrs.t */,
				109EEFDE1D77B350001F11D1 /* 40server-push-multiple.t */,
				107D4D501B58B342004A9B21 /* 40session-ticket.t */,
				104B9A321A59E27A009EEE64 /* 40ssl-cipher-suite.t */,
				E9F677D82008686B006476D3 /* 40tls13-early-data.t */,
				104B9A221A47BBA1009EEE64 /* 40unix-socket.t */,
				10AA2EB31A94B66D004322AC /* 40virtual-host.t */,
				106C22FB1C0413DA00405689 /* 40websocket.t */,
				10AA2EB11A931409004322AC /* 50access-log.t */,
				109EEFD91D77B336001F11D1 /* 50chunked-encoding-proxying.t */,
				107086741B79A08D002B8F18 /* 50compress.t */,
				E9BC76C11EE3D9A900EB7A09 /* 50compress-hint.t */,
				E9AFBF18212A9802000F5DB8 /* 50config.t */,
				E9AFBF11212A9801000F5DB8 /* 50date-header.t */,
				106C23021C06AB2F00405689 /* 50errordoc.t */,
				104B9A541A60773E009EEE64 /* 50expires.t */,
				10C5A6311B268632006094A6 /* 50fastcgi.t */,
				10F4EB841C16BADD003DA150 /* 50fastcgi-cgi.t */,
				10FCC1421B300A6800F13674 /* 50fastcgi-php.t */,
				109EEFE41D77B360001F11D1 /* 50file.t */,
				105534F61A460EF600627ECB /* 50file-config.t */,
				E9AFBF12212A9801000F5DB8 /* 50file-custom-handler.t */,
				107E34231C86801E00AEF5F8 /* 50file-file.t */,
				100AE41A1B27D74800CE18BB /* 50file-range.t */,
				E9AFBF13212A9801000F5DB8 /* 50graceful-shutdown.t */,
				1058C87F1AA42568008D6180 /* 50headers.t */,
				109EEFDB1D77B336001F11D1 /* 50http2_debug_state.t */,
				E9AFBF22212A982D000F5DB8 /* 50internal-redirect.t */,
				105534F71A460F2E00627ECB /* 50mimemap.t */,
				10A3D3D61B4F1E3200327CF9 /* 50mruby.t */,
				109EEFDD1D77B350001F11D1 /* 50mruby-acl.t */,
				E9BCE6931FF35502003CEA11 /* 50mruby-channel.t */,
				109EEFDF1D77B350001F11D1 /* 50mruby-dos-detector.t */,
				E9AFBF14212A9801000F5DB8 /* 50mruby-error-log.t */,
				100A550C1C22857B00C4E3E0 /* 50mruby-htpasswd.t */,
				100A55131C2E5FAC00C4E3E0 /* 50mruby-http-request.t */,
				E9AFBF15212A9801000F5DB8 /* 50mruby-middleware.t */,
				E9AFBF10212A97AD000F5DB8 /* 50mruby-redis.t */,
				E9AFBF24212A984B000F5DB8 /* 50mruby-sleep.t */,
				E9AFBF23212A982E000F5DB8 /* 50mruby-task.t */,
				E9AFBF16212A9801000F5DB8 /* 50origin-frame.t */,
				105534F81A460F2E00627ECB /* 50post-size-limit.t */,
				E9AFBF26212A984B000F5DB8 /* 50proxy-max-buffer-size.t */,
				10AA2EA81A8DAFD4004322AC /* 50redirect.t */,
				108215061AAD41A000D27E66 /* 50reverse-proxy */,
				108214FE1AAD34DD00D27E66 /* 50reverse-proxy-0.t */,
				E9BC76C21EE3DAA900EB7A09 /* 50reverse-proxy-added-headers.t */,
				E9F677CE1FF62217006476D3 /* 50reverse-proxy-chunk-sizes.t */,
				E908A2AB231CF3D10039BCEE /* 50reverse-proxy-chunked-post-termination.t */,
				E9F677CF1FF62217006476D3 /* 50reverse-proxy-chunk-timeout-1.t */,
				E9F677CC1FF62216006476D3 /* 50reverse-proxy-chunk-timeout-2.t */,
				E9F677CB1FF62216006476D3 /* 50reverse-proxy-chunk-trailing-headers.t */,
				104C65021A6DF36B000AC190 /* 50reverse-proxy-config.t */,
				108102151C3DB05100C024CD /* 50reverse-proxy-disconnected-keepalive.t */,
				E9F677CD1FF62216006476D3 /* 50reverse-proxy-drop-headers.t */,
				10DA969A1CCEF2C200679165 /* 50reverse-proxy-https.t */,
				E9AFBF1B212A9814000F5DB8 /* 50reverse-proxy-informational.t */,
				E9AFBF1D212A9814000F5DB8 /* 50reverse-proxy-invalid-transfer-encoding.t */,
				E9A410961F9EA2F100D9B0FB /* 50reverse-proxy-multiple-backends.t */,
				E9A410951F9EA2E400D9B0FB /* 50reverse-proxy-multiple-backends-with-down.t */,
				E9AFBF20212A9814000F5DB8 /* 50reverse-proxy-multiple-balancers.t */,
				E9BC76C31EE4AA4600EB7A09 /* 50reverse-proxy-preserve-case.t */,
				10FEF2441D6444E900E11B1D /* 50reverse-proxy-proxy-protocol.t */,
				E9A410971F9EA2F200D9B0FB /* 50reverse-proxy-round-robin.t */,
				E9AFBF1A212A9813000F5DB8 /* 50reverse-proxy-round-robin-weighted.t */,
				E9F677D11FF62228006476D3 /* 50reverse-proxy-serialize-posts.t */,
				E9F677D21FF62228006476D3 /* 50reverse-proxy-serialize-posts-2.t */,
				E9F677D01FF62228006476D3 /* 50reverse-proxy-serialize-posts-3.t */,
				E9BC76C41EE4AA9700EB7A09 /* 50reverse-proxy-session-resumption.t */,
				E9AFBF21212A9814000F5DB8 /* 50reverse-proxy-timings.t */,
				E9AFBF28212A985E000F5DB8 /* 50reverse-proxy-timeouts.t */,
				10AA2EB21A9479B4004322AC /* 50reverse-proxy-upstream-down.t */,
				104B9A2B1A4BBDA4009EEE64 /* 50server-starter.t */,
				E9AFBF1F212A9814000F5DB8 /* 50server-timing.t */,
				109EEFE51D77B36C001F11D1 /* 50servername.t */,
				10C45D571CFE9BB60096DB06 /* 50status.t */,
				E9AFBF1E212A9814000F5DB8 /* 50stop-opening-new-push-streams.t */,
				E9AFBF19212A9813000F5DB8 /* 50suspend-body.t */,
				10C45D4D1CFD15890096DB06 /* 50throttle-response.t */,
				E9AFBF2A212A985E000F5DB8 /* 50too-much-data.t */,
				E9AFBF2B212A985E000F5DB8 /* 50too-much-headers.t */,
				E9AFBF29212A985E000F5DB8 /* 50uncompressed-headers.t */,
				E9AFBF1C212A9814000F5DB8 /* 50unexpected-upstream-body.t */,
				E9AFBF27212A985D000F5DB8 /* 50zero-sized-streaming-body.t */,
				E9F677D32004CCCA006476D3 /* 50zero-sized-timeout.t */,
				109EEFE11D77B350001F11D1 /* 80dup-host-headers.t */,
				E9BC76C51EE4AB6C00EB7A09 /* 80graceful-shutdown.t */,
				E9AFBF2C212A985E000F5DB8 /* 80http2-idle-timeout-for-zero-window.t */,
				109EEFE21D77B350001F11D1 /* 80invalid-h2-chars-in-headers.t */,
				105534FE1A46134A00627ECB /* 80issues61.t */,
				1092E0011BEB1DDC001074BF /* 80issues579.t */,
				104481271BFC05FC0007863F /* 80issues595.t */,
				10952D591C5082F7000D664C /* 80issues-from-proxy-reproxy-to-different-host.t */,
				E9BCE6911FF326AC003CEA11 /* 80no-handler-vs-h2-post.t */,
				109EEFD81D77B336001F11D1 /* 80one-byte-window.t */,
				106530A81D8A21A7005B2C60 /* 80reverse-proxy-missing-content-length-for-post.t */,
				10B6D4501C727315005F0CF8 /* 80yaml-merge.t */,
				E90C514D230BB28800D6AD8E /* 90dtrace.t */,
				104B9A451A5D1004009EEE64 /* 90live-fetch-ocsp-response.t */,
				109EEFE31D77B350001F11D1 /* 90live-sni.t */,
				10C2117C1B8164B1005A9D02 /* 90root-fastcgi-php.t */,
				10AA2EC51AA0557A004322AC /* assets */,
				105534FB1A460F4200627ECB /* Util.pm */,
				08819C2D218C9FF70057ED23 /* qif.c */,
			);
			path = t;
			sourceTree = "<group>";
		};
		10F417D419C190DD00B6E31A /* src */ = {
			isa = PBXGroup;
			children = (
				10D0906A19F38B850043D458 /* httpclient.c */,
				10A3D40E1B584BEC00327CF9 /* standalone.h */,
				10F417D519C190F800B6E31A /* main.c */,
				107D4D4D1B58970D004A9B21 /* ssl.c */,
				107D4D5D1B5F143B004A9B21 /* setuidgid.c */,
			);
			path = src;
			sourceTree = "<group>";
		};
		10F417FB19C2D2B400B6E31A /* picotest */ = {
			isa = PBXGroup;
			children = (
				10F417FD19C2D2F800B6E31A /* picotest.c */,
				10F417FE19C2D2F800B6E31A /* picotest.h */,
			);
			path = picotest;
			sourceTree = "<group>";
		};
		10F417FC19C2D2BA00B6E31A /* yoml */ = {
			isa = PBXGroup;
			children = (
				10F4180219C2D32100B6E31A /* yoml-parser.h */,
				10F4180019C2D31600B6E31A /* yoml.h */,
			);
			name = yoml;
			sourceTree = "<group>";
		};
		10F4197E1B64E6C300BEAEAC /* golombset */ = {
			isa = PBXGroup;
			children = (
				10F4197F1B64E70D00BEAEAC /* golombset.h */,
			);
			path = golombset;
			sourceTree = "<group>";
		};
		10F4EB851C1779F8003DA150 /* doc_root */ = {
			isa = PBXGroup;
			children = (
				10F4EB861C177A12003DA150 /* hello.cgi */,
			);
			path = doc_root;
			sourceTree = "<group>";
		};
		10F4EB881C195B5C003DA150 /* mruby */ = {
			isa = PBXGroup;
			children = (
				10F4EB891C195B9E003DA150 /* htpasswd.rb */,
			);
			path = mruby;
			sourceTree = "<group>";
		};
		10FCC13B1B2E4A2C00F13674 /* cloexec */ = {
			isa = PBXGroup;
			children = (
				10FCC13C1B2E4A4500F13674 /* cloexec.c */,
				10FCC13D1B2E4A4500F13674 /* cloexec.h */,
			);
			path = cloexec;
			sourceTree = "<group>";
		};
		10FEF24B1D6FC8C800E11B1D /* libgkc */ = {
			isa = PBXGroup;
			children = (
				10FEF24C1D6FC8E200E11B1D /* gkc.c */,
				10FEF24D1D6FC8E200E11B1D /* gkc.h */,
			);
			path = libgkc;
			sourceTree = "<group>";
		};
		10FFEE071BB23A730087AD75 /* neverbleed */ = {
			isa = PBXGroup;
			children = (
				10FFEE081BB23A8C0087AD75 /* neverbleed.c */,
				10FFEE091BB23A8C0087AD75 /* neverbleed.h */,
			);
			path = neverbleed;
			sourceTree = "<group>";
		};
		D08137371FD400F4004679DF /* balancer */ = {
			isa = PBXGroup;
			children = (
				D08137381FD400F4004679DF /* least_conn.c */,
				D08137391FD400F4004679DF /* roundrobin.c */,
			);
			path = balancer;
			sourceTree = "<group>";
		};
		D081373C1FD40431004679DF /* balancer */ = {
			isa = PBXGroup;
			children = (
				D081373D1FD40431004679DF /* least_conn.c */,
				D081373E1FD40431004679DF /* roundrobin.c */,
			);
			path = balancer;
			sourceTree = "<group>";
		};
<<<<<<< HEAD
		E901C3D5213E1BAF00D17C93 /* quicly */ = {
			isa = PBXGroup;
			children = (
				E901C3D6213E1BE700D17C93 /* include */,
				E901C3D7213E1BED00D17C93 /* lib */,
			);
			path = quicly;
			sourceTree = "<group>";
		};
		E901C3D6213E1BE700D17C93 /* include */ = {
			isa = PBXGroup;
			children = (
				E901C3D9213E1C2E00D17C93 /* quicly.h */,
				E901C3D8213E1C1D00D17C93 /* quicly */,
			);
			path = include;
			sourceTree = "<group>";
		};
		E901C3D7213E1BED00D17C93 /* lib */ = {
			isa = PBXGroup;
			children = (
				E98042152238D35B008B9745 /* cc-reno.c */,
				E980423C2246304F008B9745 /* defaults.c */,
				E901C3F0213E1C4000D17C93 /* frame.c */,
				E901C3F3213E1C4000D17C93 /* quicly.c */,
				E901C3F2213E1C4000D17C93 /* ranges.c */,
				E98884CE21E7F3C80060F010 /* recvstate.c */,
				E98884CD21E7F3C80060F010 /* sendstate.c */,
				E98884CC21E7F3C80060F010 /* sentmap.c */,
				E98884CB21E7F3C80060F010 /* streambuf.c */,
			);
			path = lib;
			sourceTree = "<group>";
		};
		E901C3D8213E1C1D00D17C93 /* quicly */ = {
			isa = PBXGroup;
			children = (
				E980423922463044008B9745 /* cc.h */,
				E901C3E3213E1C3600D17C93 /* constants.h */,
				E980423822463044008B9745 /* defaults.h */,
				E901C3E1213E1C3600D17C93 /* frame.h */,
				E901C3E4213E1C3600D17C93 /* linklist.h */,
				E901C3DE213E1C3600D17C93 /* loss.h */,
				E901C3DB213E1C3600D17C93 /* maxsender.h */,
				E901C3DC213E1C3600D17C93 /* ranges.h */,
				E98884C321E7F3AE0060F010 /* recvstate.h */,
				E98884C421E7F3AE0060F010 /* sendstate.h */,
				E98884C621E7F3AF0060F010 /* sentmap.h */,
				E98884C521E7F3AF0060F010 /* streambuf.h */,
			);
			path = quicly;
			sourceTree = "<group>";
		};
		E901C438213E593D00D17C93 /* http3 */ = {
			isa = PBXGroup;
			children = (
				E93C7F95226EBEC9007BF39A /* frame.c */,
				E901C439213E59A000D17C93 /* qpack.c */,
				E9E50476214C0385004DC170 /* common.c */,
				E9E5048F21501BBA004DC170 /* server.c */,
			);
			path = http3;
			sourceTree = "<group>";
		};
		E901C43E2140CC9000D17C93 /* http3 */ = {
			isa = PBXGroup;
			children = (
				E901C43F2140CCB500D17C93 /* qpack.c */,
				E93C7F9922701806007BF39A /* frame.c */,
			);
			path = http3;
=======
		E908A2AC2320AE210039BCEE /* docker-ci */ = {
			isa = PBXGroup;
			children = (
				E908A2AE2320AE4C0039BCEE /* check.mk */,
				E908A2AD2320AE4C0039BCEE /* Dockerfile */,
				E908A2AF2320AE4D0039BCEE /* Dockerfile.ubuntu1904 */,
			);
			path = "docker-ci";
>>>>>>> 6c725057
			sourceTree = "<group>";
		};
		E918FC3A2136589900CCB252 /* 00prop */ = {
			isa = PBXGroup;
			children = (
				E918FC3B213658BE00CCB252 /* prop.c */,
			);
			path = 00prop;
			sourceTree = "<group>";
		};
		E918FC3E2136592500CCB252 /* theft */ = {
			isa = PBXGroup;
			children = (
				E918FC3F2136594900CCB252 /* inc */,
				E918FC402136594E00CCB252 /* src */,
			);
			path = theft;
			sourceTree = "<group>";
		};
		E918FC3F2136594900CCB252 /* inc */ = {
			isa = PBXGroup;
			children = (
				E918FC422136597200CCB252 /* theft_types.h */,
				E918FC412136597200CCB252 /* theft.h */,
			);
			path = inc;
			sourceTree = "<group>";
		};
		E918FC402136594E00CCB252 /* src */ = {
			isa = PBXGroup;
			children = (
				E918FC5D2136598500CCB252 /* theft_autoshrink_internal.h */,
				E918FC542136598400CCB252 /* theft_autoshrink.c */,
				E918FC572136598500CCB252 /* theft_autoshrink.h */,
				E918FC452136598300CCB252 /* theft_aux_builtin.c */,
				E918FC4B2136598300CCB252 /* theft_aux.c */,
				E918FC532136598400CCB252 /* theft_bloom.c */,
				E918FC5A2136598500CCB252 /* theft_bloom.h */,
				E918FC4A2136598300CCB252 /* theft_call_internal.h */,
				E918FC4F2136598400CCB252 /* theft_call.c */,
				E918FC582136598500CCB252 /* theft_call.h */,
				E918FC4D2136598400CCB252 /* theft_hash.c */,
				E918FC462136598300CCB252 /* theft_random.c */,
				E918FC472136598300CCB252 /* theft_random.h */,
				E918FC502136598400CCB252 /* theft_rng.c */,
				E918FC562136598500CCB252 /* theft_rng.h */,
				E918FC482136598300CCB252 /* theft_run_internal.h */,
				E918FC512136598400CCB252 /* theft_run.c */,
				E918FC5B2136598500CCB252 /* theft_run.h */,
				E918FC5E2136598600CCB252 /* theft_shrink_internal.h */,
				E918FC4E2136598400CCB252 /* theft_shrink.c */,
				E918FC522136598400CCB252 /* theft_shrink.h */,
				E918FC592136598500CCB252 /* theft_trial_internal.h */,
				E918FC552136598400CCB252 /* theft_trial.c */,
				E918FC5C2136598500CCB252 /* theft_trial.h */,
				E918FC4C2136598400CCB252 /* theft_types_internal.h */,
				E918FC492136598300CCB252 /* theft.c */,
			);
			path = src;
			sourceTree = "<group>";
		};
		E9581B9822F001C000299E8A /* cifra */ = {
			isa = PBXGroup;
			children = (
				E9581B9C22F0022900299E8A /* random.c */,
				E9581B9922F001EB00299E8A /* x25519.c */,
			);
			path = cifra;
			sourceTree = "<group>";
		};
		E9708AD01E499D8B0029E0A5 /* picotls */ = {
			isa = PBXGroup;
			children = (
				E9708AE91E49A2610029E0A5 /* deps */,
				E9708ADE1E499E100029E0A5 /* include */,
				E9708AD71E499DEA0029E0A5 /* lib */,
				E95E953F22914F0600215ACD /* picotls-probes.d */,
			);
			path = picotls;
			sourceTree = "<group>";
		};
		E9708AD71E499DEA0029E0A5 /* lib */ = {
			isa = PBXGroup;
			children = (
				E9581B9822F001C000299E8A /* cifra */,
				E9708AD91E499E040029E0A5 /* openssl.c */,
				E9708ADA1E499E040029E0A5 /* picotls.c */,
			);
			path = lib;
			sourceTree = "<group>";
		};
		E9708ADE1E499E100029E0A5 /* include */ = {
			isa = PBXGroup;
			children = (
				E9708AE11E49A2160029E0A5 /* picotls */,
				E9708ADF1E49A2120029E0A5 /* picotls.h */,
			);
			path = include;
			sourceTree = "<group>";
		};
		E9708AE11E49A2160029E0A5 /* picotls */ = {
			isa = PBXGroup;
			children = (
				E9708AE21E49A2260029E0A5 /* minicrypto.h */,
				E9708AE31E49A2260029E0A5 /* openssl.h */,
			);
			path = picotls;
			sourceTree = "<group>";
		};
		E9708AE91E49A2610029E0A5 /* deps */ = {
			isa = PBXGroup;
			children = (
				E9708AEA1E49A26E0029E0A5 /* cifra */,
			);
			path = deps;
			sourceTree = "<group>";
		};
		E9708AEA1E49A26E0029E0A5 /* cifra */ = {
			isa = PBXGroup;
			children = (
				E9708AEB1E49A2800029E0A5 /* src */,
			);
			path = cifra;
			sourceTree = "<group>";
		};
		E9708AEB1E49A2800029E0A5 /* src */ = {
			isa = PBXGroup;
			children = (
				E9708B1A1E49A3380029E0A5 /* ext */,
				E9708AF01E49A2B90029E0A5 /* bitops.h */,
				E9708AF11E49A2B90029E0A5 /* blockwise.c */,
				E9708AF21E49A2B90029E0A5 /* blockwise.h */,
				E9708AF61E49A3130029E0A5 /* cf_config.h */,
				E9708AF71E49A3130029E0A5 /* chash.c */,
				E9708AF81E49A3130029E0A5 /* chash.h */,
				E9708AF91E49A3130029E0A5 /* curve25519.c */,
				E9708AFA1E49A3130029E0A5 /* curve25519.h */,
				E9708AFC1E49A3130029E0A5 /* drbg.c */,
				E9708AFD1E49A3130029E0A5 /* drbg.h */,
				E9708B011E49A3130029E0A5 /* hmac.c */,
				E9708B021E49A3130029E0A5 /* hmac.h */,
				E9708B051E49A3130029E0A5 /* sha2.h */,
				E9708B061E49A3130029E0A5 /* sha256.c */,
				E9708B071E49A3130029E0A5 /* tassert.h */,
			);
			path = src;
			sourceTree = "<group>";
		};
		E9708B1A1E49A3380029E0A5 /* ext */ = {
			isa = PBXGroup;
			children = (
				E9708B1B1E49A3480029E0A5 /* handy.h */,
			);
			path = ext;
			sourceTree = "<group>";
		};
		E987E5531FD7BDBB00DE4346 /* c */ = {
			isa = PBXGroup;
			children = (
				E987E5DF1FD7EB5300DE4346 /* common */,
				E987E5541FD7BDF100DE4346 /* enc */,
				E987E5C71FD7BE3400DE4346 /* include */,
			);
			path = c;
			sourceTree = "<group>";
		};
		E987E5541FD7BDF100DE4346 /* enc */ = {
			isa = PBXGroup;
			children = (
				E987E57A1FD7BE2000DE4346 /* backward_references_hq.c */,
				E987E5721FD7BE2000DE4346 /* backward_references_hq.h */,
				E987E58D1FD7BE2300DE4346 /* backward_references_inc.h */,
				E987E56F1FD7BE1F00DE4346 /* backward_references.c */,
				E987E5611FD7BE1E00DE4346 /* backward_references.h */,
				E987E5601FD7BE1E00DE4346 /* bit_cost_inc.h */,
				E987E5551FD7BE1D00DE4346 /* bit_cost.c */,
				E987E55F1FD7BE1E00DE4346 /* bit_cost.h */,
				E987E5761FD7BE2000DE4346 /* block_encoder_inc.h */,
				E987E5841FD7BE2200DE4346 /* block_splitter_inc.h */,
				E987E5731FD7BE2000DE4346 /* block_splitter.c */,
				E987E5811FD7BE2100DE4346 /* block_splitter.h */,
				E987E5871FD7BE2200DE4346 /* brotli_bit_stream.c */,
				E987E5571FD7BE1D00DE4346 /* brotli_bit_stream.h */,
				E987E5621FD7BE1E00DE4346 /* cluster_inc.h */,
				E987E58B1FD7BE2300DE4346 /* cluster.c */,
				E987E5701FD7BE1F00DE4346 /* cluster.h */,
				E987E5581FD7BE1D00DE4346 /* command.h */,
				E987E5651FD7BE1E00DE4346 /* compress_fragment_two_pass.c */,
				E987E5691FD7BE1F00DE4346 /* compress_fragment_two_pass.h */,
				E987E57D1FD7BE2100DE4346 /* compress_fragment.c */,
				E987E5771FD7BE2000DE4346 /* compress_fragment.h */,
				E987E5591FD7BE1D00DE4346 /* context.h */,
				E987E55A1FD7BE1D00DE4346 /* dictionary_hash.c */,
				E987E5821FD7BE2100DE4346 /* dictionary_hash.h */,
				E987E57E1FD7BE2100DE4346 /* encode.c */,
				E987E56B1FD7BE1F00DE4346 /* entropy_encode_static.h */,
				E987E5661FD7BE1E00DE4346 /* entropy_encode.c */,
				E987E57B1FD7BE2000DE4346 /* entropy_encode.h */,
				E987E58A1FD7BE2300DE4346 /* fast_log.h */,
				E987E56D1FD7BE1F00DE4346 /* find_match_length.h */,
				E987E5791FD7BE2000DE4346 /* hash_forgetful_chain_inc.h */,
				E987E55E1FD7BE1E00DE4346 /* hash_longest_match_inc.h */,
				E987E5851FD7BE2200DE4346 /* hash_longest_match_quickly_inc.h */,
				E987E5711FD7BE1F00DE4346 /* hash_longest_match64_inc.h */,
				E987E55B1FD7BE1E00DE4346 /* hash_to_binary_tree_inc.h */,
				E987E5681FD7BE1F00DE4346 /* hash.h */,
				E987E55C1FD7BE1E00DE4346 /* histogram_inc.h */,
				E987E5741FD7BE2000DE4346 /* histogram.c */,
				E987E5831FD7BE2200DE4346 /* histogram.h */,
				E987E5631FD7BE1E00DE4346 /* literal_cost.c */,
				E987E5881FD7BE2200DE4346 /* literal_cost.h */,
				E987E56C1FD7BE1F00DE4346 /* memory.c */,
				E987E5561FD7BE1D00DE4346 /* memory.h */,
				E987E55D1FD7BE1E00DE4346 /* metablock_inc.h */,
				E987E5801FD7BE2100DE4346 /* metablock.c */,
				E987E5751FD7BE2000DE4346 /* metablock.h */,
				E987E5891FD7BE2200DE4346 /* port.h */,
				E987E56E1FD7BE1F00DE4346 /* prefix.h */,
				E987E5781FD7BE2000DE4346 /* quality.h */,
				E987E5671FD7BE1E00DE4346 /* ringbuffer.h */,
				E987E5641FD7BE1E00DE4346 /* static_dict_lut.h */,
				E987E58C1FD7BE2300DE4346 /* static_dict.c */,
				E987E57C1FD7BE2100DE4346 /* static_dict.h */,
				E987E5861FD7BE2200DE4346 /* utf8_util.c */,
				E987E56A1FD7BE1F00DE4346 /* utf8_util.h */,
				E987E57F1FD7BE2100DE4346 /* write_bits.h */,
			);
			path = enc;
			sourceTree = "<group>";
		};
		E987E5C71FD7BE3400DE4346 /* include */ = {
			isa = PBXGroup;
			children = (
				E987E5C81FD7BE4400DE4346 /* brotli */,
			);
			path = include;
			sourceTree = "<group>";
		};
		E987E5C81FD7BE4400DE4346 /* brotli */ = {
			isa = PBXGroup;
			children = (
				E987E5CA1FD7BE5700DE4346 /* encode.h */,
				E987E5CB1FD7BE5700DE4346 /* port.h */,
				E987E5C91FD7BE5700DE4346 /* types.h */,
			);
			path = brotli;
			sourceTree = "<group>";
		};
		E987E5DF1FD7EB5300DE4346 /* common */ = {
			isa = PBXGroup;
			children = (
				E987E5E01FD7EB7800DE4346 /* constants.h */,
				E987E5E31FD7EB7E00DE4346 /* dictionary.c */,
				E987E5E41FD7EB7F00DE4346 /* dictionary.h */,
				E987E5E21FD7EB7E00DE4346 /* version.h */,
			);
			path = common;
			sourceTree = "<group>";
		};
/* End PBXGroup section */

/* Begin PBXHeadersBuildPhase section */
		1079231319A320A700C52AD6 /* Headers */ = {
			isa = PBXHeadersBuildPhase;
			buildActionMask = 2147483647;
			files = (
				10AAAC631B6C7A7D004487C3 /* http2_casper.h in Headers */,
				08E9CC4E1E41F6660049DD26 /* embedded.c.h in Headers */,
				1022E7C61CA8BCEB00CE2A05 /* yrmcds_portability.h in Headers */,
				10D0904319F0BA780043D458 /* linklist.h in Headers */,
				10EC2A361A0B4D370083514F /* socketpool.h in Headers */,
				105534EB1A42A87E00627ECB /* _templates.c.h in Headers */,
				7D67C724204F8CA50049E935 /* httpclient.h in Headers */,
				1079236A19A3210E00C52AD6 /* khash.h in Headers */,
				E98884C721E7F3AF0060F010 /* recvstate.h in Headers */,
				1022E7C71CA8BCEB00CE2A05 /* yrmcds_text.h in Headers */,
				105534D81A3C791B00627ECB /* configurator.h in Headers */,
				10AA2EAA1A8DDC57004322AC /* multithread.h in Headers */,
				E901C3E5213E1C3600D17C93 /* maxsender.h in Headers */,
				10AA2E9F1A8807CF004322AC /* url.h in Headers */,
				E9F20BDD22E03FD00018D260 /* send_state.h in Headers */,
				10B38A721B8D34BB007DC191 /* mruby_.h in Headers */,
				10FCC13F1B2E4A4500F13674 /* cloexec.h in Headers */,
				E9708B1C1E49A3480029E0A5 /* handy.h in Headers */,
				D08137421FD408C2004679DF /* balancer.h in Headers */,
				E901C3EE213E1C3600D17C93 /* linklist.h in Headers */,
				E98884C921E7F3AF0060F010 /* streambuf.h in Headers */,
				1024A3FE1D22546800EB13F1 /* cache_digests.h in Headers */,
				10DA969C1CD2BF9000679165 /* cache.h in Headers */,
				E901C43D213FAE0300D17C93 /* qpack.h in Headers */,
				1044812E1BFD0FBE0007863F /* filecache.h in Headers */,
				107923A619A3215F00C52AD6 /* http2.h in Headers */,
				107923A719A3215F00C52AD6 /* token.h in Headers */,
				E901C3E8213E1C3600D17C93 /* loss.h in Headers */,
				107923A919A3215F00C52AD6 /* h2o.h in Headers */,
				108867751AD9069900987967 /* defaults.c.h in Headers */,
				1058C8881AA6DE4B008D6180 /* hostinfo.h in Headers */,
				7D2DF4EE20297EEF004AD361 /* header.h in Headers */,
				1047A9FF1D0E6D5900CC4BCE /* rand.h in Headers */,
				E9BCE68A1FF0CF85003CEA11 /* timerwheel.h in Headers */,
				10AA2E941A80A592004322AC /* time_.h in Headers */,
				0812AB2C1D7FD54700004F23 /* read.h in Headers */,
				107923A519A3215F00C52AD6 /* http1.h in Headers */,
				E901C3E6213E1C3600D17C93 /* ranges.h in Headers */,
				E98884CA21E7F3AF0060F010 /* sentmap.h in Headers */,
				10A3D3D31B4CDF1200327CF9 /* memcached.h in Headers */,
				E901C3ED213E1C3600D17C93 /* constants.h in Headers */,
				08790DE01D8015A400A04BC1 /* sds.h in Headers */,
				7D0E5D5A20761BD800DA3E5A /* hiredis_.h in Headers */,
				106C22FA1C040F7800405689 /* tunnel.h in Headers */,
				08790DE21D8275DE00A04BC1 /* redis.h in Headers */,
				0812AB211D7FCFEB00004F23 /* async.h in Headers */,
				10D0903A19F0A51C0043D458 /* memory.h in Headers */,
				7DA3F5AF20E0B0400000222F /* token_table.h in Headers */,
				104B9A2D1A4BE029009EEE64 /* version.h in Headers */,
				E980423B22463044008B9745 /* cc.h in Headers */,
				E9E5049421501CA5004DC170 /* http3_server.h in Headers */,
				1058F6ED1D7CC99B00FFFFA3 /* openssl_backport.h in Headers */,
				E98884C821E7F3AF0060F010 /* sendstate.h in Headers */,
				E901C3DA213E1C2E00D17C93 /* quicly.h in Headers */,
				E901C3EB213E1C3600D17C93 /* frame.h in Headers */,
				10D0905919F22FA10043D458 /* string_.h in Headers */,
				E95EBCDA228117620022C32D /* probes_.h in Headers */,
				10FEF24F1D6FC8E200E11B1D /* gkc.h in Headers */,
				E9757709221BB7DC00D1EF74 /* http3_internal.h in Headers */,
				08790DDF1D8015A400A04BC1 /* net.h in Headers */,
				10AA2EB71A970EFC004322AC /* http2_internal.h in Headers */,
				E97EC88D213CE3130086AD64 /* hpack.h in Headers */,
				10F419801B64E70D00BEAEAC /* golombset.h in Headers */,
				104B9A261A4A5041009EEE64 /* serverutil.h in Headers */,
				1079239719A3210E00C52AD6 /* picohttpparser.h in Headers */,
				1065E70C19BF664300686E72 /* evloop.h in Headers */,
				E9E5047A214EB26D004DC170 /* http3_common.h in Headers */,
				107923C819A3217300C52AD6 /* hpack_huffman_table.h in Headers */,
				107D4D531B5B2412004A9B21 /* file.h in Headers */,
				E9708AE01E49A2120029E0A5 /* picotls.h in Headers */,
				105534ED1A42AD5E00627ECB /* templates.c.h in Headers */,
				7D25E33C20B288710092C982 /* http2_common.h in Headers */,
				10AA2EB91A971280004322AC /* http2_scheduler.h in Headers */,
				10D0903E19F0A8190043D458 /* socket.h in Headers */,
				10F4180119C2D31600B6E31A /* yoml.h in Headers */,
				1065E6EE19B7BA5A00686E72 /* websocket.h in Headers */,
				0812AB231D7FCFEB00004F23 /* hiredis.h in Headers */,
				1079245419A32C0800C52AD6 /* token_table.h in Headers */,
				E980423A22463044008B9745 /* defaults.h in Headers */,
				1065E70D19BF6D4600686E72 /* uv-binding.h in Headers */,
				1065E70E19BF6D9400686E72 /* uv-binding.c.h in Headers */,
			);
			runOnlyForDeploymentPostprocessing = 0;
		};
/* End PBXHeadersBuildPhase section */

/* Begin PBXNativeTarget section */
		08790E031D8BD7F100A04BC1 /* examples-redis-client */ = {
			isa = PBXNativeTarget;
			buildConfigurationList = 08790E0B1D8BD7F100A04BC1 /* Build configuration list for PBXNativeTarget "examples-redis-client" */;
			buildPhases = (
				08790E061D8BD7F100A04BC1 /* Sources */,
				08790E081D8BD7F100A04BC1 /* Frameworks */,
				08790E0A1D8BD7F100A04BC1 /* CopyFiles */,
			);
			buildRules = (
			);
			dependencies = (
				08790E041D8BD7F100A04BC1 /* PBXTargetDependency */,
			);
			name = "examples-redis-client";
			productName = simple;
			productReference = 08790E101D8BD7F100A04BC1 /* examples-redis-client */;
			productType = "com.apple.product-type.tool";
		};
		08819C1F218C9FA90057ED23 /* qif */ = {
			isa = PBXNativeTarget;
			buildConfigurationList = 08819C27218C9FA90057ED23 /* Build configuration list for PBXNativeTarget "qif" */;
			buildPhases = (
				08819C22218C9FA90057ED23 /* Sources */,
				08819C24218C9FA90057ED23 /* Frameworks */,
				08819C26218C9FA90057ED23 /* CopyFiles */,
			);
			buildRules = (
			);
			dependencies = (
				08819C20218C9FA90057ED23 /* PBXTargetDependency */,
			);
			name = qif;
			productName = simple;
			productReference = 08819C2C218C9FA90057ED23 /* qif */;
			productType = "com.apple.product-type.tool";
		};
		1079231419A320A700C52AD6 /* h2o */ = {
			isa = PBXNativeTarget;
			buildConfigurationList = 1079231919A320A700C52AD6 /* Build configuration list for PBXNativeTarget "h2o" */;
			buildPhases = (
				1079231119A320A700C52AD6 /* Sources */,
				1079231219A320A700C52AD6 /* Frameworks */,
				1079231319A320A700C52AD6 /* Headers */,
			);
			buildRules = (
			);
			dependencies = (
			);
			name = h2o;
			productName = h2o;
			productReference = 1079231519A320A700C52AD6 /* libh2o.a */;
			productType = "com.apple.product-type.library.static";
		};
		107923D819A321F400C52AD6 /* examples-simple */ = {
			isa = PBXNativeTarget;
			buildConfigurationList = 107923DF19A321F400C52AD6 /* Build configuration list for PBXNativeTarget "examples-simple" */;
			buildPhases = (
				107923D519A321F400C52AD6 /* Sources */,
				107923D619A321F400C52AD6 /* Frameworks */,
				107923D719A321F400C52AD6 /* CopyFiles */,
			);
			buildRules = (
			);
			dependencies = (
				1079240019A3241000C52AD6 /* PBXTargetDependency */,
			);
			name = "examples-simple";
			productName = simple;
			productReference = 107923D919A321F400C52AD6 /* examples-simple */;
			productType = "com.apple.product-type.tool";
		};
		1079240219A3247A00C52AD6 /* examples-websocket */ = {
			isa = PBXNativeTarget;
			buildConfigurationList = 1079240A19A3247A00C52AD6 /* Build configuration list for PBXNativeTarget "examples-websocket" */;
			buildPhases = (
				1079240519A3247A00C52AD6 /* Sources */,
				1079240719A3247A00C52AD6 /* Frameworks */,
				1079240919A3247A00C52AD6 /* CopyFiles */,
			);
			buildRules = (
			);
			dependencies = (
			);
			name = "examples-websocket";
			productName = simple;
			productReference = 1079240D19A3247A00C52AD6 /* websocket */;
			productType = "com.apple.product-type.tool";
		};
		1079242A19A3260E00C52AD6 /* unittest */ = {
			isa = PBXNativeTarget;
			buildConfigurationList = 1079243219A3260E00C52AD6 /* Build configuration list for PBXNativeTarget "unittest" */;
			buildPhases = (
				1079242D19A3260E00C52AD6 /* Sources */,
				1079242F19A3260E00C52AD6 /* Frameworks */,
				1079243119A3260E00C52AD6 /* CopyFiles */,
			);
			buildRules = (
			);
			dependencies = (
			);
			name = unittest;
			productName = simple;
			productReference = 1079243519A3260E00C52AD6 /* unittest */;
			productType = "com.apple.product-type.tool";
		};
		10D0904419F0CA9C0043D458 /* examples-socket-client */ = {
			isa = PBXNativeTarget;
			buildConfigurationList = 10D0904C19F0CA9C0043D458 /* Build configuration list for PBXNativeTarget "examples-socket-client" */;
			buildPhases = (
				10D0904719F0CA9C0043D458 /* Sources */,
				10D0904919F0CA9C0043D458 /* Frameworks */,
				10D0904B19F0CA9C0043D458 /* CopyFiles */,
			);
			buildRules = (
			);
			dependencies = (
				10D0904519F0CA9C0043D458 /* PBXTargetDependency */,
			);
			name = "examples-socket-client";
			productName = simple;
			productReference = 10D0905119F0CA9C0043D458 /* examples-socket-server */;
			productType = "com.apple.product-type.tool";
		};
		10D0905C19F38B2E0043D458 /* examples-httpclient */ = {
			isa = PBXNativeTarget;
			buildConfigurationList = 10D0906419F38B2E0043D458 /* Build configuration list for PBXNativeTarget "examples-httpclient" */;
			buildPhases = (
				10D0905F19F38B2E0043D458 /* Sources */,
				10D0906119F38B2E0043D458 /* Frameworks */,
				10D0906319F38B2E0043D458 /* CopyFiles */,
			);
			buildRules = (
			);
			dependencies = (
				10D0905D19F38B2E0043D458 /* PBXTargetDependency */,
			);
			name = "examples-httpclient";
			productName = simple;
			productReference = 10D0906919F38B2E0043D458 /* examples-httpclient */;
			productType = "com.apple.product-type.tool";
		};
		10EA45D21D0949BF00769A2B /* examples-latency-optimization */ = {
			isa = PBXNativeTarget;
			buildConfigurationList = 10EA45DA1D0949BF00769A2B /* Build configuration list for PBXNativeTarget "examples-latency-optimization" */;
			buildPhases = (
				10EA45D51D0949BF00769A2B /* Sources */,
				10EA45D71D0949BF00769A2B /* Frameworks */,
				10EA45D91D0949BF00769A2B /* CopyFiles */,
			);
			buildRules = (
			);
			dependencies = (
				10EA45D31D0949BF00769A2B /* PBXTargetDependency */,
			);
			name = "examples-latency-optimization";
			productName = simple;
			productReference = 10EA45DF1D0949BF00769A2B /* examples-latency-optimization */;
			productType = "com.apple.product-type.tool";
		};
		10F417C619C1907B00B6E31A /* server */ = {
			isa = PBXNativeTarget;
			buildConfigurationList = 10F417CE19C1907B00B6E31A /* Build configuration list for PBXNativeTarget "server" */;
			buildPhases = (
				10F417C919C1907B00B6E31A /* Sources */,
				10F417CB19C1907B00B6E31A /* Frameworks */,
				10F417CD19C1907B00B6E31A /* CopyFiles */,
			);
			buildRules = (
			);
			dependencies = (
			);
			name = server;
			productName = simple;
			productReference = 10F417D319C1907B00B6E31A /* h2o */;
			productType = "com.apple.product-type.tool";
		};
		E918FBED2136583F00CCB252 /* proptest */ = {
			isa = PBXNativeTarget;
			buildConfigurationList = E918FC342136583F00CCB252 /* Build configuration list for PBXNativeTarget "proptest" */;
			buildPhases = (
				E918FBEE2136583F00CCB252 /* Sources */,
				E918FC312136583F00CCB252 /* Frameworks */,
				E918FC332136583F00CCB252 /* CopyFiles */,
			);
			buildRules = (
			);
			dependencies = (
				E918FC8621365A8C00CCB252 /* PBXTargetDependency */,
			);
			name = proptest;
			productName = simple;
			productReference = E918FC392136583F00CCB252 /* proptest */;
			productType = "com.apple.product-type.tool";
		};
/* End PBXNativeTarget section */

/* Begin PBXProject section */
		1079230D19A320A700C52AD6 /* Project object */ = {
			isa = PBXProject;
			attributes = {
				LastUpgradeCheck = 0610;
				ORGANIZATIONNAME = "Kazuho Oku";
			};
			buildConfigurationList = 1079231019A320A700C52AD6 /* Build configuration list for PBXProject "h2o" */;
			compatibilityVersion = "Xcode 3.2";
			developmentRegion = English;
			hasScannedForEncodings = 0;
			knownRegions = (
				en,
			);
			mainGroup = 1079230C19A320A700C52AD6;
			productRefGroup = 1079231619A320A700C52AD6 /* Products */;
			projectDirPath = "";
			projectRoot = "";
			targets = (
				1079231419A320A700C52AD6 /* h2o */,
				1079242A19A3260E00C52AD6 /* unittest */,
				E918FBED2136583F00CCB252 /* proptest */,
				10F417C619C1907B00B6E31A /* server */,
				107923D819A321F400C52AD6 /* examples-simple */,
				1079240219A3247A00C52AD6 /* examples-websocket */,
				10D0904419F0CA9C0043D458 /* examples-socket-client */,
				08790E031D8BD7F100A04BC1 /* examples-redis-client */,
				10D0905C19F38B2E0043D458 /* examples-httpclient */,
				10EA45D21D0949BF00769A2B /* examples-latency-optimization */,
				08819C1F218C9FA90057ED23 /* qif */,
			);
		};
/* End PBXProject section */

/* Begin PBXSourcesBuildPhase section */
		08790E061D8BD7F100A04BC1 /* Sources */ = {
			isa = PBXSourcesBuildPhase;
			buildActionMask = 2147483647;
			files = (
				08790E111D8BD85700A04BC1 /* redis-client.c in Sources */,
			);
			runOnlyForDeploymentPostprocessing = 0;
		};
		08819C22218C9FA90057ED23 /* Sources */ = {
			isa = PBXSourcesBuildPhase;
			buildActionMask = 2147483647;
			files = (
				08819C2E218C9FF70057ED23 /* qif.c in Sources */,
			);
			runOnlyForDeploymentPostprocessing = 0;
		};
		1079231119A320A700C52AD6 /* Sources */ = {
			isa = PBXSourcesBuildPhase;
			buildActionMask = 2147483647;
			files = (
				D081373A1FD400F4004679DF /* least_conn.c in Sources */,
				08790DDC1D80154C00A04BC1 /* sds.c in Sources */,
				107E34101C7EB13F00AEF5F8 /* gzip.c in Sources */,
				E95E954222914F1600215ACD /* h2o-probes.d in Sources */,
				107923C719A3217300C52AD6 /* hpack.c in Sources */,
				10A3D40A1B50DAB700327CF9 /* recv.c in Sources */,
				101788B219B561AA0084C6D8 /* socket.c in Sources */,
				1024A3FC1D22315000EB13F1 /* cache_digests.c in Sources */,
				E9E50473214A5B8A004DC170 /* http3client.c in Sources */,
				E90A95F51E30797D00483D6C /* headers_util.c in Sources */,
				10D0905519F102C70043D458 /* http1client.c in Sources */,
				E98884D121E7F3C80060F010 /* sendstate.c in Sources */,
				10DA969E1CD2BFAC00679165 /* cache.c in Sources */,
				107923D219A3217300C52AD6 /* token.c in Sources */,
				10C45D551CFE9B300096DB06 /* events.c in Sources */,
				1058C88A1AA6E5E3008D6180 /* hostinfo.c in Sources */,
				10AA2EBC1A9EEDF8004322AC /* proxy.c in Sources */,
				7D67C721204F8C0E0049E935 /* httpclient.c in Sources */,
				10AA2EC01AA019FC004322AC /* headers.c in Sources */,
				E901C3FC213E1C4000D17C93 /* quicly.c in Sources */,
				104B9A511A5FB096009EEE64 /* expires.c in Sources */,
				105534DB1A3C7A5400627ECB /* access_log.c in Sources */,
				107923CE19A3217300C52AD6 /* mimemap.c in Sources */,
				107923C619A3217300C52AD6 /* connection.c in Sources */,
				1022E7C31CA8BCCE00CE2A05 /* text_mode.c in Sources */,
				080D35EB1D5E060D0029B7E5 /* http2_debug_state.c in Sources */,
				10835E051C9B3C6200197E59 /* status.c in Sources */,
				7D937302202AC7BA005FE6AB /* server_timing.c in Sources */,
				E901C3F9213E1C4000D17C93 /* frame.c in Sources */,
				1058C87E1AA41A1F008D6180 /* headers.c in Sources */,
				E9E5048B214EC57A004DC170 /* common.c in Sources */,
				D081373B1FD400F4004679DF /* roundrobin.c in Sources */,
				10835E031C9A860000197E59 /* status.c in Sources */,
				084FC7C51D54BB9200E89F66 /* http2_debug_state.c in Sources */,
				E9E5048D214EC5DE004DC170 /* openssl.c in Sources */,
				10AA2E961A80A612004322AC /* time.c in Sources */,
				0812AB2B1D7FD54700004F23 /* read.c in Sources */,
				107923C319A3217300C52AD6 /* file.c in Sources */,
				106C22F81C040F6400405689 /* tunnel.c in Sources */,
				107923CD19A3217300C52AD6 /* memory.c in Sources */,
				107923CC19A3217300C52AD6 /* context.c in Sources */,
				10C45D561CFE9B300096DB06 /* requests.c in Sources */,
				10A3D40C1B50DAB700327CF9 /* socket.c in Sources */,
				10AA2EC21AA0402E004322AC /* reproxy.c in Sources */,
				7D9372FF202AC717005FE6AB /* server_timing.c in Sources */,
				10835E011C9A6C2400197E59 /* logconf.c in Sources */,
				107923C519A3217300C52AD6 /* http1.c in Sources */,
				10AA2EA71A8DA93C004322AC /* redirect.c in Sources */,
				10FEF24A1D6FC6F600E11B1D /* durations.c in Sources */,
				10AA2EA11A88082E004322AC /* url.c in Sources */,
				0812AB201D7FCFEB00004F23 /* async.c in Sources */,
				E9BCE68C1FF0CF98003CEA11 /* timerwheel.c in Sources */,
				10EC2A381A0B4DC70083514F /* socketpool.c in Sources */,
				1079239619A3210E00C52AD6 /* picohttpparser.c in Sources */,
				10AAAC651B6C9275004487C3 /* casper.c in Sources */,
				10AA2EC41AA0403A004322AC /* reproxy.c in Sources */,
				10AA2EAC1A8DE0AE004322AC /* multithread.c in Sources */,
				08790DDA1D80153600A04BC1 /* net.c in Sources */,
				10F4180519CA75C500B6E31A /* configurator.c in Sources */,
				E98042162238D35B008B9745 /* cc-reno.c in Sources */,
				10FEF24E1D6FC8E200E11B1D /* gkc.c in Sources */,
                                E95E954022914F0600215ACD /* picotls-probes.d in Sources */,
				E901C3FB213E1C4000D17C93 /* ranges.c in Sources */,
				104B9A461A5F608A009EEE64 /* serverutil.c in Sources */,
				1065E6ED19B7B9CB00686E72 /* websocket.c in Sources */,
				10C45D511CFD160A0096DB06 /* throttle_resp.c in Sources */,
				10AA2EA51A8D9999004322AC /* redirect.c in Sources */,
				E98884CF21E7F3C80060F010 /* streambuf.c in Sources */,
				E93C7F96226EBEC9007BF39A /* frame.c in Sources */,
				E980423D2246304F008B9745 /* defaults.c in Sources */,
				101B670C19ADD3380084A351 /* access_log.c in Sources */,
				10BA72AA19AAD6300059392A /* stream.c in Sources */,
				E98884D221E7F3C80060F010 /* recvstate.c in Sources */,
				E9E5048E214EC5E2004DC170 /* picotls.c in Sources */,
				107D4D551B5B30EE004A9B21 /* file.c in Sources */,
				10D0907319F633B00043D458 /* proxy.c in Sources */,
				10A3D3D21B4CDBDC00327CF9 /* memcached.c in Sources */,
				0812AB221D7FCFEB00004F23 /* hiredis.c in Sources */,
				7D0341FB1FE4D5B60052E0A1 /* http2client.c in Sources */,
				107923CF19A3217300C52AD6 /* request.c in Sources */,
				E9E5048C214EC57D004DC170 /* qpack.c in Sources */,
				1070866C1B787D06002B8F18 /* compress.c in Sources */,
				107086721B798488002B8F18 /* compress.c in Sources */,
				10BCF2FF1B1A892F0076939D /* fastcgi.c in Sources */,
				E90A95F31E30795100483D6C /* headers_util.c in Sources */,
				104B9A531A5FC7C4009EEE64 /* expires.c in Sources */,
				10A3D40D1B50DAB700327CF9 /* strerror.c in Sources */,
				107923CB19A3217300C52AD6 /* frame.c in Sources */,
				104B9A491A5F9638009EEE64 /* headers.c in Sources */,
				106C22FF1C05436100405689 /* errordoc.c in Sources */,
				10C45D4F1CFD15FA0096DB06 /* throttle_resp.c in Sources */,
				E9E5049021501BBA004DC170 /* server.c in Sources */,
				10A3D4081B50DAB700327CF9 /* close.c in Sources */,
				105534EF1A440FC800627ECB /* config.c in Sources */,
				10E299581A67E68500701AA6 /* scheduler.c in Sources */,
				107923D319A3217300C52AD6 /* util.c in Sources */,
				105534CA1A3BB46900627ECB /* string.c in Sources */,
				1022E7C11CA8BC9E00CE2A05 /* send_text.c in Sources */,
				104481301BFD10450007863F /* filecache.c in Sources */,
				10BCF2FD1B168CAE0076939D /* fastcgi.c in Sources */,
				084FC7C11D54B90D00E89F66 /* http2_debug_state.c in Sources */,
				10A3D40B1B50DAB700327CF9 /* send.c in Sources */,
				08790DE51D82782900A04BC1 /* redis.c in Sources */,
				7DE1DB37212B1CC00055F500 /* ssl.c in Sources */,
				E98884D021E7F3C80060F010 /* sentmap.c in Sources */,
				106C23011C0544CE00405689 /* errordoc.c in Sources */,
				10FCC13E1B2E4A4500F13674 /* cloexec.c in Sources */,
				105534DF1A3C7B9800627ECB /* proxy.c in Sources */,
				10A3D4091B50DAB700327CF9 /* connect.c in Sources */,
				105534DD1A3C7AA900627ECB /* file.c in Sources */,
			);
			runOnlyForDeploymentPostprocessing = 0;
		};
		107923D519A321F400C52AD6 /* Sources */ = {
			isa = PBXSourcesBuildPhase;
			buildActionMask = 2147483647;
			files = (
				1079242919A325BE00C52AD6 /* simple.c in Sources */,
			);
			runOnlyForDeploymentPostprocessing = 0;
		};
		1079240519A3247A00C52AD6 /* Sources */ = {
			isa = PBXSourcesBuildPhase;
			buildActionMask = 2147483647;
			files = (
				1079241619A324B400C52AD6 /* websocket.c in Sources */,
			);
			runOnlyForDeploymentPostprocessing = 0;
		};
		1079242D19A3260E00C52AD6 /* Sources */ = {
			isa = PBXSourcesBuildPhase;
			buildActionMask = 2147483647;
			files = (
				E901C42F213E52B100D17C93 /* gf128.c in Sources */,
				107D4D441B588021004A9B21 /* ssl.c in Sources */,
				1079244A19A3266700C52AD6 /* frame.c in Sources */,
				E9F677D720077603006476D3 /* roundrobin.c in Sources */,
				1079244B19A3266700C52AD6 /* context.c in Sources */,
				E9F677D6200775FF006476D3 /* least_conn.c in Sources */,
				E987E5EE1FD8C04D00DE4346 /* bit_cost.c in Sources */,
				E98884D421E7F3D80060F010 /* sendstate.c in Sources */,
				E901C42D213E52AB00D17C93 /* drbg.c in Sources */,
				E987E5FA1FD8C04D00DE4346 /* metablock.c in Sources */,
				E987E5FB1FD8C04D00DE4346 /* static_dict.c in Sources */,
				1079244C19A3266700C52AD6 /* memory.c in Sources */,
				10FCC1401B2E59E600F13674 /* cloexec.c in Sources */,
				105534C71A3BB29100627ECB /* string.c in Sources */,
				E987E5ED1FD8C04D00DE4346 /* backward_references.c in Sources */,
				107D4D4B1B5880BC004A9B21 /* scanner.c in Sources */,
				1079244E19A3266700C52AD6 /* request.c in Sources */,
				10D0907019F494CC0043D458 /* test.c in Sources */,
				107D4D481B5880BC004A9B21 /* loader.c in Sources */,
				E901C406213E1C5400D17C93 /* quicly.c in Sources */,
				105534C11A3B911300627ECB /* hpack.c in Sources */,
				E98042172238D362008B9745 /* cc-reno.c in Sources */,
				E901C42A213E52A200D17C93 /* chacha20.c in Sources */,
				E987E5EB1FD8C01E00DE4346 /* dictionary.c in Sources */,
				E987E5F01FD8C04D00DE4346 /* brotli_bit_stream.c in Sources */,
				107E34221C7FEE2200AEF5F8 /* brotli.c in Sources */,
				E901C403213E1C5400D17C93 /* frame.c in Sources */,
				105534C31A3B917000627ECB /* mimemap.c in Sources */,
				E9BCE6901FF0CFEC003CEA11 /* timerwheel.c in Sources */,
				10AA2E991A81F68A004322AC /* time.c in Sources */,
				10F417FF19C2D2F800B6E31A /* picotest.c in Sources */,
				107D4D471B5880BC004A9B21 /* emitter.c in Sources */,
				10BCF3011B214C460076939D /* fastcgi.c in Sources */,
				104B9A281A4A5139009EEE64 /* serverutil.c in Sources */,
				E901C430213E52B500D17C93 /* hmac.c in Sources */,
				E987E5F91FD8C04D00DE4346 /* memory.c in Sources */,
				10AA2EA31A88090B004322AC /* url.c in Sources */,
				1024A4001D23606300EB13F1 /* cache_digests.c in Sources */,
				E987E5F61FD8C04D00DE4346 /* entropy_encode.c in Sources */,
				105534C91A3BB41C00627ECB /* proxy.c in Sources */,
				E93C7F9A22701806007BF39A /* frame.c in Sources */,
				107D4D461B5880BC004A9B21 /* dumper.c in Sources */,
				107D4D451B5880BC004A9B21 /* api.c in Sources */,
				E901C428213E529000D17C93 /* aes.c in Sources */,
				E98884D521E7F3D80060F010 /* sentmap.c in Sources */,
				E987E5F31FD8C04D00DE4346 /* compress_fragment.c in Sources */,
				1079245119A3266700C52AD6 /* token.c in Sources */,
				E901C42B213E52A500D17C93 /* chash.c in Sources */,
				E98884D321E7F3D80060F010 /* recvstate.c in Sources */,
				E901C432213E52BB00D17C93 /* poly1305.c in Sources */,
				1070866A1B70A00F002B8F18 /* casper.c in Sources */,
				E987E5F51FD8C04D00DE4346 /* encode.c in Sources */,
				E901C429213E529F00D17C93 /* blockwise.c in Sources */,
				E987E5FC1FD8C04D00DE4346 /* utf8_util.c in Sources */,
				107D4D491B5880BC004A9B21 /* parser.c in Sources */,
				104B9A481A5F9472009EEE64 /* headers.c in Sources */,
				E901C435213E52C700D17C93 /* cifra.c in Sources */,
				E987E5F11FD8C04D00DE4346 /* cluster.c in Sources */,
				E987E5F81FD8C04D00DE4346 /* literal_cost.c in Sources */,
				E987E5F71FD8C04D00DE4346 /* histogram.c in Sources */,
				E901C42C213E52A800D17C93 /* curve25519.c in Sources */,
				107086701B7925D5002B8F18 /* compress.c in Sources */,
				E987E5F41FD8C04D00DE4346 /* dictionary_hash.c in Sources */,
				7D937300202AC717005FE6AB /* server_timing.c in Sources */,
				107D4D4C1B5880BC004A9B21 /* writer.c in Sources */,
				E987E5EC1FD8C04D00DE4346 /* backward_references_hq.c in Sources */,
				10E2995A1A68D03100701AA6 /* scheduler.c in Sources */,
				E901C437213E52CD00D17C93 /* picotls.c in Sources */,
				E98884D621E7F3D80060F010 /* streambuf.c in Sources */,
				103BAB361B130666000694F4 /* socket.c in Sources */,
				10583C001AEF368A004A3AD6 /* 293.c in Sources */,
				E901C4402140CCB500D17C93 /* qpack.c in Sources */,
				105534BE1A3B8F7700627ECB /* file.c in Sources */,
				E901C433213E52BF00D17C93 /* sha256.c in Sources */,
				E987E5EF1FD8C04D00DE4346 /* block_splitter.c in Sources */,
				10F9F2671AFC5F550056F26B /* hostinfo.c in Sources */,
				1079244719A3265C00C52AD6 /* http1.c in Sources */,
				10F9F2651AF4795D0056F26B /* redirect.c in Sources */,
				E987E5F21FD8C04D00DE4346 /* compress_fragment_two_pass.c in Sources */,
				E901C436213E52CA00D17C93 /* openssl.c in Sources */,
				E9E5049221501BC3004DC170 /* server.c in Sources */,
				E901C407213E1C5400D17C93 /* ranges.c in Sources */,
				107D4D4A1B5880BC004A9B21 /* reader.c in Sources */,
				E980423E22463057008B9745 /* defaults.c in Sources */,
				1079244819A3265C00C52AD6 /* connection.c in Sources */,
				E901C431213E52B800D17C93 /* modes.c in Sources */,
				1079244119A3264300C52AD6 /* picohttpparser.c in Sources */,
				106530A71D82C0A6005B2C60 /* percent-encode-zero-byte.c in Sources */,
				7DD70D79210F2EC400727A17 /* httpclient.c in Sources */,
				10DA96A01CD2BFEE00679165 /* cache.c in Sources */,
				E901C42E213E52AF00D17C93 /* gcm.c in Sources */,
				1070E1631B4508B0001CCAFA /* util.c in Sources */,
				E901C434213E52C200D17C93 /* sha512.c in Sources */,
				1058C87D1AA41789008D6180 /* headers.c in Sources */,
				10AA2EAE1A8E22DA004322AC /* multithread.c in Sources */,
			);
			runOnlyForDeploymentPostprocessing = 0;
		};
		10D0904719F0CA9C0043D458 /* Sources */ = {
			isa = PBXSourcesBuildPhase;
			buildActionMask = 2147483647;
			files = (
				10D0906C19F395FC0043D458 /* socket-client.c in Sources */,
			);
			runOnlyForDeploymentPostprocessing = 0;
		};
		10D0905F19F38B2E0043D458 /* Sources */ = {
			isa = PBXSourcesBuildPhase;
			buildActionMask = 2147483647;
			files = (
				10D0906B19F38B850043D458 /* httpclient.c in Sources */,
			);
			runOnlyForDeploymentPostprocessing = 0;
		};
		10EA45D51D0949BF00769A2B /* Sources */ = {
			isa = PBXSourcesBuildPhase;
			buildActionMask = 2147483647;
			files = (
				10EA45E11D094A1200769A2B /* latency-optimization.c in Sources */,
			);
			runOnlyForDeploymentPostprocessing = 0;
		};
		10F417C919C1907B00B6E31A /* Sources */ = {
			isa = PBXSourcesBuildPhase;
			buildActionMask = 2147483647;
			files = (
				7D0285C91EF422D40094292B /* sleep.c in Sources */,
				E9708B7C1E52C83D0029E0A5 /* status.c in Sources */,
				E987E5D81FD7BEB500DE4346 /* block_splitter.c in Sources */,
				E9708B7D1E52C8430029E0A5 /* durations.c in Sources */,
				E9708B3F1E52C7860029E0A5 /* send_text.c in Sources */,
				E9708B221E49BAD00029E0A5 /* drbg.c in Sources */,
				E9708B641E52C80F0029E0A5 /* proxy.c in Sources */,
				E9708B471E52C7DF0029E0A5 /* hostinfo.c in Sources */,
				E987E5D01FD7BE8D00DE4346 /* static_dict.c in Sources */,
				E987E5DB1FD7BEB500DE4346 /* compress_fragment.c in Sources */,
				E9708B481E52C7DF0029E0A5 /* http1client.c in Sources */,
				E9708B4E1E52C7E50029E0A5 /* socketpool.c in Sources */,
				E9708B731E52C82A0029E0A5 /* expires.c in Sources */,
				E987E5D91FD7BEB500DE4346 /* brotli_bit_stream.c in Sources */,
				E9708B591E52C7EE0029E0A5 /* request.c in Sources */,
				E95E954322914F1C00215ACD /* picotls-probes.d in Sources */,
				E9708B861E52C8560029E0A5 /* frame.c in Sources */,
				E9708B201E49BACA0029E0A5 /* curve25519.c in Sources */,
				E987E5EA1FD7EBD100DE4346 /* dictionary.c in Sources */,
				E9E5049121501BBA004DC170 /* server.c in Sources */,
				E9708B8B1E52C85A0029E0A5 /* tunnel.c in Sources */,
				7DE1DB38212B1CC00055F500 /* ssl.c in Sources */,
				7D937303202AC7BA005FE6AB /* server_timing.c in Sources */,
				E9708B531E52C7EE0029E0A5 /* config.c in Sources */,
				08F320E11E7A9CBF0038FA5A /* read.c in Sources */,
				E9708B801E52C84A0029E0A5 /* throttle_resp.c in Sources */,
				107D4D4F1B58970D004A9B21 /* ssl.c in Sources */,
				E9708B501E52C7E50029E0A5 /* time.c in Sources */,
				E9708B4C1E52C7DF0029E0A5 /* serverutil.c in Sources */,
				E987E5D51FD7BEB500DE4346 /* backward_references_hq.c in Sources */,
				E987E5D71FD7BEB500DE4346 /* bit_cost.c in Sources */,
				E9708B631E52C80F0029E0A5 /* headers_util.c in Sources */,
				E9708B541E52C7EE0029E0A5 /* configurator.c in Sources */,
				E93C7F98226EBEC9007BF39A /* frame.c in Sources */,
				E9708B6D1E52C8250029E0A5 /* gzip.c in Sources */,
				E98884DA21E7F3D90060F010 /* streambuf.c in Sources */,
				10756E2C1AC126420009BF57 /* emitter.c in Sources */,
				E9708B3D1E52C7860029E0A5 /* recv.c in Sources */,
				E98884D721E7F3D90060F010 /* recvstate.c in Sources */,
				0812174E1E07B89600712F36 /* redis.c in Sources */,
				E9708B691E52C80F0029E0A5 /* http2_debug_state.c in Sources */,
				E9708B3E1E52C7860029E0A5 /* send.c in Sources */,
				E9708B461E52C7DF0029E0A5 /* filecache.c in Sources */,
				E9708B5F1E52C80F0029E0A5 /* errordoc.c in Sources */,
				E9708B3C1E52C7860029E0A5 /* connect.c in Sources */,
				E9BCE68D1FF0CFBB003CEA11 /* timerwheel.c in Sources */,
				08F320E01E7A9CBD0038FA5A /* net.c in Sources */,
				E9708B611E52C80F0029E0A5 /* file.c in Sources */,
				E98884D821E7F3D90060F010 /* sendstate.c in Sources */,
				E98884D921E7F3D90060F010 /* sentmap.c in Sources */,
				E9708B7B1E52C83D0029E0A5 /* reproxy.c in Sources */,
				08F320DF1E7A9CBB0038FA5A /* hiredis.c in Sources */,
				E9708B5C1E52C80F0029E0A5 /* access_log.c in Sources */,
				E98042182238D363008B9745 /* cc-reno.c in Sources */,
				100A55101C2BB15600C4E3E0 /* http_request.c in Sources */,
				E987E5D61FD7BEB500DE4346 /* backward_references.c in Sources */,
				E9708B1E1E49BAC10029E0A5 /* blockwise.c in Sources */,
				E9581B9E22F0022D00299E8A /* random.c in Sources */,
				E987E5D41FD7BE9F00DE4346 /* histogram.c in Sources */,
				08F320DE1E7A9CB80038FA5A /* async.c in Sources */,
				E987E5DA1FD7BEB500DE4346 /* compress_fragment_two_pass.c in Sources */,
				E987E5D11FD7BE9200DE4346 /* metablock.c in Sources */,
				E9708B651E52C80F0029E0A5 /* redirect.c in Sources */,
				7D0341FC1FE4D5BD0052E0A1 /* http2client.c in Sources */,
				08F320DD1E7A9CA60038FA5A /* redis.c in Sources */,
				E9E50479214C0385004DC170 /* common.c in Sources */,
				10756E2A1AC126420009BF57 /* api.c in Sources */,
				7D9372FE202AC70F005FE6AB /* server_timing.c in Sources */,
				10756E2B1AC126420009BF57 /* dumper.c in Sources */,
				E9708B721E52C82A0029E0A5 /* errordoc.c in Sources */,
				7D9FA53A1FC323B200189F88 /* channel.c in Sources */,
				E9708B4B1E52C7DF0029E0A5 /* multithread.c in Sources */,
				7DC64F541FEB78B000587150 /* sender.c in Sources */,
				E987E5E91FD7EBC700DE4346 /* cluster.c in Sources */,
				E9708B421E52C7860029E0A5 /* text_mode.c in Sources */,
				10756E2D1AC126420009BF57 /* loader.c in Sources */,
				E9708B561E52C7EE0029E0A5 /* headers.c in Sources */,
				E9708B661E52C80F0029E0A5 /* reproxy.c in Sources */,
				E9708B391E52C75A0029E0A5 /* cloexec.c in Sources */,
				7DF26B091FBC020600FBE2E7 /* middleware.c in Sources */,
				E9708B451E52C7DF0029E0A5 /* file.c in Sources */,
				E9708B6C1E52C81D0029E0A5 /* compress.c in Sources */,
				E9708B1F1E49BAC60029E0A5 /* chash.c in Sources */,
				E9708B821E52C84E0029E0A5 /* http1.c in Sources */,
				E9708B7E1E52C8430029E0A5 /* events.c in Sources */,
				E9708B771E52C8330029E0A5 /* headers_util.c in Sources */,
				E9708B781E52C8330029E0A5 /* mimemap.c in Sources */,
				E9708B5D1E52C80F0029E0A5 /* compress.c in Sources */,
				10FFEE0A1BB23A8C0087AD75 /* neverbleed.c in Sources */,
				E9708B811E52C84A0029E0A5 /* http2_debug_state.c in Sources */,
				E9708B7A1E52C83D0029E0A5 /* redirect.c in Sources */,
				E9708B4D1E52C7DF0029E0A5 /* socket.c in Sources */,
				E987E5DC1FD7BEB500DE4346 /* dictionary_hash.c in Sources */,
				10E598011CE1683A000D7B94 /* mruby.c in Sources */,
				E9708B6A1E52C81D0029E0A5 /* access_log.c in Sources */,
				E9F677D520074770006476D3 /* roundrobin.c in Sources */,
				E9708AE81E49A2420029E0A5 /* picotls.c in Sources */,
				10756E361AC1264D0009BF57 /* writer.c in Sources */,
				E987E5D31FD7BE9C00DE4346 /* literal_cost.c in Sources */,
				E9708B851E52C8560029E0A5 /* connection.c in Sources */,
				E9708B601E52C80F0029E0A5 /* fastcgi.c in Sources */,
				E9708B621E52C80F0029E0A5 /* headers.c in Sources */,
				E980423F22463058008B9745 /* defaults.c in Sources */,
				E9708B581E52C7EE0029E0A5 /* proxy.c in Sources */,
				E9708B881E52C8560029E0A5 /* stream.c in Sources */,
				E9708B401E52C7860029E0A5 /* socket.c in Sources */,
				10756E351AC1264D0009BF57 /* scanner.c in Sources */,
				E9708B5A1E52C7EE0029E0A5 /* token.c in Sources */,
				E9F677D42007476D006476D3 /* least_conn.c in Sources */,
				E9708B441E52C7DF0029E0A5 /* cache.c in Sources */,
				E9708B831E52C8560029E0A5 /* cache_digests.c in Sources */,
				E901C43B213E59A000D17C93 /* qpack.c in Sources */,
				E9708B7F1E52C8430029E0A5 /* requests.c in Sources */,
				E9708B431E52C7AA0029E0A5 /* picohttpparser.c in Sources */,
				E9708B671E52C80F0029E0A5 /* status.c in Sources */,
				08F320E21E7A9CC20038FA5A /* sds.c in Sources */,
				E9708B411E52C7860029E0A5 /* strerror.c in Sources */,
				E9708B3A1E52C7640029E0A5 /* gkc.c in Sources */,
				E9708B5E1E52C80F0029E0A5 /* expires.c in Sources */,
				E9708B491E52C7DF0029E0A5 /* memcached.c in Sources */,
				10756E331AC1264D0009BF57 /* parser.c in Sources */,
				E9708B761E52C8330029E0A5 /* headers.c in Sources */,
				E9708B871E52C8560029E0A5 /* hpack.c in Sources */,
				E95E954122914F1500215ACD /* h2o-probes.d in Sources */,
				E9708B8A1E52C8560029E0A5 /* http2_debug_state.c in Sources */,
				E9708B841E52C8560029E0A5 /* casper.c in Sources */,
				E9581B9B22F001F300299E8A /* x25519.c in Sources */,
				E987E5CF1FD7BE8800DE4346 /* utf8_util.c in Sources */,
				107E34131C7FAC2000AEF5F8 /* brotli.c in Sources */,
				E9708B4F1E52C7E50029E0A5 /* string.c in Sources */,
				108DD0861BA22E46004167DC /* mruby.c in Sources */,
				E9708B5B1E52C7F30029E0A5 /* util.c in Sources */,
				E9708B681E52C80F0029E0A5 /* throttle_resp.c in Sources */,
				E9708B251E49BADA0029E0A5 /* hmac.c in Sources */,
				E901C410213E1C5500D17C93 /* ranges.c in Sources */,
				E9708B791E52C83D0029E0A5 /* proxy.c in Sources */,
				7D67C722204F8C0E0049E935 /* httpclient.c in Sources */,
				E9708B551E52C7EE0029E0A5 /* context.c in Sources */,
				E901C40C213E1C5500D17C93 /* frame.c in Sources */,
				E9708B3B1E52C7730029E0A5 /* close.c in Sources */,
				E901C40F213E1C5500D17C93 /* quicly.c in Sources */,
				10F417D619C190F800B6E31A /* main.c in Sources */,
				10756E341AC1264D0009BF57 /* reader.c in Sources */,
				E9708B4A1E52C7DF0029E0A5 /* memory.c in Sources */,
				E9708B741E52C82A0029E0A5 /* fastcgi.c in Sources */,
				E9708AE71E49A2420029E0A5 /* openssl.c in Sources */,
				E9708B751E52C82A0029E0A5 /* file.c in Sources */,
				E9708B891E52C8560029E0A5 /* scheduler.c in Sources */,
				E987E5D21FD7BE9500DE4346 /* memory.c in Sources */,
				E987E5DE1FD7BEB500DE4346 /* entropy_encode.c in Sources */,
				E987E5DD1FD7BEB500DE4346 /* encode.c in Sources */,
				E9708B521E52C7E50029E0A5 /* url.c in Sources */,
				E9708B271E49BAE10029E0A5 /* sha256.c in Sources */,
				E9708B571E52C7EE0029E0A5 /* logconf.c in Sources */,
				E9E50474214A5B9D004DC170 /* http3client.c in Sources */,
			);
			runOnlyForDeploymentPostprocessing = 0;
		};
		E918FBEE2136583F00CCB252 /* Sources */ = {
			isa = PBXSourcesBuildPhase;
			buildActionMask = 2147483647;
			files = (
				E918FC9321365ABC00CCB252 /* prop.c in Sources */,
				E918FC8821365AB700CCB252 /* theft_aux_builtin.c in Sources */,
				E918FC8F21365AB700CCB252 /* theft_run.c in Sources */,
				E918FC8A21365AB700CCB252 /* theft_bloom.c in Sources */,
				E918FC9221365AB700CCB252 /* theft.c in Sources */,
				E918FC8921365AB700CCB252 /* theft_aux.c in Sources */,
				E918FC8C21365AB700CCB252 /* theft_hash.c in Sources */,
				E918FC9121365AB700CCB252 /* theft_trial.c in Sources */,
				E918FC8D21365AB700CCB252 /* theft_random.c in Sources */,
				E918FC8E21365AB700CCB252 /* theft_rng.c in Sources */,
				E918FC8B21365AB700CCB252 /* theft_call.c in Sources */,
				E918FC9021365AB700CCB252 /* theft_shrink.c in Sources */,
				E918FC8721365AB700CCB252 /* theft_autoshrink.c in Sources */,
			);
			runOnlyForDeploymentPostprocessing = 0;
		};
/* End PBXSourcesBuildPhase section */

/* Begin PBXTargetDependency section */
		08790E041D8BD7F100A04BC1 /* PBXTargetDependency */ = {
			isa = PBXTargetDependency;
			target = 1079231419A320A700C52AD6 /* h2o */;
			targetProxy = 08790E051D8BD7F100A04BC1 /* PBXContainerItemProxy */;
		};
		08819C20218C9FA90057ED23 /* PBXTargetDependency */ = {
			isa = PBXTargetDependency;
			target = 1079231419A320A700C52AD6 /* h2o */;
			targetProxy = 08819C21218C9FA90057ED23 /* PBXContainerItemProxy */;
		};
		1079240019A3241000C52AD6 /* PBXTargetDependency */ = {
			isa = PBXTargetDependency;
			target = 1079231419A320A700C52AD6 /* h2o */;
			targetProxy = 107923FF19A3241000C52AD6 /* PBXContainerItemProxy */;
		};
		10D0904519F0CA9C0043D458 /* PBXTargetDependency */ = {
			isa = PBXTargetDependency;
			target = 1079231419A320A700C52AD6 /* h2o */;
			targetProxy = 10D0904619F0CA9C0043D458 /* PBXContainerItemProxy */;
		};
		10D0905D19F38B2E0043D458 /* PBXTargetDependency */ = {
			isa = PBXTargetDependency;
			target = 1079231419A320A700C52AD6 /* h2o */;
			targetProxy = 10D0905E19F38B2E0043D458 /* PBXContainerItemProxy */;
		};
		10EA45D31D0949BF00769A2B /* PBXTargetDependency */ = {
			isa = PBXTargetDependency;
			target = 1079231419A320A700C52AD6 /* h2o */;
			targetProxy = 10EA45D41D0949BF00769A2B /* PBXContainerItemProxy */;
		};
		E918FC8621365A8C00CCB252 /* PBXTargetDependency */ = {
			isa = PBXTargetDependency;
			target = 1079231419A320A700C52AD6 /* h2o */;
			targetProxy = E918FC8521365A8C00CCB252 /* PBXContainerItemProxy */;
		};
/* End PBXTargetDependency section */

/* Begin XCBuildConfiguration section */
		08790E0C1D8BD7F100A04BC1 /* evloop-debug */ = {
			isa = XCBuildConfiguration;
			buildSettings = {
				GCC_PREPROCESSOR_DEFINITIONS = (
					"DEBUG=1",
					"$(inherited)",
				);
				HEADER_SEARCH_PATHS = (
					"/usr/local/openssl-1.0.2/include",
					"$(inherited)",
					/Applications/Xcode.app/Contents/Developer/Toolchains/XcodeDefault.xctoolchain/usr/include,
					/usr/local/include,
					include,
				);
				LIBRARY_SEARCH_PATHS = (
					"/usr/local/openssl-1.0.2/lib",
					/usr/local/lib,
				);
				OTHER_CFLAGS = "";
				OTHER_LDFLAGS = (
					"-lssl",
					"-lcrypto",
					"-lz",
				);
				PRODUCT_NAME = "$(TARGET_NAME)";
			};
			name = "evloop-debug";
		};
		08790E0D1D8BD7F100A04BC1 /* libuv-debug */ = {
			isa = XCBuildConfiguration;
			buildSettings = {
				GCC_PREPROCESSOR_DEFINITIONS = (
					"DEBUG=1",
					"$(inherited)",
				);
				HEADER_SEARCH_PATHS = (
					"/usr/local/openssl-1.0.2/include",
					"$(inherited)",
					/Applications/Xcode.app/Contents/Developer/Toolchains/XcodeDefault.xctoolchain/usr/include,
					/usr/local/include,
					include,
				);
				LIBRARY_SEARCH_PATHS = (
					"/usr/local/openssl-1.0.2/lib",
					/usr/local/lib,
				);
				OTHER_CFLAGS = "";
				OTHER_LDFLAGS = (
					"-lssl",
					"-lcrypto",
					"-luv",
					"-lz",
				);
				PRODUCT_NAME = "$(TARGET_NAME)";
			};
			name = "libuv-debug";
		};
		08790E0E1D8BD7F100A04BC1 /* evloop-release */ = {
			isa = XCBuildConfiguration;
			buildSettings = {
				HEADER_SEARCH_PATHS = (
					"/usr/local/openssl-1.0.2/include",
					"$(inherited)",
					/Applications/Xcode.app/Contents/Developer/Toolchains/XcodeDefault.xctoolchain/usr/include,
					/usr/local/include,
					include,
				);
				LIBRARY_SEARCH_PATHS = (
					"/usr/local/openssl-1.0.2/lib",
					/usr/local/lib,
				);
				OTHER_CFLAGS = "";
				OTHER_LDFLAGS = (
					"-lssl",
					"-lcrypto",
					"-lz",
				);
				PRODUCT_NAME = "$(TARGET_NAME)";
			};
			name = "evloop-release";
		};
		08790E0F1D8BD7F100A04BC1 /* libuv-release */ = {
			isa = XCBuildConfiguration;
			buildSettings = {
				HEADER_SEARCH_PATHS = (
					"/usr/local/openssl-1.0.2/include",
					"$(inherited)",
					/Applications/Xcode.app/Contents/Developer/Toolchains/XcodeDefault.xctoolchain/usr/include,
					/usr/local/include,
					include,
				);
				LIBRARY_SEARCH_PATHS = (
					"/usr/local/openssl-1.0.2/lib",
					/usr/local/lib,
				);
				OTHER_CFLAGS = "";
				OTHER_LDFLAGS = (
					"-lssl",
					"-lcrypto",
					"-luv",
					"-lz",
				);
				PRODUCT_NAME = "$(TARGET_NAME)";
			};
			name = "libuv-release";
		};
		08819C28218C9FA90057ED23 /* evloop-debug */ = {
			isa = XCBuildConfiguration;
			buildSettings = {
				GCC_PREPROCESSOR_DEFINITIONS = (
					"DEBUG=1",
					"$(inherited)",
				);
				HEADER_SEARCH_PATHS = (
					"/usr/local/openssl-1.0.2/include",
					"$(inherited)",
					/Applications/Xcode.app/Contents/Developer/Toolchains/XcodeDefault.xctoolchain/usr/include,
					/usr/local/include,
					include,
				);
				LIBRARY_SEARCH_PATHS = (
					"/usr/local/openssl-1.0.2/lib",
					/usr/local/lib,
				);
				OTHER_CFLAGS = "";
				OTHER_LDFLAGS = (
					"-lssl",
					"-lcrypto",
					"-lz",
				);
				PRODUCT_NAME = "$(TARGET_NAME)";
			};
			name = "evloop-debug";
		};
		08819C29218C9FA90057ED23 /* libuv-debug */ = {
			isa = XCBuildConfiguration;
			buildSettings = {
				GCC_PREPROCESSOR_DEFINITIONS = (
					"DEBUG=1",
					"$(inherited)",
				);
				HEADER_SEARCH_PATHS = (
					"/usr/local/openssl-1.0.2/include",
					"$(inherited)",
					/Applications/Xcode.app/Contents/Developer/Toolchains/XcodeDefault.xctoolchain/usr/include,
					/usr/local/include,
					include,
				);
				LIBRARY_SEARCH_PATHS = (
					"/usr/local/openssl-1.0.2/lib",
					/usr/local/lib,
				);
				OTHER_CFLAGS = "";
				OTHER_LDFLAGS = (
					"-lssl",
					"-lcrypto",
					"-luv",
					"-lz",
				);
				PRODUCT_NAME = "$(TARGET_NAME)";
			};
			name = "libuv-debug";
		};
		08819C2A218C9FA90057ED23 /* evloop-release */ = {
			isa = XCBuildConfiguration;
			buildSettings = {
				HEADER_SEARCH_PATHS = (
					"/usr/local/openssl-1.0.2/include",
					"$(inherited)",
					/Applications/Xcode.app/Contents/Developer/Toolchains/XcodeDefault.xctoolchain/usr/include,
					/usr/local/include,
					include,
				);
				LIBRARY_SEARCH_PATHS = (
					"/usr/local/openssl-1.0.2/lib",
					/usr/local/lib,
				);
				OTHER_CFLAGS = "";
				OTHER_LDFLAGS = (
					"-lssl",
					"-lcrypto",
					"-lz",
				);
				PRODUCT_NAME = "$(TARGET_NAME)";
			};
			name = "evloop-release";
		};
		08819C2B218C9FA90057ED23 /* libuv-release */ = {
			isa = XCBuildConfiguration;
			buildSettings = {
				HEADER_SEARCH_PATHS = (
					"/usr/local/openssl-1.0.2/include",
					"$(inherited)",
					/Applications/Xcode.app/Contents/Developer/Toolchains/XcodeDefault.xctoolchain/usr/include,
					/usr/local/include,
					include,
				);
				LIBRARY_SEARCH_PATHS = (
					"/usr/local/openssl-1.0.2/lib",
					/usr/local/lib,
				);
				OTHER_CFLAGS = "";
				OTHER_LDFLAGS = (
					"-lssl",
					"-lcrypto",
					"-luv",
					"-lz",
				);
				PRODUCT_NAME = "$(TARGET_NAME)";
			};
			name = "libuv-release";
		};
		1065E70F19BF752300686E72 /* libuv-debug */ = {
			isa = XCBuildConfiguration;
			buildSettings = {
				ALWAYS_SEARCH_USER_PATHS = NO;
				CLANG_ANALYZER_DEADCODE_DEADSTORES = NO;
				CLANG_CXX_LANGUAGE_STANDARD = "gnu++0x";
				CLANG_CXX_LIBRARY = "libc++";
				CLANG_ENABLE_MODULES = YES;
				CLANG_ENABLE_OBJC_ARC = YES;
				CLANG_WARN_BOOL_CONVERSION = YES;
				CLANG_WARN_CONSTANT_CONVERSION = YES;
				CLANG_WARN_DIRECT_OBJC_ISA_USAGE = YES_ERROR;
				CLANG_WARN_EMPTY_BODY = YES;
				CLANG_WARN_ENUM_CONVERSION = YES;
				CLANG_WARN_INT_CONVERSION = YES;
				CLANG_WARN_OBJC_ROOT_CLASS = YES_ERROR;
				CLANG_WARN__DUPLICATE_METHOD_MATCH = YES;
				COPY_PHASE_STRIP = NO;
				GCC_C_LANGUAGE_STANDARD = gnu99;
				GCC_DYNAMIC_NO_PIC = NO;
				GCC_ENABLE_OBJC_EXCEPTIONS = YES;
				GCC_OPTIMIZATION_LEVEL = 0;
				GCC_PREPROCESSOR_DEFINITIONS = (
					"DEBUG=1",
					"H2O_USE_MRUBY=1",
					"H2O_USE_BROTLI=1",
					"H2O_ROOT=/mydev/h2o",
					"$(inherited)",
				);
				GCC_SYMBOLS_PRIVATE_EXTERN = NO;
				GCC_WARN_64_TO_32_BIT_CONVERSION = YES;
				GCC_WARN_ABOUT_RETURN_TYPE = YES_ERROR;
				GCC_WARN_UNDECLARED_SELECTOR = YES;
				GCC_WARN_UNINITIALIZED_AUTOS = YES_AGGRESSIVE;
				GCC_WARN_UNUSED_FUNCTION = YES;
				GCC_WARN_UNUSED_VARIABLE = YES;
				HEADER_SEARCH_PATHS = (
					deps/dcc/include,
					deps/picotls/include,
					deps/quicly/include,
				);
				MACOSX_DEPLOYMENT_TARGET = 10.9;
				ONLY_ACTIVE_ARCH = YES;
				SDKROOT = macosx;
			};
			name = "libuv-debug";
		};
		1065E71019BF752300686E72 /* libuv-debug */ = {
			isa = XCBuildConfiguration;
			buildSettings = {
				COMBINE_HIDPI_IMAGES = YES;
				EXECUTABLE_PREFIX = lib;
				GCC_PREPROCESSOR_DEFINITIONS = (
					"$(inherited)",
					"PICOTLS_USE_DTRACE=1",
					"H2O_USE_DTRACE=1",
				);
				HEADER_SEARCH_PATHS = (
					"$(inherited)",
					"/usr/local/openssl-1.0.2/include",
					/Applications/Xcode.app/Contents/Developer/Toolchains/XcodeDefault.xctoolchain/usr/include,
					/usr/local/include,
				);
				LIBRARY_SEARCH_PATHS = "/usr/local/openssl-1.0.2/lib";
				PRODUCT_NAME = "$(TARGET_NAME)";
			};
			name = "libuv-debug";
		};
		1065E71119BF752300686E72 /* libuv-debug */ = {
			isa = XCBuildConfiguration;
			buildSettings = {
				GCC_PREPROCESSOR_DEFINITIONS = (
					"DEBUG=1",
					"H2O_UNITTEST=1",
					"$(inherited)",
				);
				HEADER_SEARCH_PATHS = (
					"/usr/local/openssl-1.0.2/include",
					deps/brotli/c/include,
					deps/yaml/include,
					"$(inherited)",
					/Applications/Xcode.app/Contents/Developer/Toolchains/XcodeDefault.xctoolchain/usr/include,
					/usr/local/include,
					include,
				);
				LIBRARY_SEARCH_PATHS = (
					"/usr/local/openssl-1.0.2/lib",
					/usr/local/lib,
				);
				OTHER_LDFLAGS = (
					"-lssl",
					"-lcrypto",
					"-luv",
					"-lz",
				);
				PRODUCT_NAME = unittest;
			};
			name = "libuv-debug";
		};
		1065E71219BF752300686E72 /* libuv-debug */ = {
			isa = XCBuildConfiguration;
			buildSettings = {
				GCC_PREPROCESSOR_DEFINITIONS = (
					"DEBUG=1",
					"$(inherited)",
				);
				HEADER_SEARCH_PATHS = (
					"/usr/local/openssl-1.0.2/include",
					"$(inherited)",
					/Applications/Xcode.app/Contents/Developer/Toolchains/XcodeDefault.xctoolchain/usr/include,
					/usr/local/include,
					include,
				);
				LIBRARY_SEARCH_PATHS = (
					"/usr/local/openssl-1.0.2/lib",
					/usr/local/lib,
				);
				OTHER_CFLAGS = "";
				OTHER_LDFLAGS = (
					"-lssl",
					"-lcrypto",
					"-luv",
					"-lz",
				);
				PRODUCT_NAME = "$(TARGET_NAME)";
			};
			name = "libuv-debug";
		};
		1065E71319BF752300686E72 /* libuv-debug */ = {
			isa = XCBuildConfiguration;
			buildSettings = {
				GCC_PREPROCESSOR_DEFINITIONS = (
					"DEBUG=1",
					"$(inherited)",
				);
				HEADER_SEARCH_PATHS = (
					"/usr/local/openssl-1.0.2/include",
					"$(inherited)",
					/Applications/Xcode.app/Contents/Developer/Toolchains/XcodeDefault.xctoolchain/usr/include,
					/usr/local/include,
					include,
				);
				LIBRARY_SEARCH_PATHS = (
					"/usr/local/openssl-1.0.2/lib",
					/usr/local/lib,
				);
				OTHER_LDFLAGS = (
					"-lwslay",
					"-lssl",
					"-lcrypto",
					"-luv",
					"-lz",
				);
				PRODUCT_NAME = websocket;
			};
			name = "libuv-debug";
		};
		1065E71419BF754100686E72 /* libuv-release */ = {
			isa = XCBuildConfiguration;
			buildSettings = {
				ALWAYS_SEARCH_USER_PATHS = NO;
				CLANG_ANALYZER_DEADCODE_DEADSTORES = NO;
				CLANG_CXX_LANGUAGE_STANDARD = "gnu++0x";
				CLANG_CXX_LIBRARY = "libc++";
				CLANG_ENABLE_MODULES = YES;
				CLANG_ENABLE_OBJC_ARC = YES;
				CLANG_WARN_BOOL_CONVERSION = YES;
				CLANG_WARN_CONSTANT_CONVERSION = YES;
				CLANG_WARN_DIRECT_OBJC_ISA_USAGE = YES_ERROR;
				CLANG_WARN_EMPTY_BODY = YES;
				CLANG_WARN_ENUM_CONVERSION = YES;
				CLANG_WARN_INT_CONVERSION = YES;
				CLANG_WARN_OBJC_ROOT_CLASS = YES_ERROR;
				CLANG_WARN__DUPLICATE_METHOD_MATCH = YES;
				COPY_PHASE_STRIP = YES;
				DEBUG_INFORMATION_FORMAT = "dwarf-with-dsym";
				ENABLE_NS_ASSERTIONS = NO;
				GCC_C_LANGUAGE_STANDARD = gnu99;
				GCC_ENABLE_OBJC_EXCEPTIONS = YES;
				GCC_PREPROCESSOR_DEFINITIONS = (
					"H2O_USE_MRUBY=1",
					"H2O_USE_BROTLI=1",
					"H2O_ROOT=/mydev/h2o",
					"$(inherited)",
				);
				GCC_WARN_64_TO_32_BIT_CONVERSION = YES;
				GCC_WARN_ABOUT_RETURN_TYPE = YES_ERROR;
				GCC_WARN_UNDECLARED_SELECTOR = YES;
				GCC_WARN_UNINITIALIZED_AUTOS = YES_AGGRESSIVE;
				GCC_WARN_UNUSED_FUNCTION = YES;
				GCC_WARN_UNUSED_VARIABLE = YES;
				HEADER_SEARCH_PATHS = (
					deps/dcc/include,
					deps/picotls/include,
					deps/quicly/include,
				);
				MACOSX_DEPLOYMENT_TARGET = 10.9;
				SDKROOT = macosx;
			};
			name = "libuv-release";
		};
		1065E71519BF754100686E72 /* libuv-release */ = {
			isa = XCBuildConfiguration;
			buildSettings = {
				COMBINE_HIDPI_IMAGES = YES;
				EXECUTABLE_PREFIX = lib;
				GCC_PREPROCESSOR_DEFINITIONS = (
					"$(inherited)",
					"PICOTLS_USE_DTRACE=1",
					"H2O_USE_DTRACE=1",
				);
				HEADER_SEARCH_PATHS = (
					"$(inherited)",
					"/usr/local/openssl-1.0.2/include",
					/Applications/Xcode.app/Contents/Developer/Toolchains/XcodeDefault.xctoolchain/usr/include,
					/usr/local/include,
				);
				LIBRARY_SEARCH_PATHS = "/usr/local/openssl-1.0.2/lib";
				PRODUCT_NAME = "$(TARGET_NAME)";
			};
			name = "libuv-release";
		};
		1065E71619BF754100686E72 /* libuv-release */ = {
			isa = XCBuildConfiguration;
			buildSettings = {
				GCC_PREPROCESSOR_DEFINITIONS = "H2O_UNITTEST=1";
				HEADER_SEARCH_PATHS = (
					"/usr/local/openssl-1.0.2/include",
					deps/brotli/c/include,
					deps/yaml/include,
					"$(inherited)",
					/Applications/Xcode.app/Contents/Developer/Toolchains/XcodeDefault.xctoolchain/usr/include,
					/usr/local/include,
					include,
				);
				LIBRARY_SEARCH_PATHS = (
					"/usr/local/openssl-1.0.2/lib",
					/usr/local/lib,
				);
				OTHER_LDFLAGS = (
					"-lssl",
					"-lcrypto",
					"-luv",
					"-lz",
				);
				PRODUCT_NAME = unittest;
			};
			name = "libuv-release";
		};
		1065E71719BF754100686E72 /* libuv-release */ = {
			isa = XCBuildConfiguration;
			buildSettings = {
				HEADER_SEARCH_PATHS = (
					"/usr/local/openssl-1.0.2/include",
					"$(inherited)",
					/Applications/Xcode.app/Contents/Developer/Toolchains/XcodeDefault.xctoolchain/usr/include,
					/usr/local/include,
					include,
				);
				LIBRARY_SEARCH_PATHS = (
					"/usr/local/openssl-1.0.2/lib",
					/usr/local/lib,
				);
				OTHER_CFLAGS = "";
				OTHER_LDFLAGS = (
					"-lssl",
					"-lcrypto",
					"-luv",
					"-lz",
				);
				PRODUCT_NAME = "$(TARGET_NAME)";
			};
			name = "libuv-release";
		};
		1065E71819BF754100686E72 /* libuv-release */ = {
			isa = XCBuildConfiguration;
			buildSettings = {
				HEADER_SEARCH_PATHS = (
					"/usr/local/openssl-1.0.2/include",
					"$(inherited)",
					/Applications/Xcode.app/Contents/Developer/Toolchains/XcodeDefault.xctoolchain/usr/include,
					/usr/local/include,
					include,
				);
				LIBRARY_SEARCH_PATHS = (
					"/usr/local/openssl-1.0.2/lib",
					/usr/local/lib,
				);
				OTHER_LDFLAGS = (
					"-lwslay",
					"-lssl",
					"-lcrypto",
					"-luv",
					"-lz",
				);
				PRODUCT_NAME = websocket;
			};
			name = "libuv-release";
		};
		1079231719A320A700C52AD6 /* evloop-debug */ = {
			isa = XCBuildConfiguration;
			buildSettings = {
				ALWAYS_SEARCH_USER_PATHS = NO;
				CLANG_ANALYZER_DEADCODE_DEADSTORES = NO;
				CLANG_CXX_LANGUAGE_STANDARD = "gnu++0x";
				CLANG_CXX_LIBRARY = "libc++";
				CLANG_ENABLE_MODULES = YES;
				CLANG_ENABLE_OBJC_ARC = YES;
				CLANG_WARN_BOOL_CONVERSION = YES;
				CLANG_WARN_CONSTANT_CONVERSION = YES;
				CLANG_WARN_DIRECT_OBJC_ISA_USAGE = YES_ERROR;
				CLANG_WARN_EMPTY_BODY = YES;
				CLANG_WARN_ENUM_CONVERSION = YES;
				CLANG_WARN_INT_CONVERSION = YES;
				CLANG_WARN_OBJC_ROOT_CLASS = YES_ERROR;
				CLANG_WARN__DUPLICATE_METHOD_MATCH = YES;
				COPY_PHASE_STRIP = NO;
				GCC_C_LANGUAGE_STANDARD = gnu99;
				GCC_DYNAMIC_NO_PIC = NO;
				GCC_ENABLE_OBJC_EXCEPTIONS = YES;
				GCC_OPTIMIZATION_LEVEL = 0;
				GCC_PREPROCESSOR_DEFINITIONS = (
					"DEBUG=1",
					"H2O_USE_MRUBY=1",
					"H2O_USE_LIBUV=0",
					"H2O_USE_BROTLI=1",
					"H2O_ROOT=/mydev/h2o",
					"$(inherited)",
				);
				GCC_SYMBOLS_PRIVATE_EXTERN = NO;
				GCC_WARN_64_TO_32_BIT_CONVERSION = YES;
				GCC_WARN_ABOUT_RETURN_TYPE = YES_ERROR;
				GCC_WARN_UNDECLARED_SELECTOR = YES;
				GCC_WARN_UNINITIALIZED_AUTOS = YES_AGGRESSIVE;
				GCC_WARN_UNUSED_FUNCTION = YES;
				GCC_WARN_UNUSED_VARIABLE = YES;
				HEADER_SEARCH_PATHS = (
					deps/dcc/include,
					deps/picotls/include,
					deps/quicly/include,
				);
				MACOSX_DEPLOYMENT_TARGET = 10.9;
				ONLY_ACTIVE_ARCH = YES;
				SDKROOT = macosx;
			};
			name = "evloop-debug";
		};
		1079231819A320A700C52AD6 /* evloop-release */ = {
			isa = XCBuildConfiguration;
			buildSettings = {
				ALWAYS_SEARCH_USER_PATHS = NO;
				CLANG_ANALYZER_DEADCODE_DEADSTORES = NO;
				CLANG_CXX_LANGUAGE_STANDARD = "gnu++0x";
				CLANG_CXX_LIBRARY = "libc++";
				CLANG_ENABLE_MODULES = YES;
				CLANG_ENABLE_OBJC_ARC = YES;
				CLANG_WARN_BOOL_CONVERSION = YES;
				CLANG_WARN_CONSTANT_CONVERSION = YES;
				CLANG_WARN_DIRECT_OBJC_ISA_USAGE = YES_ERROR;
				CLANG_WARN_EMPTY_BODY = YES;
				CLANG_WARN_ENUM_CONVERSION = YES;
				CLANG_WARN_INT_CONVERSION = YES;
				CLANG_WARN_OBJC_ROOT_CLASS = YES_ERROR;
				CLANG_WARN__DUPLICATE_METHOD_MATCH = YES;
				COPY_PHASE_STRIP = YES;
				DEBUG_INFORMATION_FORMAT = "dwarf-with-dsym";
				ENABLE_NS_ASSERTIONS = NO;
				GCC_C_LANGUAGE_STANDARD = gnu99;
				GCC_ENABLE_OBJC_EXCEPTIONS = YES;
				GCC_PREPROCESSOR_DEFINITIONS = (
					"H2O_USE_MRUBY=1",
					"H2O_USE_LIBUV=0",
					"H2O_USE_BROTLI=1",
					"H2O_ROOT=/mydev/h2o",
					"$(inherited)",
				);
				GCC_WARN_64_TO_32_BIT_CONVERSION = YES;
				GCC_WARN_ABOUT_RETURN_TYPE = YES_ERROR;
				GCC_WARN_UNDECLARED_SELECTOR = YES;
				GCC_WARN_UNINITIALIZED_AUTOS = YES_AGGRESSIVE;
				GCC_WARN_UNUSED_FUNCTION = YES;
				GCC_WARN_UNUSED_VARIABLE = YES;
				HEADER_SEARCH_PATHS = (
					deps/dcc/include,
					deps/picotls/include,
					deps/quicly/include,
				);
				MACOSX_DEPLOYMENT_TARGET = 10.9;
				SDKROOT = macosx;
			};
			name = "evloop-release";
		};
		1079231A19A320A700C52AD6 /* evloop-debug */ = {
			isa = XCBuildConfiguration;
			buildSettings = {
				COMBINE_HIDPI_IMAGES = YES;
				EXECUTABLE_PREFIX = lib;
				GCC_PREPROCESSOR_DEFINITIONS = (
					"$(inherited)",
					"PICOTLS_USE_DTRACE=1",
					"H2O_USE_DTRACE=1",
				);
				HEADER_SEARCH_PATHS = (
					"$(inherited)",
					"/usr/local/openssl-1.0.2/include",
					/Applications/Xcode.app/Contents/Developer/Toolchains/XcodeDefault.xctoolchain/usr/include,
					/usr/local/include,
				);
				LIBRARY_SEARCH_PATHS = "/usr/local/openssl-1.0.2/lib";
				PRODUCT_NAME = "$(TARGET_NAME)";
			};
			name = "evloop-debug";
		};
		1079231B19A320A700C52AD6 /* evloop-release */ = {
			isa = XCBuildConfiguration;
			buildSettings = {
				COMBINE_HIDPI_IMAGES = YES;
				EXECUTABLE_PREFIX = lib;
				GCC_PREPROCESSOR_DEFINITIONS = (
					"$(inherited)",
					"PICOTLS_USE_DTRACE=1",
					"H2O_USE_DTRACE=1",
				);
				HEADER_SEARCH_PATHS = (
					"$(inherited)",
					"/usr/local/openssl-1.0.2/include",
					/Applications/Xcode.app/Contents/Developer/Toolchains/XcodeDefault.xctoolchain/usr/include,
					/usr/local/include,
				);
				LIBRARY_SEARCH_PATHS = "/usr/local/openssl-1.0.2/lib";
				PRODUCT_NAME = "$(TARGET_NAME)";
			};
			name = "evloop-release";
		};
		107923E019A321F400C52AD6 /* evloop-debug */ = {
			isa = XCBuildConfiguration;
			buildSettings = {
				GCC_PREPROCESSOR_DEFINITIONS = (
					"DEBUG=1",
					"$(inherited)",
				);
				HEADER_SEARCH_PATHS = (
					"/usr/local/openssl-1.0.2/include",
					"$(inherited)",
					/Applications/Xcode.app/Contents/Developer/Toolchains/XcodeDefault.xctoolchain/usr/include,
					/usr/local/include,
					include,
				);
				LIBRARY_SEARCH_PATHS = (
					"/usr/local/openssl-1.0.2/lib",
					/usr/local/lib,
				);
				OTHER_CFLAGS = "";
				OTHER_LDFLAGS = (
					"-lssl",
					"-lcrypto",
					"-lz",
				);
				PRODUCT_NAME = "$(TARGET_NAME)";
			};
			name = "evloop-debug";
		};
		107923E119A321F400C52AD6 /* evloop-release */ = {
			isa = XCBuildConfiguration;
			buildSettings = {
				HEADER_SEARCH_PATHS = (
					"/usr/local/openssl-1.0.2/include",
					"$(inherited)",
					/Applications/Xcode.app/Contents/Developer/Toolchains/XcodeDefault.xctoolchain/usr/include,
					/usr/local/include,
					include,
				);
				LIBRARY_SEARCH_PATHS = (
					"/usr/local/openssl-1.0.2/lib",
					/usr/local/lib,
				);
				OTHER_CFLAGS = "";
				OTHER_LDFLAGS = (
					"-lssl",
					"-lcrypto",
					"-lz",
				);
				PRODUCT_NAME = "$(TARGET_NAME)";
			};
			name = "evloop-release";
		};
		1079240B19A3247A00C52AD6 /* evloop-debug */ = {
			isa = XCBuildConfiguration;
			buildSettings = {
				GCC_PREPROCESSOR_DEFINITIONS = (
					"DEBUG=1",
					"$(inherited)",
				);
				HEADER_SEARCH_PATHS = (
					"/usr/local/openssl-1.0.2/include",
					"$(inherited)",
					/Applications/Xcode.app/Contents/Developer/Toolchains/XcodeDefault.xctoolchain/usr/include,
					/usr/local/include,
					include,
				);
				LIBRARY_SEARCH_PATHS = (
					"/usr/local/openssl-1.0.2/lib",
					/usr/local/lib,
				);
				OTHER_LDFLAGS = (
					"-lwslay",
					"-lssl",
					"-lcrypto",
					"-lz",
				);
				PRODUCT_NAME = websocket;
			};
			name = "evloop-debug";
		};
		1079240C19A3247A00C52AD6 /* evloop-release */ = {
			isa = XCBuildConfiguration;
			buildSettings = {
				HEADER_SEARCH_PATHS = (
					"/usr/local/openssl-1.0.2/include",
					"$(inherited)",
					/Applications/Xcode.app/Contents/Developer/Toolchains/XcodeDefault.xctoolchain/usr/include,
					/usr/local/include,
					include,
				);
				LIBRARY_SEARCH_PATHS = (
					"/usr/local/openssl-1.0.2/lib",
					/usr/local/lib,
				);
				OTHER_LDFLAGS = (
					"-lwslay",
					"-lssl",
					"-lcrypto",
					"-lz",
				);
				PRODUCT_NAME = websocket;
			};
			name = "evloop-release";
		};
		1079243319A3260E00C52AD6 /* evloop-debug */ = {
			isa = XCBuildConfiguration;
			buildSettings = {
				GCC_PREPROCESSOR_DEFINITIONS = (
					"DEBUG=1",
					"H2O_UNITTEST=1",
					"$(inherited)",
				);
				HEADER_SEARCH_PATHS = (
					"/usr/local/openssl-1.0.2/include",
					deps/brotli/c/include,
					deps/yaml/include,
					"$(inherited)",
					/Applications/Xcode.app/Contents/Developer/Toolchains/XcodeDefault.xctoolchain/usr/include,
					/usr/local/include,
					include,
				);
				LIBRARY_SEARCH_PATHS = (
					"/usr/local/openssl-1.0.2/lib",
					/usr/local/lib,
				);
				OTHER_LDFLAGS = (
					"-lssl",
					"-lcrypto",
					"-lz",
				);
				PRODUCT_NAME = unittest;
			};
			name = "evloop-debug";
		};
		1079243419A3260E00C52AD6 /* evloop-release */ = {
			isa = XCBuildConfiguration;
			buildSettings = {
				GCC_PREPROCESSOR_DEFINITIONS = (
					"H2O_UNITTEST=1",
					"H2O_USE_LIBUV=0",
				);
				HEADER_SEARCH_PATHS = (
					"/usr/local/openssl-1.0.2/include",
					deps/brotli/c/include,
					deps/yaml/include,
					"$(inherited)",
					/Applications/Xcode.app/Contents/Developer/Toolchains/XcodeDefault.xctoolchain/usr/include,
					/usr/local/include,
					include,
				);
				LIBRARY_SEARCH_PATHS = (
					"/usr/local/openssl-1.0.2/lib",
					/usr/local/lib,
				);
				OTHER_LDFLAGS = (
					"-lssl",
					"-lcrypto",
					"-lz",
				);
				PRODUCT_NAME = unittest;
			};
			name = "evloop-release";
		};
		10D0904D19F0CA9C0043D458 /* evloop-debug */ = {
			isa = XCBuildConfiguration;
			buildSettings = {
				GCC_PREPROCESSOR_DEFINITIONS = (
					"DEBUG=1",
					"$(inherited)",
				);
				HEADER_SEARCH_PATHS = (
					"/usr/local/openssl-1.0.2/include",
					"$(inherited)",
					/Applications/Xcode.app/Contents/Developer/Toolchains/XcodeDefault.xctoolchain/usr/include,
					/usr/local/include,
					include,
				);
				LIBRARY_SEARCH_PATHS = (
					"/usr/local/openssl-1.0.2/lib",
					/usr/local/lib,
				);
				OTHER_CFLAGS = "";
				OTHER_LDFLAGS = (
					"-lssl",
					"-lcrypto",
					"-lz",
				);
				PRODUCT_NAME = "examples-socket-server";
			};
			name = "evloop-debug";
		};
		10D0904E19F0CA9C0043D458 /* libuv-debug */ = {
			isa = XCBuildConfiguration;
			buildSettings = {
				GCC_PREPROCESSOR_DEFINITIONS = (
					"DEBUG=1",
					"$(inherited)",
				);
				HEADER_SEARCH_PATHS = (
					"/usr/local/openssl-1.0.2/include",
					"$(inherited)",
					/Applications/Xcode.app/Contents/Developer/Toolchains/XcodeDefault.xctoolchain/usr/include,
					/usr/local/include,
					include,
				);
				LIBRARY_SEARCH_PATHS = (
					"/usr/local/openssl-1.0.2/lib",
					/usr/local/lib,
				);
				OTHER_CFLAGS = "";
				OTHER_LDFLAGS = (
					"-lssl",
					"-lcrypto",
					"-luv",
					"-lz",
				);
				PRODUCT_NAME = "examples-socket-server";
			};
			name = "libuv-debug";
		};
		10D0904F19F0CA9C0043D458 /* evloop-release */ = {
			isa = XCBuildConfiguration;
			buildSettings = {
				HEADER_SEARCH_PATHS = (
					"/usr/local/openssl-1.0.2/include",
					"$(inherited)",
					/Applications/Xcode.app/Contents/Developer/Toolchains/XcodeDefault.xctoolchain/usr/include,
					/usr/local/include,
					include,
				);
				LIBRARY_SEARCH_PATHS = (
					"/usr/local/openssl-1.0.2/lib",
					/usr/local/lib,
				);
				OTHER_CFLAGS = "";
				OTHER_LDFLAGS = (
					"-lssl",
					"-lcrypto",
					"-lz",
				);
				PRODUCT_NAME = "examples-socket-server";
			};
			name = "evloop-release";
		};
		10D0905019F0CA9C0043D458 /* libuv-release */ = {
			isa = XCBuildConfiguration;
			buildSettings = {
				HEADER_SEARCH_PATHS = (
					"/usr/local/openssl-1.0.2/include",
					"$(inherited)",
					/Applications/Xcode.app/Contents/Developer/Toolchains/XcodeDefault.xctoolchain/usr/include,
					/usr/local/include,
					include,
				);
				LIBRARY_SEARCH_PATHS = (
					"/usr/local/openssl-1.0.2/lib",
					/usr/local/lib,
				);
				OTHER_CFLAGS = "";
				OTHER_LDFLAGS = (
					"-lssl",
					"-lcrypto",
					"-luv",
					"-lz",
				);
				PRODUCT_NAME = "examples-socket-server";
			};
			name = "libuv-release";
		};
		10D0906519F38B2E0043D458 /* evloop-debug */ = {
			isa = XCBuildConfiguration;
			buildSettings = {
				GCC_PREPROCESSOR_DEFINITIONS = (
					"DEBUG=1",
					"$(inherited)",
				);
				HEADER_SEARCH_PATHS = (
					"/usr/local/openssl-1.0.2/include",
					"$(inherited)",
					/Applications/Xcode.app/Contents/Developer/Toolchains/XcodeDefault.xctoolchain/usr/include,
					/usr/local/include,
					include,
				);
				LIBRARY_SEARCH_PATHS = (
					"/usr/local/openssl-1.0.2/lib",
					/usr/local/lib,
				);
				OTHER_CFLAGS = "";
				OTHER_LDFLAGS = (
					"-lssl",
					"-lcrypto",
					"-lz",
				);
				PRODUCT_NAME = "examples-httpclient";
			};
			name = "evloop-debug";
		};
		10D0906619F38B2E0043D458 /* libuv-debug */ = {
			isa = XCBuildConfiguration;
			buildSettings = {
				GCC_PREPROCESSOR_DEFINITIONS = (
					"DEBUG=1",
					"$(inherited)",
				);
				HEADER_SEARCH_PATHS = (
					"/usr/local/openssl-1.0.2/include",
					"$(inherited)",
					/Applications/Xcode.app/Contents/Developer/Toolchains/XcodeDefault.xctoolchain/usr/include,
					/usr/local/include,
					include,
				);
				LIBRARY_SEARCH_PATHS = (
					"/usr/local/openssl-1.0.2/lib",
					/usr/local/lib,
				);
				OTHER_CFLAGS = "";
				OTHER_LDFLAGS = (
					"-lssl",
					"-lcrypto",
					"-luv",
					"-lz",
				);
				PRODUCT_NAME = "examples-httpclient";
			};
			name = "libuv-debug";
		};
		10D0906719F38B2E0043D458 /* evloop-release */ = {
			isa = XCBuildConfiguration;
			buildSettings = {
				HEADER_SEARCH_PATHS = (
					"/usr/local/openssl-1.0.2/include",
					"$(inherited)",
					/Applications/Xcode.app/Contents/Developer/Toolchains/XcodeDefault.xctoolchain/usr/include,
					/usr/local/include,
					include,
				);
				LIBRARY_SEARCH_PATHS = (
					"/usr/local/openssl-1.0.2/lib",
					/usr/local/lib,
				);
				OTHER_CFLAGS = "";
				OTHER_LDFLAGS = (
					"-lssl",
					"-lcrypto",
					"-lz",
				);
				PRODUCT_NAME = "examples-httpclient";
			};
			name = "evloop-release";
		};
		10D0906819F38B2E0043D458 /* libuv-release */ = {
			isa = XCBuildConfiguration;
			buildSettings = {
				HEADER_SEARCH_PATHS = (
					"/usr/local/openssl-1.0.2/include",
					"$(inherited)",
					/Applications/Xcode.app/Contents/Developer/Toolchains/XcodeDefault.xctoolchain/usr/include,
					/usr/local/include,
					include,
				);
				LIBRARY_SEARCH_PATHS = (
					"/usr/local/openssl-1.0.2/lib",
					/usr/local/lib,
				);
				OTHER_CFLAGS = "";
				OTHER_LDFLAGS = (
					"-lssl",
					"-lcrypto",
					"-luv",
					"-lz",
				);
				PRODUCT_NAME = "examples-httpclient";
			};
			name = "libuv-release";
		};
		10EA45DB1D0949BF00769A2B /* evloop-debug */ = {
			isa = XCBuildConfiguration;
			buildSettings = {
				GCC_PREPROCESSOR_DEFINITIONS = (
					"DEBUG=1",
					"$(inherited)",
				);
				HEADER_SEARCH_PATHS = (
					"$(inherited)",
					"/usr/local/openssl-1.0.2/include",
					/Applications/Xcode.app/Contents/Developer/Toolchains/XcodeDefault.xctoolchain/usr/include,
					/usr/local/include,
					include,
				);
				LIBRARY_SEARCH_PATHS = (
					"/usr/local/openssl-1.0.2/lib",
					/usr/local/lib,
				);
				OTHER_CFLAGS = "";
				OTHER_LDFLAGS = (
					"-lssl",
					"-lcrypto",
					"-lz",
				);
				PRODUCT_NAME = "$(TARGET_NAME)";
			};
			name = "evloop-debug";
		};
		10EA45DC1D0949BF00769A2B /* libuv-debug */ = {
			isa = XCBuildConfiguration;
			buildSettings = {
				GCC_PREPROCESSOR_DEFINITIONS = (
					"DEBUG=1",
					"$(inherited)",
				);
				HEADER_SEARCH_PATHS = (
					"$(inherited)",
					"/usr/local/openssl-1.0.2/include",
					/Applications/Xcode.app/Contents/Developer/Toolchains/XcodeDefault.xctoolchain/usr/include,
					/usr/local/include,
					include,
				);
				LIBRARY_SEARCH_PATHS = (
					"/usr/local/openssl-1.0.2/lib",
					/usr/local/lib,
				);
				OTHER_CFLAGS = "";
				OTHER_LDFLAGS = (
					"-lssl",
					"-lcrypto",
					"-luv",
					"-lz",
				);
				PRODUCT_NAME = "$(TARGET_NAME)";
			};
			name = "libuv-debug";
		};
		10EA45DD1D0949BF00769A2B /* evloop-release */ = {
			isa = XCBuildConfiguration;
			buildSettings = {
				HEADER_SEARCH_PATHS = (
					"$(inherited)",
					"/usr/local/openssl-1.0.2/include",
					/Applications/Xcode.app/Contents/Developer/Toolchains/XcodeDefault.xctoolchain/usr/include,
					/usr/local/include,
					include,
				);
				LIBRARY_SEARCH_PATHS = (
					"/usr/local/openssl-1.0.2/lib",
					/usr/local/lib,
				);
				OTHER_CFLAGS = "";
				OTHER_LDFLAGS = (
					"-lssl",
					"-lcrypto",
					"-lz",
				);
				PRODUCT_NAME = "$(TARGET_NAME)";
			};
			name = "evloop-release";
		};
		10EA45DE1D0949BF00769A2B /* libuv-release */ = {
			isa = XCBuildConfiguration;
			buildSettings = {
				HEADER_SEARCH_PATHS = (
					"$(inherited)",
					"/usr/local/openssl-1.0.2/include",
					/Applications/Xcode.app/Contents/Developer/Toolchains/XcodeDefault.xctoolchain/usr/include,
					/usr/local/include,
					include,
				);
				LIBRARY_SEARCH_PATHS = (
					"/usr/local/openssl-1.0.2/lib",
					/usr/local/lib,
				);
				OTHER_CFLAGS = "";
				OTHER_LDFLAGS = (
					"-lssl",
					"-lcrypto",
					"-luv",
					"-lz",
				);
				PRODUCT_NAME = "$(TARGET_NAME)";
			};
			name = "libuv-release";
		};
		10F417CF19C1907B00B6E31A /* evloop-debug */ = {
			isa = XCBuildConfiguration;
			buildSettings = {
				GCC_PREPROCESSOR_DEFINITIONS = (
					"$(inherited)",
					"H2O_USE_PICOTLS=1",
					"PICOTLS_USE_DTRACE=1",
					"H2O_USE_DTRACE=1",
				);
				HEADER_SEARCH_PATHS = (
					"$(inherited)",
					/Applications/Xcode.app/Contents/Developer/Toolchains/XcodeDefault.xctoolchain/usr/include,
					deps/brotli/c/include,
					"deps/hiredis/**",
					deps/yaml/include,
					deps/mruby/include,
					"deps/mruby-input-stream/src",
					/usr/local/opt/openssl/include,
					/usr/local/include,
					include,
				);
				LIBRARY_SEARCH_PATHS = (
					"/usr/local/openssl-1.0.2/lib",
					build/default/mruby/host/lib,
					/usr/local/lib,
				);
				OTHER_CFLAGS = "";
				OTHER_LDFLAGS = (
					"-lmruby",
					"-lssl",
					"-lcrypto",
					"-lz",
				);
				PRODUCT_NAME = h2o;
			};
			name = "evloop-debug";
		};
		10F417D019C1907B00B6E31A /* libuv-debug */ = {
			isa = XCBuildConfiguration;
			buildSettings = {
				GCC_PREPROCESSOR_DEFINITIONS = (
					"DEBUG=1",
					"$(inherited)",
				);
				HEADER_SEARCH_PATHS = (
					"$(inherited)",
					/Applications/Xcode.app/Contents/Developer/Toolchains/XcodeDefault.xctoolchain/usr/include,
					deps/brotli/c/include,
					"deps/hiredis/**",
					deps/yaml/include,
					deps/mruby/include,
					"deps/mruby-input-stream/src",
					/usr/local/opt/openssl/include,
					/usr/local/include,
					include,
				);
				LIBRARY_SEARCH_PATHS = (
					"/usr/local/openssl-1.0.2/lib",
					build/default/mruby/host/lib,
					/usr/local/lib,
				);
				OTHER_CFLAGS = "";
				OTHER_LDFLAGS = (
					"-lssl",
					"-lcrypto",
					"-luv",
					"-lz",
				);
				PRODUCT_NAME = h2o;
			};
			name = "libuv-debug";
		};
		10F417D119C1907B00B6E31A /* evloop-release */ = {
			isa = XCBuildConfiguration;
			buildSettings = {
				GCC_PREPROCESSOR_DEFINITIONS = (
					"$(inherited)",
					"H2O_USE_PICOTLS=1",
					"PICOTLS_USE_DTRACE=1",
					"H2O_USE_DTRACE=1",
				);
				HEADER_SEARCH_PATHS = (
					"$(inherited)",
					/Applications/Xcode.app/Contents/Developer/Toolchains/XcodeDefault.xctoolchain/usr/include,
					deps/brotli/c/include,
					"deps/hiredis/**",
					deps/yaml/include,
					deps/mruby/include,
					"deps/mruby-input-stream/src",
					/usr/local/opt/openssl/include,
					/usr/local/include,
					include,
				);
				LIBRARY_SEARCH_PATHS = (
					"/usr/local/openssl-1.0.2/lib",
					build/default/mruby/host/lib,
					/usr/local/lib,
				);
				OTHER_CFLAGS = "";
				OTHER_LDFLAGS = (
					"-lmruby",
					"-lssl",
					"-lcrypto",
					"-lz",
				);
				PRODUCT_NAME = h2o;
			};
			name = "evloop-release";
		};
		10F417D219C1907B00B6E31A /* libuv-release */ = {
			isa = XCBuildConfiguration;
			buildSettings = {
				HEADER_SEARCH_PATHS = (
					"$(inherited)",
					/Applications/Xcode.app/Contents/Developer/Toolchains/XcodeDefault.xctoolchain/usr/include,
					deps/brotli/c/include,
					"deps/hiredis/**",
					deps/yaml/include,
					deps/mruby/include,
					"deps/mruby-input-stream/src",
					/usr/local/opt/openssl/include,
					/usr/local/include,
					include,
				);
				LIBRARY_SEARCH_PATHS = (
					"/usr/local/openssl-1.0.2/lib",
					build/default/mruby/host/lib,
					/usr/local/lib,
				);
				OTHER_CFLAGS = "";
				OTHER_LDFLAGS = (
					"-lssl",
					"-lcrypto",
					"-luv",
					"-lz",
				);
				PRODUCT_NAME = h2o;
			};
			name = "libuv-release";
		};
		E918FC352136583F00CCB252 /* evloop-debug */ = {
			isa = XCBuildConfiguration;
			buildSettings = {
				GCC_PREPROCESSOR_DEFINITIONS = (
					"DEBUG=1",
					"$(inherited)",
				);
				HEADER_SEARCH_PATHS = (
					"/usr/local/openssl-1.0.2/include",
					deps/yaml/include,
					"$(inherited)",
					/Applications/Xcode.app/Contents/Developer/Toolchains/XcodeDefault.xctoolchain/usr/include,
					/usr/local/include,
					include,
				);
				LIBRARY_SEARCH_PATHS = (
					"/usr/local/openssl-1.0.2/lib",
					/usr/local/lib,
				);
				OTHER_LDFLAGS = (
					"-lssl",
					"-lcrypto",
					"-lz",
				);
				PRODUCT_NAME = "$(TARGET_NAME)";
			};
			name = "evloop-debug";
		};
		E918FC362136583F00CCB252 /* libuv-debug */ = {
			isa = XCBuildConfiguration;
			buildSettings = {
				GCC_PREPROCESSOR_DEFINITIONS = (
					"DEBUG=1",
					"$(inherited)",
				);
				HEADER_SEARCH_PATHS = (
					"/usr/local/openssl-1.0.2/include",
					deps/yaml/include,
					"$(inherited)",
					/Applications/Xcode.app/Contents/Developer/Toolchains/XcodeDefault.xctoolchain/usr/include,
					/usr/local/include,
					include,
				);
				LIBRARY_SEARCH_PATHS = (
					"/usr/local/openssl-1.0.2/lib",
					/usr/local/lib,
				);
				OTHER_LDFLAGS = (
					"-lssl",
					"-lcrypto",
					"-luv",
					"-lz",
				);
				PRODUCT_NAME = "$(TARGET_NAME)";
			};
			name = "libuv-debug";
		};
		E918FC372136583F00CCB252 /* evloop-release */ = {
			isa = XCBuildConfiguration;
			buildSettings = {
				GCC_PREPROCESSOR_DEFINITIONS = "H2O_USE_LIBUV=0";
				HEADER_SEARCH_PATHS = (
					"/usr/local/openssl-1.0.2/include",
					deps/yaml/include,
					"$(inherited)",
					/Applications/Xcode.app/Contents/Developer/Toolchains/XcodeDefault.xctoolchain/usr/include,
					/usr/local/include,
					include,
				);
				LIBRARY_SEARCH_PATHS = (
					"/usr/local/openssl-1.0.2/lib",
					/usr/local/lib,
				);
				OTHER_LDFLAGS = (
					"-lssl",
					"-lcrypto",
					"-lz",
				);
				PRODUCT_NAME = "$(TARGET_NAME)";
			};
			name = "evloop-release";
		};
		E918FC382136583F00CCB252 /* libuv-release */ = {
			isa = XCBuildConfiguration;
			buildSettings = {
				GCC_PREPROCESSOR_DEFINITIONS = "";
				HEADER_SEARCH_PATHS = (
					"/usr/local/openssl-1.0.2/include",
					deps/yaml/include,
					"$(inherited)",
					/Applications/Xcode.app/Contents/Developer/Toolchains/XcodeDefault.xctoolchain/usr/include,
					/usr/local/include,
					include,
				);
				LIBRARY_SEARCH_PATHS = (
					"/usr/local/openssl-1.0.2/lib",
					/usr/local/lib,
				);
				OTHER_LDFLAGS = (
					"-lssl",
					"-lcrypto",
					"-luv",
					"-lz",
				);
				PRODUCT_NAME = "$(TARGET_NAME)";
			};
			name = "libuv-release";
		};
/* End XCBuildConfiguration section */

/* Begin XCConfigurationList section */
		08790E0B1D8BD7F100A04BC1 /* Build configuration list for PBXNativeTarget "examples-redis-client" */ = {
			isa = XCConfigurationList;
			buildConfigurations = (
				08790E0C1D8BD7F100A04BC1 /* evloop-debug */,
				08790E0D1D8BD7F100A04BC1 /* libuv-debug */,
				08790E0E1D8BD7F100A04BC1 /* evloop-release */,
				08790E0F1D8BD7F100A04BC1 /* libuv-release */,
			);
			defaultConfigurationIsVisible = 0;
			defaultConfigurationName = "evloop-release";
		};
		08819C27218C9FA90057ED23 /* Build configuration list for PBXNativeTarget "qif" */ = {
			isa = XCConfigurationList;
			buildConfigurations = (
				08819C28218C9FA90057ED23 /* evloop-debug */,
				08819C29218C9FA90057ED23 /* libuv-debug */,
				08819C2A218C9FA90057ED23 /* evloop-release */,
				08819C2B218C9FA90057ED23 /* libuv-release */,
			);
			defaultConfigurationIsVisible = 0;
			defaultConfigurationName = "evloop-release";
		};
		1079231019A320A700C52AD6 /* Build configuration list for PBXProject "h2o" */ = {
			isa = XCConfigurationList;
			buildConfigurations = (
				1079231719A320A700C52AD6 /* evloop-debug */,
				1065E70F19BF752300686E72 /* libuv-debug */,
				1079231819A320A700C52AD6 /* evloop-release */,
				1065E71419BF754100686E72 /* libuv-release */,
			);
			defaultConfigurationIsVisible = 0;
			defaultConfigurationName = "evloop-release";
		};
		1079231919A320A700C52AD6 /* Build configuration list for PBXNativeTarget "h2o" */ = {
			isa = XCConfigurationList;
			buildConfigurations = (
				1079231A19A320A700C52AD6 /* evloop-debug */,
				1065E71019BF752300686E72 /* libuv-debug */,
				1079231B19A320A700C52AD6 /* evloop-release */,
				1065E71519BF754100686E72 /* libuv-release */,
			);
			defaultConfigurationIsVisible = 0;
			defaultConfigurationName = "evloop-release";
		};
		107923DF19A321F400C52AD6 /* Build configuration list for PBXNativeTarget "examples-simple" */ = {
			isa = XCConfigurationList;
			buildConfigurations = (
				107923E019A321F400C52AD6 /* evloop-debug */,
				1065E71219BF752300686E72 /* libuv-debug */,
				107923E119A321F400C52AD6 /* evloop-release */,
				1065E71719BF754100686E72 /* libuv-release */,
			);
			defaultConfigurationIsVisible = 0;
			defaultConfigurationName = "evloop-release";
		};
		1079240A19A3247A00C52AD6 /* Build configuration list for PBXNativeTarget "examples-websocket" */ = {
			isa = XCConfigurationList;
			buildConfigurations = (
				1079240B19A3247A00C52AD6 /* evloop-debug */,
				1065E71319BF752300686E72 /* libuv-debug */,
				1079240C19A3247A00C52AD6 /* evloop-release */,
				1065E71819BF754100686E72 /* libuv-release */,
			);
			defaultConfigurationIsVisible = 0;
			defaultConfigurationName = "evloop-release";
		};
		1079243219A3260E00C52AD6 /* Build configuration list for PBXNativeTarget "unittest" */ = {
			isa = XCConfigurationList;
			buildConfigurations = (
				1079243319A3260E00C52AD6 /* evloop-debug */,
				1065E71119BF752300686E72 /* libuv-debug */,
				1079243419A3260E00C52AD6 /* evloop-release */,
				1065E71619BF754100686E72 /* libuv-release */,
			);
			defaultConfigurationIsVisible = 0;
			defaultConfigurationName = "evloop-release";
		};
		10D0904C19F0CA9C0043D458 /* Build configuration list for PBXNativeTarget "examples-socket-client" */ = {
			isa = XCConfigurationList;
			buildConfigurations = (
				10D0904D19F0CA9C0043D458 /* evloop-debug */,
				10D0904E19F0CA9C0043D458 /* libuv-debug */,
				10D0904F19F0CA9C0043D458 /* evloop-release */,
				10D0905019F0CA9C0043D458 /* libuv-release */,
			);
			defaultConfigurationIsVisible = 0;
			defaultConfigurationName = "evloop-release";
		};
		10D0906419F38B2E0043D458 /* Build configuration list for PBXNativeTarget "examples-httpclient" */ = {
			isa = XCConfigurationList;
			buildConfigurations = (
				10D0906519F38B2E0043D458 /* evloop-debug */,
				10D0906619F38B2E0043D458 /* libuv-debug */,
				10D0906719F38B2E0043D458 /* evloop-release */,
				10D0906819F38B2E0043D458 /* libuv-release */,
			);
			defaultConfigurationIsVisible = 0;
			defaultConfigurationName = "evloop-release";
		};
		10EA45DA1D0949BF00769A2B /* Build configuration list for PBXNativeTarget "examples-latency-optimization" */ = {
			isa = XCConfigurationList;
			buildConfigurations = (
				10EA45DB1D0949BF00769A2B /* evloop-debug */,
				10EA45DC1D0949BF00769A2B /* libuv-debug */,
				10EA45DD1D0949BF00769A2B /* evloop-release */,
				10EA45DE1D0949BF00769A2B /* libuv-release */,
			);
			defaultConfigurationIsVisible = 0;
			defaultConfigurationName = "evloop-release";
		};
		10F417CE19C1907B00B6E31A /* Build configuration list for PBXNativeTarget "server" */ = {
			isa = XCConfigurationList;
			buildConfigurations = (
				10F417CF19C1907B00B6E31A /* evloop-debug */,
				10F417D019C1907B00B6E31A /* libuv-debug */,
				10F417D119C1907B00B6E31A /* evloop-release */,
				10F417D219C1907B00B6E31A /* libuv-release */,
			);
			defaultConfigurationIsVisible = 0;
			defaultConfigurationName = "evloop-release";
		};
		E918FC342136583F00CCB252 /* Build configuration list for PBXNativeTarget "proptest" */ = {
			isa = XCConfigurationList;
			buildConfigurations = (
				E918FC352136583F00CCB252 /* evloop-debug */,
				E918FC362136583F00CCB252 /* libuv-debug */,
				E918FC372136583F00CCB252 /* evloop-release */,
				E918FC382136583F00CCB252 /* libuv-release */,
			);
			defaultConfigurationIsVisible = 0;
			defaultConfigurationName = "evloop-release";
		};
/* End XCConfigurationList section */
	};
	rootObject = 1079230D19A320A700C52AD6 /* Project object */;
}<|MERGE_RESOLUTION|>--- conflicted
+++ resolved
@@ -972,7 +972,6 @@
 		D081373D1FD40431004679DF /* least_conn.c */ = {isa = PBXFileReference; fileEncoding = 4; lastKnownFileType = sourcecode.c.c; path = least_conn.c; sourceTree = "<group>"; };
 		D081373E1FD40431004679DF /* roundrobin.c */ = {isa = PBXFileReference; fileEncoding = 4; lastKnownFileType = sourcecode.c.c; path = roundrobin.c; sourceTree = "<group>"; };
 		D08137411FD408C1004679DF /* balancer.h */ = {isa = PBXFileReference; fileEncoding = 4; lastKnownFileType = sourcecode.c.h; path = balancer.h; sourceTree = "<group>"; };
-<<<<<<< HEAD
 		E901C3D9213E1C2E00D17C93 /* quicly.h */ = {isa = PBXFileReference; fileEncoding = 4; lastKnownFileType = sourcecode.c.h; path = quicly.h; sourceTree = "<group>"; };
 		E901C3DB213E1C3600D17C93 /* maxsender.h */ = {isa = PBXFileReference; fileEncoding = 4; lastKnownFileType = sourcecode.c.h; path = maxsender.h; sourceTree = "<group>"; };
 		E901C3DC213E1C3600D17C93 /* ranges.h */ = {isa = PBXFileReference; fileEncoding = 4; lastKnownFileType = sourcecode.c.h; path = ranges.h; sourceTree = "<group>"; };
@@ -986,12 +985,10 @@
 		E901C439213E59A000D17C93 /* qpack.c */ = {isa = PBXFileReference; lastKnownFileType = sourcecode.c.c; path = qpack.c; sourceTree = "<group>"; };
 		E901C43C213FAE0300D17C93 /* qpack.h */ = {isa = PBXFileReference; lastKnownFileType = sourcecode.c.h; path = qpack.h; sourceTree = "<group>"; };
 		E901C43F2140CCB500D17C93 /* qpack.c */ = {isa = PBXFileReference; lastKnownFileType = sourcecode.c.c; path = qpack.c; sourceTree = "<group>"; };
-=======
 		E908A2AB231CF3D10039BCEE /* 50reverse-proxy-chunked-post-termination.t */ = {isa = PBXFileReference; fileEncoding = 4; lastKnownFileType = text; path = "50reverse-proxy-chunked-post-termination.t"; sourceTree = "<group>"; xcLanguageSpecificationIdentifier = xcode.lang.perl; };
 		E908A2AD2320AE4C0039BCEE /* Dockerfile */ = {isa = PBXFileReference; fileEncoding = 4; lastKnownFileType = text; path = Dockerfile; sourceTree = "<group>"; };
 		E908A2AE2320AE4C0039BCEE /* check.mk */ = {isa = PBXFileReference; fileEncoding = 4; lastKnownFileType = text; path = check.mk; sourceTree = "<group>"; };
 		E908A2AF2320AE4D0039BCEE /* Dockerfile.ubuntu1904 */ = {isa = PBXFileReference; fileEncoding = 4; lastKnownFileType = text; path = Dockerfile.ubuntu1904; sourceTree = "<group>"; };
->>>>>>> 6c725057
 		E90A95F21E30795100483D6C /* headers_util.c */ = {isa = PBXFileReference; fileEncoding = 4; lastKnownFileType = sourcecode.c.c; path = headers_util.c; sourceTree = "<group>"; };
 		E90A95F41E30797D00483D6C /* headers_util.c */ = {isa = PBXFileReference; fileEncoding = 4; lastKnownFileType = sourcecode.c.c; path = headers_util.c; sourceTree = "<group>"; };
 		E90C514D230BB28800D6AD8E /* 90dtrace.t */ = {isa = PBXFileReference; fileEncoding = 4; lastKnownFileType = text; path = 90dtrace.t; sourceTree = "<group>"; xcLanguageSpecificationIdentifier = xcode.lang.perl; };
@@ -2218,7 +2215,6 @@
 			path = balancer;
 			sourceTree = "<group>";
 		};
-<<<<<<< HEAD
 		E901C3D5213E1BAF00D17C93 /* quicly */ = {
 			isa = PBXGroup;
 			children = (
@@ -2290,7 +2286,7 @@
 				E93C7F9922701806007BF39A /* frame.c */,
 			);
 			path = http3;
-=======
+		};
 		E908A2AC2320AE210039BCEE /* docker-ci */ = {
 			isa = PBXGroup;
 			children = (
@@ -2299,7 +2295,6 @@
 				E908A2AF2320AE4D0039BCEE /* Dockerfile.ubuntu1904 */,
 			);
 			path = "docker-ci";
->>>>>>> 6c725057
 			sourceTree = "<group>";
 		};
 		E918FC3A2136589900CCB252 /* 00prop */ = {
