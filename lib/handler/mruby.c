--- conflicted
+++ resolved
@@ -767,12 +767,8 @@
         status = mrb_fixnum(v);
 
         /* if no special actions were necessary, then the output is a rack response */
-<<<<<<< HEAD
-        if (status > 0) break;
-=======
         if (status >= 0)
             break;
->>>>>>> e79732b6
 
         /* take special action depending on the status code */
         if (status == H2O_MRUBY_CALLBACK_ID_NOOP) {
