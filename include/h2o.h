/*
 * Copyright (c) 2014-2016 DeNA Co., Ltd., Kazuho Oku, Fastly, Inc.
 *
 * Permission is hereby granted, free of charge, to any person obtaining a copy
 * of this software and associated documentation files (the "Software"), to
 * deal in the Software without restriction, including without limitation the
 * rights to use, copy, modify, merge, publish, distribute, sublicense, and/or
 * sell copies of the Software, and to permit persons to whom the Software is
 * furnished to do so, subject to the following conditions:
 *
 * The above copyright notice and this permission notice shall be included in
 * all copies or substantial portions of the Software.
 *
 * THE SOFTWARE IS PROVIDED "AS IS", WITHOUT WARRANTY OF ANY KIND, EXPRESS OR
 * IMPLIED, INCLUDING BUT NOT LIMITED TO THE WARRANTIES OF MERCHANTABILITY,
 * FITNESS FOR A PARTICULAR PURPOSE AND NONINFRINGEMENT. IN NO EVENT SHALL THE
 * AUTHORS OR COPYRIGHT HOLDERS BE LIABLE FOR ANY CLAIM, DAMAGES OR OTHER
 * LIABILITY, WHETHER IN AN ACTION OF CONTRACT, TORT OR OTHERWISE, ARISING
 * FROM, OUT OF OR IN CONNECTION WITH THE SOFTWARE OR THE USE OR OTHER DEALINGS
 * IN THE SOFTWARE.
 */
#ifndef h2o_h
#define h2o_h

#ifdef __cplusplus
extern "C" {
#endif

#include <assert.h>
#include <stddef.h>
#include <stdint.h>
#include <string.h>
#include <stdlib.h>
#include <sys/time.h>
#include <sys/socket.h>
#include <time.h>
#include <unistd.h>
#include <openssl/ssl.h>
#include "h2o/filecache.h"
#include "h2o/hostinfo.h"
#include "h2o/memcached.h"
#include "h2o/redis.h"
#include "h2o/linklist.h"
#include "h2o/http1client.h"
#include "h2o/memory.h"
#include "h2o/multithread.h"
#include "h2o/rand.h"
#include "h2o/socket.h"
#include "h2o/string_.h"
#include "h2o/time_.h"
#include "h2o/timeout.h"
#include "h2o/url.h"
#include "h2o/version.h"

#ifndef H2O_USE_BROTLI
/* disabled for all but the standalone server, since the encoder is written in C++ */
#define H2O_USE_BROTLI 0
#endif

#ifndef H2O_MAX_HEADERS
#define H2O_MAX_HEADERS 100
#endif
#ifndef H2O_MAX_REQLEN
#define H2O_MAX_REQLEN (8192 + 4096 * (H2O_MAX_HEADERS))
#endif

#ifndef H2O_MAX_TOKENS
#define H2O_MAX_TOKENS 100
#endif

#ifndef H2O_SOMAXCONN
/* simply use a large value, and let the kernel clip it to the internal max */
#define H2O_SOMAXCONN 65535
#endif

#define H2O_DEFAULT_MAX_REQUEST_ENTITY_SIZE (1024 * 1024 * 1024)
#define H2O_DEFAULT_MAX_DELEGATIONS 5
#define H2O_DEFAULT_HANDSHAKE_TIMEOUT_IN_SECS 10
#define H2O_DEFAULT_HANDSHAKE_TIMEOUT (H2O_DEFAULT_HANDSHAKE_TIMEOUT_IN_SECS * 1000)
#define H2O_DEFAULT_HTTP1_REQ_TIMEOUT_IN_SECS 10
#define H2O_DEFAULT_HTTP1_REQ_TIMEOUT (H2O_DEFAULT_HTTP1_REQ_TIMEOUT_IN_SECS * 1000)
#define H2O_DEFAULT_HTTP1_UPGRADE_TO_HTTP2 1
#define H2O_DEFAULT_HTTP2_IDLE_TIMEOUT_IN_SECS 10
#define H2O_DEFAULT_HTTP2_IDLE_TIMEOUT (H2O_DEFAULT_HTTP2_IDLE_TIMEOUT_IN_SECS * 1000)
#define H2O_DEFAULT_HTTP2_GRACEFUL_SHUTDOWN_TIMEOUT_IN_SECS 0 /* no timeout */
#define H2O_DEFAULT_HTTP2_GRACEFUL_SHUTDOWN_TIMEOUT (H2O_DEFAULT_HTTP2_GRACEFUL_SHUTDOWN_TIMEOUT_IN_SECS * 1000)
#define H2O_DEFAULT_PROXY_IO_TIMEOUT_IN_SECS 30
#define H2O_DEFAULT_PROXY_IO_TIMEOUT (H2O_DEFAULT_PROXY_IO_TIMEOUT_IN_SECS * 1000)
#define H2O_DEFAULT_PROXY_WEBSOCKET_TIMEOUT_IN_SECS 300
#define H2O_DEFAULT_PROXY_WEBSOCKET_TIMEOUT (H2O_DEFAULT_PROXY_WEBSOCKET_TIMEOUT_IN_SECS * 1000)
#define H2O_DEFAULT_PROXY_SSL_SESSION_CACHE_CAPACITY 4096
#define H2O_DEFAULT_PROXY_SSL_SESSION_CACHE_DURATION 86400000 /* 24 hours */

typedef struct st_h2o_conn_t h2o_conn_t;
typedef struct st_h2o_context_t h2o_context_t;
typedef struct st_h2o_req_t h2o_req_t;
typedef struct st_h2o_ostream_t h2o_ostream_t;
typedef struct st_h2o_configurator_command_t h2o_configurator_command_t;
typedef struct st_h2o_configurator_t h2o_configurator_t;
typedef struct st_h2o_hostconf_t h2o_hostconf_t;
typedef struct st_h2o_globalconf_t h2o_globalconf_t;
typedef struct st_h2o_mimemap_t h2o_mimemap_t;
typedef struct st_h2o_logconf_t h2o_logconf_t;
typedef struct st_h2o_headers_command_t h2o_headers_command_t;

/**
 * a predefined, read-only, fast variant of h2o_iovec_t, defined in h2o/token.h
 */
typedef struct st_h2o_token_t {
    h2o_iovec_t buf;
    char http2_static_table_name_index; /* non-zero if any */
    unsigned char proxy_should_drop_for_req : 1;
    unsigned char proxy_should_drop_for_res : 1;
    unsigned char is_init_header_special : 1;
    unsigned char http2_should_reject : 1;
    unsigned char copy_for_push_request : 1;
    unsigned char dont_compress : 1;
} h2o_token_t;

#include "h2o/token.h"

/**
 * basic structure of a handler (an object that MAY generate a response)
 * The handlers should register themselves to h2o_context_t::handlers.
 */
typedef struct st_h2o_handler_t {
    size_t _config_slot;
    void (*on_context_init)(struct st_h2o_handler_t *self, h2o_context_t *ctx);
    void (*on_context_dispose)(struct st_h2o_handler_t *self, h2o_context_t *ctx);
    void (*dispose)(struct st_h2o_handler_t *self);
    int (*on_req)(struct st_h2o_handler_t *self, h2o_req_t *req);
    /**
     * If the flag is set, protocol handler may invoke the request handler before receiving the end of the request body. The request
     * handler can determine if the protocol handler has actually done so by checking if `req->proceed_req` is set to non-NULL.
     * In such case, the handler should replace `req->write_req.cb` (and ctx) with its own callback to receive the request body
     * bypassing the buffer of the protocol handler. Parts of the request body being received before the handler replacing the
     * callback is accessible via `req->entity`.
     * The request handler can delay replacing the callback to a later moment. In such case, the handler can determine if
     * `req->entity` already contains a complete request body by checking if `req->proceed_req` is NULL.
     */
    unsigned supports_request_streaming : 1;
} h2o_handler_t;

/**
 * basic structure of a filter (an object that MAY modify a response)
 * The filters should register themselves to h2o_context_t::filters.
 */
typedef struct st_h2o_filter_t {
    size_t _config_slot;
    void (*on_context_init)(struct st_h2o_filter_t *self, h2o_context_t *ctx);
    void (*on_context_dispose)(struct st_h2o_filter_t *self, h2o_context_t *ctx);
    void (*dispose)(struct st_h2o_filter_t *self);
    void (*on_setup_ostream)(struct st_h2o_filter_t *self, h2o_req_t *req, h2o_ostream_t **slot);
} h2o_filter_t;

/**
 * basic structure of a logger (an object that MAY log a request)
 * The loggers should register themselves to h2o_context_t::loggers.
 */
typedef struct st_h2o_logger_t {
    size_t _config_slot;
    void (*on_context_init)(struct st_h2o_logger_t *self, h2o_context_t *ctx);
    void (*on_context_dispose)(struct st_h2o_logger_t *self, h2o_context_t *ctx);
    void (*dispose)(struct st_h2o_logger_t *self);
    void (*log_access)(struct st_h2o_logger_t *self, h2o_req_t *req);
} h2o_logger_t;

/**
 * contains stringified representations of a timestamp
 */
typedef struct st_h2o_timestamp_string_t {
    char rfc1123[H2O_TIMESTR_RFC1123_LEN + 1];
    char log[H2O_TIMESTR_LOG_LEN + 1];
} h2o_timestamp_string_t;

/**
 * a timestamp.
 * Applications should call h2o_get_timestamp to obtain a timestamp.
 */
typedef struct st_h2o_timestamp_t {
    struct timeval at;
    h2o_timestamp_string_t *str;
} h2o_timestamp_t;

typedef struct st_h2o_casper_conf_t {
    /**
     * capacity bits (0 to disable casper)
     */
    unsigned capacity_bits;
    /**
     * whether if all type of files should be tracked (or only the blocking assets)
     */
    int track_all_types;
} h2o_casper_conf_t;

typedef struct st_h2o_envconf_t {
    /**
     * parent
     */
    struct st_h2o_envconf_t *parent;
    /**
     * list of names to be unset
     */
    h2o_iovec_vector_t unsets;
    /**
     * list of name-value pairs to be set
     */
    h2o_iovec_vector_t sets;
} h2o_envconf_t;

typedef struct st_h2o_pathconf_t {
    /**
     * globalconf to which the pathconf belongs
     */
    h2o_globalconf_t *global;
    /**
     * pathname in lower case, may or may not have "/" at last, NULL terminated, or is {NULL,0} if is fallback or extension-level
     */
    h2o_iovec_t path;
    /**
     * list of handlers
     */
    H2O_VECTOR(h2o_handler_t *) handlers;
    /**
     * list of filters
     */
    H2O_VECTOR(h2o_filter_t *) filters;
    /**
     * list of loggers (h2o_logger_t)
     */
    H2O_VECTOR(h2o_logger_t *) loggers;
    /**
     * mimemap
     */
    h2o_mimemap_t *mimemap;
    /**
     * env
     */
    h2o_envconf_t *env;
    /**
     * error-log
     */
    struct {
        /**
         * if request-level errors should be emitted to stderr
         */
        unsigned emit_request_errors : 1;
    } error_log;
} h2o_pathconf_t;

struct st_h2o_hostconf_t {
    /**
     * reverse reference to the global configuration
     */
    h2o_globalconf_t *global;
    /**
     * host and port
     */
    struct {
        /**
         * host and port (in lower-case; base is NULL-terminated)
         */
        h2o_iovec_t hostport;
        /**
         *  in lower-case; base is NULL-terminated
         */
        h2o_iovec_t host;
        /**
         * port number (or 65535 if default)
         */
        uint16_t port;
    } authority;
    /**
     * list of path configurations
     */
    H2O_VECTOR(h2o_pathconf_t) paths;
    /**
     * catch-all path configuration
     */
    h2o_pathconf_t fallback_path;
    /**
     * mimemap
     */
    h2o_mimemap_t *mimemap;
    /**
     * http2
     */
    struct {
        /**
         * whether if blocking assets being pulled should be given highest priority in case of clients that do not implement
         * dependency-based prioritization
         */
        unsigned reprioritize_blocking_assets : 1;
        /**
         * if server push should be used
         */
        unsigned push_preload : 1;
        /**
         * casper settings
         */
        h2o_casper_conf_t casper;
    } http2;
};

typedef struct st_h2o_protocol_callbacks_t {
    void (*request_shutdown)(h2o_context_t *ctx);
    int (*foreach_request)(h2o_context_t *ctx, int (*cb)(h2o_req_t *req, void *cbdata), void *cbdata);
} h2o_protocol_callbacks_t;

typedef h2o_iovec_t (*final_status_handler_cb)(void *ctx, h2o_globalconf_t *gconf, h2o_req_t *req);
typedef struct st_h2o_status_handler_t {
    h2o_iovec_t name;
    void *(*init)(void); /* optional callback, allocates a context that will be passed to per_thread() */
    void (*per_thread)(void *priv, h2o_context_t *ctx); /* optional callback, will be called for each thread */
    h2o_iovec_t (*final)(void *ctx, h2o_globalconf_t *gconf, h2o_req_t *req); /* mandatory, will be passed the optional context */
} h2o_status_handler_t;

typedef H2O_VECTOR(h2o_status_handler_t) h2o_status_callbacks_t;
struct st_h2o_globalconf_t {
    /**
     * a NULL-terminated list of host contexts (h2o_hostconf_t)
     */
    h2o_hostconf_t **hosts;
    /**
     * list of configurators
     */
    h2o_linklist_t configurators;
    /**
     * name of the server (not the hostname)
     */
    h2o_iovec_t server_name;
    /**
     * maximum size of the accepted request entity (e.g. POST data)
     */
    size_t max_request_entity_size;
    /**
     * maximum count for delegations
     */
    unsigned max_delegations;
    /**
     * setuid user (or NULL)
     */
    char *user;

    /**
     * SSL handshake timeout
     */
    h2o_timeout_val_t handshake_timeout;

    struct {
        /**
         * request timeout (in milliseconds)
         */
        h2o_timeout_val_t req_timeout;
        /**
         * a boolean value indicating whether or not to upgrade to HTTP/2
         */
        int upgrade_to_http2;
        /**
         * list of callbacks
         */
        h2o_protocol_callbacks_t callbacks;
    } http1;

    struct {
        /**
         * idle timeout (in milliseconds)
         */
        h2o_timeout_val_t idle_timeout;
        /**
         * graceful shutdown timeout (in milliseconds)
         */
        h2o_timeout_val_t graceful_shutdown_timeout;
        /**
         * maximum number of HTTP2 requests (per connection) to be handled simultaneously internally.
         * H2O accepts at most 256 requests over HTTP/2, but internally limits the number of in-flight requests to the value
         * specified by this property in order to limit the resources allocated to a single connection.
         */
        size_t max_concurrent_requests_per_connection;
        /**
         * maximum nuber of streams (per connection) to be allowed in IDLE / CLOSED state (used for tracking dependencies).
         */
        size_t max_streams_for_priority;
        /**
         * conditions for latency optimization
         */
        h2o_socket_latency_optimization_conditions_t latency_optimization;
        /**
         * list of callbacks
         */
        h2o_protocol_callbacks_t callbacks;
    } http2;

    struct {
        /**
         * io timeout (in milliseconds)
         */
        h2o_timeout_val_t io_timeout;
        /**
         * io timeout (in milliseconds)
         */
        h2o_timeout_val_t connect_timeout;
        /**
         * io timeout (in milliseconds)
         */
        h2o_timeout_val_t first_byte_timeout;
        /**
         * a boolean flag if set to true, instructs the proxy to preserve the x-forwarded-proto header passed by the client
         */
        unsigned preserve_x_forwarded_proto : 1;
        /**
         * a boolean flag if set to true, instructs the proxy to preserve the server header passed by the origin
         */
        unsigned preserve_server_header : 1;
        /**
         * a boolean flag if set to true, instructs the proxy to emit x-forwarded-proto and x-forwarded-for headers
         */
        unsigned emit_x_forwarded_headers : 1;
        /**
         * a boolean flag if set to true, instructs the proxy to emit a via header
         */
        unsigned emit_via_header : 1;
        /**
         * global socketpool
         */
        h2o_socketpool_t global_socketpool;
    } proxy;

    /**
     * mimemap
     */
    h2o_mimemap_t *mimemap;

    /**
     * filecache
     */
    struct {
        /* capacity of the filecache */
        size_t capacity;
    } filecache;

    /* status */
    h2o_status_callbacks_t statuses;

    size_t _num_config_slots;
};

enum {
    H2O_COMPRESS_HINT_AUTO = 0, /* default: let h2o negociate compression based on the configuration */
    H2O_COMPRESS_HINT_DISABLE,  /* compression was explicitely disabled for this request */
    H2O_COMPRESS_HINT_ENABLE,   /* compression was explicitely enabled for this request */
};

/**
 * holds various attributes related to the mime-type
 */
typedef struct st_h2o_mime_attributes_t {
    /**
     * whether if the content can be compressed by using gzip
     */
    char is_compressible;
    /**
     * how the resource should be prioritized
     */
    enum { H2O_MIME_ATTRIBUTE_PRIORITY_NORMAL = 0, H2O_MIME_ATTRIBUTE_PRIORITY_HIGHEST } priority;
} h2o_mime_attributes_t;

extern h2o_mime_attributes_t h2o_mime_attributes_as_is;

/**
 * represents either a mime-type (and associated info), or contains pathinfo in case of a dynamic type (e.g. .php files)
 */
typedef struct st_h2o_mimemap_type_t {
    enum { H2O_MIMEMAP_TYPE_MIMETYPE = 0, H2O_MIMEMAP_TYPE_DYNAMIC = 1 } type;
    union {
        struct {
            h2o_iovec_t mimetype;
            h2o_mime_attributes_t attr;
        };
        struct {
            h2o_pathconf_t pathconf;
        } dynamic;
    } data;
} h2o_mimemap_type_t;

/* defined as negated form of the error codes defined in HTTP2-spec section 7 */
#define H2O_HTTP2_ERROR_NONE 0
#define H2O_HTTP2_ERROR_PROTOCOL -1
#define H2O_HTTP2_ERROR_INTERNAL -2
#define H2O_HTTP2_ERROR_FLOW_CONTROL -3
#define H2O_HTTP2_ERROR_SETTINGS_TIMEOUT -4
#define H2O_HTTP2_ERROR_STREAM_CLOSED -5
#define H2O_HTTP2_ERROR_FRAME_SIZE -6
#define H2O_HTTP2_ERROR_REFUSED_STREAM -7
#define H2O_HTTP2_ERROR_CANCEL -8
#define H2O_HTTP2_ERROR_COMPRESSION -9
#define H2O_HTTP2_ERROR_CONNECT -10
#define H2O_HTTP2_ERROR_ENHANCE_YOUR_CALM -11
#define H2O_HTTP2_ERROR_INADEQUATE_SECURITY -12
#define H2O_HTTP2_ERROR_MAX 13
/* end of the HTT2-spec defined errors */
#define H2O_HTTP2_ERROR_INVALID_HEADER_CHAR                                                                                        \
    -254 /* an internal value indicating that invalid characters were found in the header name or value */
#define H2O_HTTP2_ERROR_INCOMPLETE -255 /* an internal value indicating that all data is not ready */
#define H2O_HTTP2_ERROR_PROTOCOL_CLOSE_IMMEDIATELY -256

enum {
    /* http1 protocol errors */
    H2O_STATUS_ERROR_400 = 0,
    H2O_STATUS_ERROR_403,
    H2O_STATUS_ERROR_404,
    H2O_STATUS_ERROR_405,
    H2O_STATUS_ERROR_413,
    H2O_STATUS_ERROR_416,
    H2O_STATUS_ERROR_417,
    H2O_STATUS_ERROR_500,
    H2O_STATUS_ERROR_502,
    H2O_STATUS_ERROR_503,
    H2O_STATUS_ERROR_MAX,
};

/**
 * holds various data related to the context
 */
typedef struct st_h2o_context_storage_item_t {
    void (*dispose)(void *data);
    void *data;
} h2o_context_storage_item_t;

typedef H2O_VECTOR(h2o_context_storage_item_t) h2o_context_storage_t;

/**
 * context of the http server.
 */
struct st_h2o_context_t {
    /**
     * points to the loop (either uv_loop_t or h2o_evloop_t, depending on the value of H2O_USE_LIBUV)
     */
    h2o_loop_t *loop;
    /**
     * pointer to the global configuration
     */
    h2o_globalconf_t *globalconf;
    /**
     * queue for receiving messages from other contexts
     */
    h2o_multithread_queue_t *queue;
    /**
     * receivers
     */
    struct {
        h2o_multithread_receiver_t hostinfo_getaddr;
    } receivers;
    /**
     * open file cache
     */
    h2o_filecache_t *filecache;
    /**
     * context scope storage for general use
     */
    h2o_context_storage_t storage;
    /**
     * flag indicating if shutdown has been requested
     */
    int shutdown_requested;

    struct {
        /**
         * request timeout
         */
        h2o_timeout_val_t req_timeout;
        /**
         * link-list of h2o_http1_conn_t
         */
        h2o_linklist_t _conns;
    } http1;

    struct {
        /**
         * idle timeout
         */
        h2o_timeout_val_t idle_timeout;
        /**
         * link-list of h2o_http2_conn_t
         */
        h2o_linklist_t _conns;
        /**
         * timeout entry used for graceful shutdown
         */
        h2o_timeout_timer_t _graceful_shutdown_timeout;
        struct {
            /**
             * counter for http2 errors internally emitted by h2o
             */
            uint64_t protocol_level_errors[H2O_HTTP2_ERROR_MAX];
            /**
             * premature close on read
             */
            uint64_t read_closed;
            /**
             * premature close on write
             */
            uint64_t write_closed;
        } events;
    } http2;

    struct {
        /**
         * the default client context for proxy
         */
        h2o_http1client_ctx_t client_ctx;
    } proxy;

    /**
     * pointer to per-module configs
     */
    void **_module_configs;

    struct {
        uint64_t uv_now_at;
        struct timeval tv_at;
        h2o_timestamp_string_t *value;
    } _timestamp_cache;

    /**
     * counter for http1 error status internally emitted by h2o
     */
    uint64_t emitted_error_status[H2O_STATUS_ERROR_MAX];

    H2O_VECTOR(h2o_pathconf_t *) _pathconfs_inited;
};

/**
 * represents a HTTP header
 */
typedef struct st_h2o_header_t {
    /**
     * name of the header (may point to h2o_token_t which is an optimized subclass of h2o_iovec_t)
     */
    h2o_iovec_t *name;
    /**
     * The name of the header as originally received from the client, same length as `name`
     */
    const char *orig_name;
    /**
     * value of the header
     */
    h2o_iovec_t value;
} h2o_header_t;

/**
 * list of headers
 */
typedef H2O_VECTOR(h2o_header_t) h2o_headers_t;

/**
 * an object that generates a response.
 * The object is typically constructed by handlers calling the h2o_start_response function.
 */
typedef struct st_h2o_generator_t {
    /**
     * called by the core to request new data to be pushed via the h2o_send function.
     */
    void (*proceed)(struct st_h2o_generator_t *self, h2o_req_t *req);
    /**
     * called by the core when there is a need to terminate the response abruptly
     */
    void (*stop)(struct st_h2o_generator_t *self, h2o_req_t *req);
} h2o_generator_t;

typedef enum h2o_send_state {
    H2O_SEND_STATE_IN_PROGRESS,
    H2O_SEND_STATE_FINAL,
    H2O_SEND_STATE_ERROR,
} h2o_send_state_t;

typedef h2o_send_state_t (*h2o_ostream_pull_cb)(h2o_generator_t *generator, h2o_req_t *req, h2o_iovec_t *buf);

static inline int h2o_send_state_is_in_progress(h2o_send_state_t s)
{
    return s == H2O_SEND_STATE_IN_PROGRESS;
}
/**
 * an output stream that may alter the output.
 * The object is typically constructed by filters calling the h2o_prepend_ostream function.
 */
struct st_h2o_ostream_t {
    /**
     * points to the next output stream
     */
    struct st_h2o_ostream_t *next;
    /**
     * called by the core to send output.
     * Intermediary output streams should process the given output and call the h2o_ostream_send_next function if any data can be
     * sent.
     */
    void (*do_send)(struct st_h2o_ostream_t *self, h2o_req_t *req, h2o_iovec_t *bufs, size_t bufcnt, h2o_send_state_t state);
    /**
     * called by the core when there is a need to terminate the response abruptly
     */
    void (*stop)(struct st_h2o_ostream_t *self, h2o_req_t *req);
    /**
     * whether if the ostream supports "pull" interface
     */
    void (*start_pull)(struct st_h2o_ostream_t *self, h2o_ostream_pull_cb cb);
};

/**
 * a HTTP response
 */
typedef struct st_h2o_res_t {
    /**
     * status code
     */
    int status;
    /**
     * reason phrase
     */
    const char *reason;
    /**
     * length of the content (that is sent as the Content-Length header).
     * The default value is SIZE_MAX, which means that the length is indeterminate.
     * Generators should set this value whenever possible.
     */
    size_t content_length;
    /**
     * list of response headers
     */
    h2o_headers_t headers;
    /**
     * mime-related attributes (may be NULL)
     */
    h2o_mime_attributes_t *mime_attr;
    /**
     * retains the original response header before rewritten by ostream filters
     */
    struct {
        int status;
        h2o_headers_t headers;
    } original;
} h2o_res_t;

/**
 * debug state (currently only for HTTP/2)
 */
typedef struct st_h2o_http2_debug_state_t {
    h2o_iovec_vector_t json;
    ssize_t conn_flow_in;
    ssize_t conn_flow_out;
} h2o_http2_debug_state_t;

typedef struct st_h2o_conn_callbacks_t {
    /**
     * getsockname (return size of the obtained address, or 0 if failed)
     */
    socklen_t (*get_sockname)(h2o_conn_t *conn, struct sockaddr *sa);
    /**
     * getpeername (return size of the obtained address, or 0 if failed)
     */
    socklen_t (*get_peername)(h2o_conn_t *conn, struct sockaddr *sa);
    /**
     * callback for server push (may be NULL)
     */
    void (*push_path)(h2o_req_t *req, const char *abspath, size_t abspath_len, int is_critical);
    /**
     * Return the underlying socket struct
     */
    h2o_socket_t *(*get_socket)(h2o_conn_t *_conn);
    /**
     * debug state callback (may be NULL)
     */
    h2o_http2_debug_state_t *(*get_debug_state)(h2o_req_t *req, int hpack_enabled);
    /**
     * logging callbacks (may be NULL)
     */
    union {
        struct {
            struct {
                h2o_iovec_t (*protocol_version)(h2o_req_t *req);
                h2o_iovec_t (*session_reused)(h2o_req_t *req);
                h2o_iovec_t (*cipher)(h2o_req_t *req);
                h2o_iovec_t (*cipher_bits)(h2o_req_t *req);
                h2o_iovec_t (*session_id)(h2o_req_t *req);
            } ssl;
            struct {
                h2o_iovec_t (*request_index)(h2o_req_t *req);
            } http1;
            struct {
                h2o_iovec_t (*stream_id)(h2o_req_t *req);
                h2o_iovec_t (*priority_received)(h2o_req_t *req);
                h2o_iovec_t (*priority_received_exclusive)(h2o_req_t *req);
                h2o_iovec_t (*priority_received_parent)(h2o_req_t *req);
                h2o_iovec_t (*priority_received_weight)(h2o_req_t *req);
                h2o_iovec_t (*priority_actual)(h2o_req_t *req);
                h2o_iovec_t (*priority_actual_parent)(h2o_req_t *req);
                h2o_iovec_t (*priority_actual_weight)(h2o_req_t *req);
            } http2;
        };
        h2o_iovec_t (*callbacks[1])(h2o_req_t *req);
    } log_;
} h2o_conn_callbacks_t;

/**
 * basic structure of an HTTP connection (HTTP/1, HTTP/2, etc.)
 */
struct st_h2o_conn_t {
    /**
     * the context of the server
     */
    h2o_context_t *ctx;
    /**
     * NULL-terminated list of hostconfs bound to the connection
     */
    h2o_hostconf_t **hosts;
    /**
     * time when the connection was established
     */
    struct timeval connected_at;
    /**
     * connection id
     */
    uint64_t id;
    /**
     * callbacks
     */
    const h2o_conn_callbacks_t *callbacks;
};

/**
 * filter used for capturing a response (can be used to implement subreq)
 */
typedef struct st_h2o_req_prefilter_t {
    struct st_h2o_req_prefilter_t *next;
    void (*on_setup_ostream)(struct st_h2o_req_prefilter_t *self, h2o_req_t *req, h2o_ostream_t **slot);
} h2o_req_prefilter_t;

typedef struct st_h2o_req_overrides_t {
    /**
     * specific client context (or NULL)
     */
    h2o_http1client_ctx_t *client_ctx;
    /**
     * socketpool to be used when connecting to upstream (or NULL)
     */
    h2o_socketpool_t *socketpool;
    /**
     * upstream to connect to (or NULL)
     */
    h2o_url_t *upstream;
    /**
     * parameters for rewriting the `Location` header (only used if match.len != 0)
     */
    struct {
        /**
         * if the prefix of the location header matches the url, then the header will be rewritten
         */
        h2o_url_t *match;
        /**
         * path prefix to be inserted upon rewrite
         */
        h2o_iovec_t path_prefix;
    } location_rewrite;
    /**
     * whether if the PROXY header should be sent
     */
    unsigned use_proxy_protocol : 1;
    /**
     * whether the proxied request should preserve host
     */
    unsigned proxy_preserve_host : 1;
    /**
     * headers rewrite commands to be used when sending requests to upstream (or NULL)
     */
    h2o_headers_command_t *headers_cmds;
    /**
     * Maximum size to buffer for the response
     */
    size_t max_buffer_size;
} h2o_req_overrides_t;

/**
 * additional information for extension-based dynamic content
 */
typedef struct st_h2o_filereq_t {
    size_t url_path_len;
    h2o_iovec_t local_path;
} h2o_filereq_t;

/**
 * error message associated to a request
 */
typedef struct st_h2o_req_error_log_t {
    const char *module;
    h2o_iovec_t msg;
} h2o_req_error_log_t;

typedef void (*h2o_proceed_req_cb)(h2o_req_t *req, size_t written, int is_end_stream);
typedef int (*h2o_write_req_cb)(void *ctx, h2o_iovec_t chunk, int is_end_stream);

/**
 * a HTTP request
 */
struct st_h2o_req_t {
    /**
     * the underlying connection
     */
    h2o_conn_t *conn;
    /**
     * the request sent by the client (as is)
     */
    struct {
        /**
         * scheme (http, https, etc.)
         */
        const h2o_url_scheme_t *scheme;
        /**
         * authority (a.k.a. the Host header; the value is supplemented if missing before the handlers are being called)
         */
        h2o_iovec_t authority;
        /**
         * method
         */
        h2o_iovec_t method;
        /**
         * abs-path of the request (unmodified)
         */
        h2o_iovec_t path;
        /**
         * offset of '?' within path, or SIZE_MAX if not found
         */
        size_t query_at;
    } input;
    /**
     * the host context
     */
    h2o_hostconf_t *hostconf;
    /**
     * the path context
     */
    h2o_pathconf_t *pathconf;
    /**
     * scheme (http, https, etc.)
     */
    const h2o_url_scheme_t *scheme;
    /**
     * authority (of the processing request)
     */
    h2o_iovec_t authority;
    /**
     * method (of the processing request)
     */
    h2o_iovec_t method;
    /**
     * abs-path of the processing request
     */
    h2o_iovec_t path;
    /**
     * offset of '?' within path, or SIZE_MAX if not found
     */
    size_t query_at;
    /**
     * normalized path of the processing request (i.e. no "." or "..", no query)
     */
    h2o_iovec_t path_normalized;
    /**
     * Map of indexes of `path_normalized` into the next character in `path`; built only if `path` required normalization
     */
    size_t *norm_indexes;
    /**
     * filters assigned per request
     */
    h2o_req_prefilter_t *prefilters;
    /**
     * additional information (becomes available for extension-based dynamic content)
     */
    h2o_filereq_t *filereq;
    /**
     * overrides (maybe NULL)
     */
    h2o_req_overrides_t *overrides;
    /**
     * the HTTP version (represented as 0xMMmm (M=major, m=minor))
     */
    int version;
    /**
     * list of request headers
     */
    h2o_headers_t headers;
    /**
     * the request entity (base == NULL if none), can't be used if the handler is streaming the body
     */
    h2o_iovec_t entity;
    /**
     * If different of SIZE_MAX, the numeric value of the received content-length: header
     */
    size_t content_length;
    /**
     * timestamp when the request was processed
     */
    h2o_timestamp_t processed_at;
    /**
     * additional timestamps
     */
    struct {
        struct timeval request_begin_at;
        struct timeval request_body_begin_at;
        struct timeval response_start_at;
        struct timeval response_end_at;
    } timestamps;
    /**
     * the response
     */
    h2o_res_t res;
    /**
     * number of bytes sent by the generator (excluding headers)
     */
    size_t bytes_sent;
    /**
     * counts the number of times the request has been reprocessed (excluding delegation)
     */
    unsigned num_reprocessed;
    /**
     * counts the number of times the request has been delegated
     */
    unsigned num_delegated;

    /**
     * environment variables
     */
    h2o_iovec_vector_t env;

    /**
     * error logs
     */
    H2O_VECTOR(h2o_req_error_log_t) error_logs;

    /* flags */

    /**
     * whether or not the connection is persistent.
     * Applications should set this flag to zero in case the connection cannot be kept keep-alive (due to an error etc.)
     */
    unsigned char http1_is_persistent : 1;
    /**
     * whether if the response has been delegated (i.e. reproxied).
     * For delegated responses, redirect responses would be handled internally.
     */
    unsigned char res_is_delegated : 1;
    /**
     * whether if the bytes sent is counted by ostreams other than final ostream
     */
    unsigned char bytes_counted_by_ostream : 1;

    /**
     * Whether the producer of the response has explicitely disabled or
     * enabled compression. One of H2O_COMPRESS_HINT_*
     */
    char compress_hint;

    /**
     * the Upgrade request header (or { NULL, 0 } if not available)
     */
    h2o_iovec_t upgrade;

    /**
     * preferred chunk size by the ostream
     */
    size_t preferred_chunk_size;

    /**
     * callback and context for receiving request body (see h2o_handler_t::supports_request_streaming for details)
     */
    struct {
        h2o_write_req_cb cb;
        void *ctx;
    } write_req;

    /**
     * callback and context for receiving more request body (see h2o_handler_t::supports_request_streaming for details)
     */
    h2o_proceed_req_cb proceed_req;

    /* internal structure */
    h2o_generator_t *_generator;
    h2o_ostream_t *_ostr_top;
    size_t _next_filter_index;
    h2o_timeout_timer_t _timeout_entry;

    /* per-request memory pool (placed at the last since the structure is large) */
    h2o_mem_pool_t pool;
};

typedef struct st_h2o_accept_ctx_t {
    h2o_context_t *ctx;
    h2o_hostconf_t **hosts;
    SSL_CTX *ssl_ctx;
    int expect_proxy_line;
    h2o_multithread_receiver_t *libmemcached_receiver;
} h2o_accept_ctx_t;

typedef struct st_h2o_doublebuffer_t {
    h2o_buffer_t *buf;
    size_t bytes_inflight;
} h2o_doublebuffer_t;

static void h2o_doublebuffer_init(h2o_doublebuffer_t *db, h2o_buffer_prototype_t *prototype);
static void h2o_doublebuffer_dispose(h2o_doublebuffer_t *db);
static h2o_iovec_t h2o_doublebuffer_prepare(h2o_doublebuffer_t *db, h2o_buffer_t **receiving, size_t max_bytes);
static void h2o_doublebuffer_consume(h2o_doublebuffer_t *db);

/* token */

extern h2o_token_t h2o__tokens[H2O_MAX_TOKENS];
extern size_t h2o__num_tokens;

/**
 * returns a token (an optimized subclass of h2o_iovec_t) containing given string, or NULL if no such thing is available
 */
const h2o_token_t *h2o_lookup_token(const char *name, size_t len);
/**
 * returns an boolean value if given buffer is a h2o_token_t.
 */
int h2o_iovec_is_token(const h2o_iovec_t *buf);

/* headers */

/**
 * searches for a header of given name (fast, by comparing tokens)
 * @param headers header list
 * @param token name of the header to search for
 * @param cursor index of the last match (or set SIZE_MAX to start a new search)
 * @return index of the found header (or SIZE_MAX if not found)
 */
ssize_t h2o_find_header(const h2o_headers_t *headers, const h2o_token_t *token, ssize_t cursor);
/**
 * searches for a header of given name (slow, by comparing strings)
 * @param headers header list
 * @param name name of the header to search for
 * @param name_len length of the name
 * @param cursor index of the last match (or set SIZE_MAX to start a new search)
 * @return index of the found header (or SIZE_MAX if not found)
 */
ssize_t h2o_find_header_by_str(const h2o_headers_t *headers, const char *name, size_t name_len, ssize_t cursor);
/**
 * adds a header to list
 */
void h2o_add_header(h2o_mem_pool_t *pool, h2o_headers_t *headers, const h2o_token_t *token, const char *orig_name,
                    const char *value, size_t value_len);
/**
 * adds a header to list
 */
void h2o_add_header_by_str(h2o_mem_pool_t *pool, h2o_headers_t *headers, const char *name, size_t name_len, int maybe_token,
                           const char *orig_name, const char *value, size_t value_len);
/**
 * adds or replaces a header into the list
 */
void h2o_set_header(h2o_mem_pool_t *pool, h2o_headers_t *headers, const h2o_token_t *token, const char *value, size_t value_len,
                    int overwrite_if_exists);
/**
 * adds or replaces a header into the list
 */
void h2o_set_header_by_str(h2o_mem_pool_t *pool, h2o_headers_t *headers, const char *name, size_t name_len, int maybe_token,
                           const char *value, size_t value_len, int overwrite_if_exists);
/**
 * sets a header token
 */
void h2o_set_header_token(h2o_mem_pool_t *pool, h2o_headers_t *headers, const h2o_token_t *token, const char *value,
                          size_t value_len);
/**
 * deletes a header from list
 */
ssize_t h2o_delete_header(h2o_headers_t *headers, ssize_t cursor);

/* util */

extern const char *h2o_http2_npn_protocols;
extern const char *h2o_npn_protocols;
extern const h2o_iovec_t *h2o_http2_alpn_protocols;
extern const h2o_iovec_t *h2o_alpn_protocols;

/**
 * accepts a connection
 */
void h2o_accept(h2o_accept_ctx_t *ctx, h2o_socket_t *sock);
/**
 * creates a new connection
 */
static h2o_conn_t *h2o_create_connection(size_t sz, h2o_context_t *ctx, h2o_hostconf_t **hosts, struct timeval connected_at,
                                         const h2o_conn_callbacks_t *callbacks);
/**
 * setups accept context for memcached SSL resumption
 */
void h2o_accept_setup_memcached_ssl_resumption(h2o_memcached_context_t *ctx, unsigned expiration);
/**
 * setups accept context for redis SSL resumption
 */
void h2o_accept_setup_redis_ssl_resumption(const char *host, uint16_t port, unsigned expiration, const char *prefix);

/**
 * returns the protocol version (e.g. "HTTP/1.1", "HTTP/2")
 */
size_t h2o_stringify_protocol_version(char *dst, int version);
/**
 * builds the proxy header defined by the PROXY PROTOCOL
 */
size_t h2o_stringify_proxy_header(h2o_conn_t *conn, char *buf);
#define H2O_PROXY_HEADER_MAX_LENGTH                                                                                                \
    (sizeof("PROXY TCP6 ffff:ffff:ffff:ffff:ffff:ffff:ffff:ffff ffff:ffff:ffff:ffff:ffff:ffff:ffff:ffff 65535 65535\r\n") - 1)
/**
 * extracts path to be pushed from `Link: rel=preload` header.
 */
void h2o_extract_push_path_from_link_header(h2o_mem_pool_t *pool, const char *value, size_t value_len, h2o_iovec_t base_path,
                                            const h2o_url_scheme_t *input_scheme, h2o_iovec_t input_authority,
                                            const h2o_url_scheme_t *base_scheme, h2o_iovec_t *base_authority,
                                            void (*cb)(void *ctx, const char *path, size_t path_len, int is_critical), void *cb_ctx,
                                            h2o_iovec_t *filtered_value);
/**
 * return a bitmap of compressible types, by parsing the `accept-encoding` header
 */
int h2o_get_compressible_types(const h2o_headers_t *headers);
#define H2O_COMPRESSIBLE_GZIP 1
#define H2O_COMPRESSIBLE_BROTLI 2
/**
 * builds destination URL or path, by contatenating the prefix and path_info of the request
 */
h2o_iovec_t h2o_build_destination(h2o_req_t *req, const char *prefix, size_t prefix_len, int use_path_normalized);

extern uint64_t h2o_connection_id;

/* request */

/**
 * initializes the request structure
 * @param req the request structure
 * @param conn the underlying connection
 * @param src if not NULL, the request structure would be a shallow copy of src
 */
void h2o_init_request(h2o_req_t *req, h2o_conn_t *conn, h2o_req_t *src);
/**
 * releases resources allocated for handling a request
 */
void h2o_dispose_request(h2o_req_t *req);
/**
 * called by the connection layer to start processing a request that is ready
 */
void h2o_process_request(h2o_req_t *req);
/**
 * returns the first handler that will be used for the request
 */
h2o_handler_t *h2o_get_first_handler(h2o_req_t *req);
/**
 * delegates the request to the next handler; called asynchronously by handlers that returned zero from `on_req`
 */
void h2o_delegate_request(h2o_req_t *req, h2o_handler_t *current_handler);
/**
 * calls h2o_delegate_request using zero_timeout callback
 */
void h2o_delegate_request_deferred(h2o_req_t *req, h2o_handler_t *current_handler);
/**
 * reprocesses a request once more (used for internal redirection)
 */
void h2o_reprocess_request(h2o_req_t *req, h2o_iovec_t method, const h2o_url_scheme_t *scheme, h2o_iovec_t authority,
                           h2o_iovec_t path, h2o_req_overrides_t *overrides, int is_delegated);
/**
 * calls h2o_reprocess_request using zero_timeout callback
 */
void h2o_reprocess_request_deferred(h2o_req_t *req, h2o_iovec_t method, const h2o_url_scheme_t *scheme, h2o_iovec_t authority,
                                    h2o_iovec_t path, h2o_req_overrides_t *overrides, int is_delegated);
/**
 * called by handlers to set the generator
 * @param req the request
 * @param generator the generator
 */
void h2o_start_response(h2o_req_t *req, h2o_generator_t *generator);
/**
 * called by filters to insert output-stream filters for modifying the response
 * @param req the request
 * @param size of the memory to be allocated for the ostream filter
 * @param slot where the stream should be inserted
 * @return pointer to the ostream filter
 */
h2o_ostream_t *h2o_add_ostream(h2o_req_t *req, size_t sz, h2o_ostream_t **slot);
/**
 * prepares the request for processing by looking at the method, URI, headers
 */
h2o_hostconf_t *h2o_req_setup(h2o_req_t *req);
/**
 * binds configurations to the request
 */
void h2o_req_bind_conf(h2o_req_t *req, h2o_hostconf_t *hostconf, h2o_pathconf_t *pathconf);

/**
 * called by the generators to send output
 * note: generators should free itself after sending the final chunk (i.e. calling the function with is_final set to true)
 * @param req the request
 * @param bufs an array of buffers
 * @param bufcnt length of the buffers array
 * @param state describes if the output is final, has an error, or is in progress
 */
void h2o_send(h2o_req_t *req, h2o_iovec_t *bufs, size_t bufcnt, h2o_send_state_t state);
/**
 * called by the connection layer to pull the content from generator (if pull mode is being used)
 */
static h2o_send_state_t h2o_pull(h2o_req_t *req, h2o_ostream_pull_cb cb, h2o_iovec_t *buf);
/**
 * creates an uninitialized prefilter and returns pointer to it
 */
h2o_req_prefilter_t *h2o_add_prefilter(h2o_req_t *req, size_t sz);
/**
 * requests the next prefilter or filter (if any) to setup the ostream if necessary
 */
static void h2o_setup_next_prefilter(h2o_req_prefilter_t *self, h2o_req_t *req, h2o_ostream_t **slot);
/**
 * requests the next filter (if any) to setup the ostream if necessary
 */
static void h2o_setup_next_ostream(h2o_req_t *req, h2o_ostream_t **slot);
/**
 * called by the ostream filters to send output to the next ostream filter
 * note: ostream filters should free itself after sending the final chunk (i.e. calling the function with is_final set to true)
 * note: ostream filters must not set is_final flag to TRUE unless is_final flag of the do_send callback was set as such
 * @param ostr current ostream filter
 * @param req the request
 * @param bufs an array of buffers
 * @param bufcnt length of the buffers array
 * @param state whether the output is in progress, final, or in error
 */
void h2o_ostream_send_next(h2o_ostream_t *ostream, h2o_req_t *req, h2o_iovec_t *bufs, size_t bufcnt, h2o_send_state_t state);
/**
 * called by the connection layer to request additional data to the generator
 */
static void h2o_proceed_response(h2o_req_t *req);
/**
 * if NULL, supplements h2o_req_t::mime_attr
 */
void h2o_req_fill_mime_attributes(h2o_req_t *req);
/**
 * returns an environment variable
 */
static h2o_iovec_t *h2o_req_getenv(h2o_req_t *req, const char *name, size_t name_len, int allocate_if_not_found);
/**
 * unsets an environment variable
 */
static void h2o_req_unsetenv(h2o_req_t *req, const char *name, size_t name_len);

/* config */

h2o_envconf_t *h2o_config_create_envconf(h2o_envconf_t *src);
void h2o_config_setenv(h2o_envconf_t *envconf, const char *name, const char *value);
void h2o_config_unsetenv(h2o_envconf_t *envconf, const char *name);

/**
 * initializes pathconf
 * @param path path to serve, or NULL if fallback or extension-level
 * @param mimemap mimemap to use, or NULL if fallback or extension-level
 */
void h2o_config_init_pathconf(h2o_pathconf_t *pathconf, h2o_globalconf_t *globalconf, const char *path, h2o_mimemap_t *mimemap);
/**
 *
 */
void h2o_config_dispose_pathconf(h2o_pathconf_t *pathconf);
/**
 * initializes the global configuration
 */
void h2o_config_init(h2o_globalconf_t *config);
/**
 * registers a host context
 */
h2o_hostconf_t *h2o_config_register_host(h2o_globalconf_t *config, h2o_iovec_t host, uint16_t port);
/**
 * registers a path context
 * @param hostconf host-level configuration that the path-level configuration belongs to
 * @param path path
 * @param flags unused and must be set to zero
 *
 * Handling of the path argument has changed in version 2.0 (of the standard server).
 *
 * Before 2.0, the function implicitely added a trailing `/` to the supplied path (if it did not end with a `/`), and when receiving
 * a HTTP request for a matching path without the trailing `/`, libh2o sent a 301 response redirecting the client to a URI with a
 * trailing `/`.
 *
 * Since 2.0, the function retains the exact path given as the argument, and the handlers of the pathconf is invoked if one of the
 * following conditions are met:
 *
 * * request path is an exact match to the configuration path
 * * configuration path does not end with a `/`, and the request path begins with the configuration path followed by a `/`
 */
h2o_pathconf_t *h2o_config_register_path(h2o_hostconf_t *hostconf, const char *path, int flags);
/**
 * registers an extra status handler
 */
void h2o_config_register_status_handler(h2o_globalconf_t *config, h2o_status_handler_t);
void h2o_config_register_simple_status_handler(h2o_globalconf_t *config, h2o_iovec_t name, final_status_handler_cb status_handler);
/**
 * disposes of the resources allocated for the global configuration
 */
void h2o_config_dispose(h2o_globalconf_t *config);
/**
 * creates a handler associated to a given pathconf
 */
h2o_handler_t *h2o_create_handler(h2o_pathconf_t *conf, size_t sz);
/**
 * creates a filter associated to a given pathconf
 */
h2o_filter_t *h2o_create_filter(h2o_pathconf_t *conf, size_t sz);
/**
 * creates a logger associated to a given pathconf
 */
h2o_logger_t *h2o_create_logger(h2o_pathconf_t *conf, size_t sz);

/* context */

/**
 * initializes the context
 */
void h2o_context_init(h2o_context_t *context, h2o_loop_t *loop, h2o_globalconf_t *config);
/**
 * disposes of the resources allocated for the context
 */
void h2o_context_dispose(h2o_context_t *context);
/**
 * requests shutdown to the connections governed by the context
 */
void h2o_context_request_shutdown(h2o_context_t *context);
/**
 *
 */
void h2o_context_init_pathconf_context(h2o_context_t *ctx, h2o_pathconf_t *pathconf);
/**
 *
 */
void h2o_context_dispose_pathconf_context(h2o_context_t *ctx, h2o_pathconf_t *pathconf);
/**
 * returns current timestamp
 * @param ctx the context
 * @param pool memory pool (used when ts != NULL)
 * @param ts buffer to store the timestamp (optional)
 * @return current time in UTC
 */
static struct timeval *h2o_get_timestamp(h2o_context_t *ctx, h2o_mem_pool_t *pool, h2o_timestamp_t *ts);
void h2o_context_update_timestamp_cache(h2o_context_t *ctx);
/**
 * returns per-module context set
 */
static void *h2o_context_get_handler_context(h2o_context_t *ctx, h2o_handler_t *handler);
/**
 * sets per-module context
 */
static void h2o_context_set_handler_context(h2o_context_t *ctx, h2o_handler_t *handler, void *handler_ctx);
/**
 * returns per-module context set by the on_context_init callback
 */
static void *h2o_context_get_filter_context(h2o_context_t *ctx, h2o_filter_t *filter);
/**
 * sets per-module filter context
 */
static void h2o_context_set_filter_context(h2o_context_t *ctx, h2o_filter_t *filter, void *filter_ctx);
/**
 * returns per-module context set by the on_context_init callback
 */
static void *h2o_context_get_logger_context(h2o_context_t *ctx, h2o_logger_t *logger);
/*
 * return the address associated with the key in the context storage
 */
static void **h2o_context_get_storage(h2o_context_t *ctx, size_t *key, void (*dispose_cb)(void *));

/* built-in generators */

enum {
    /**
     * enforces the http1 protocol handler to close the connection after sending the response
     */
    H2O_SEND_ERROR_HTTP1_CLOSE_CONNECTION = 0x1,
    /**
     * if set, does not flush the registered response headers
     */
    H2O_SEND_ERROR_KEEP_HEADERS = 0x2
};

/**
 * sends the given string as the response
 */
void h2o_send_inline(h2o_req_t *req, const char *body, size_t len);
/**
 * sends the given information as an error response to the client
 */
void h2o_send_error_generic(h2o_req_t *req, int status, const char *reason, const char *body, int flags);
#define H2O_SEND_ERROR_XXX(status)                                                                                                 \
    static inline void h2o_send_error_##status(h2o_req_t *req, const char *reason, const char *body, int flags)                    \
    {                                                                                                                              \
        req->conn->ctx->emitted_error_status[H2O_STATUS_ERROR_##status]++;                                                         \
        h2o_send_error_generic(req, status, reason, body, flags);                                                                  \
    }

H2O_SEND_ERROR_XXX(400)
H2O_SEND_ERROR_XXX(403)
H2O_SEND_ERROR_XXX(404)
H2O_SEND_ERROR_XXX(405)
H2O_SEND_ERROR_XXX(416)
H2O_SEND_ERROR_XXX(417)
H2O_SEND_ERROR_XXX(500)
H2O_SEND_ERROR_XXX(502)
H2O_SEND_ERROR_XXX(503)

/**
 * sends error response using zero timeout; can be called by output filters while processing the headers
 */
void h2o_send_error_deferred(h2o_req_t *req, int status, const char *reason, const char *body, int flags);
/**
 * sends a redirect response
 */
void h2o_send_redirect(h2o_req_t *req, int status, const char *reason, const char *url, size_t url_len);
/**
 * handles redirect internally
 */
void h2o_send_redirect_internal(h2o_req_t *req, h2o_iovec_t method, const char *url_str, size_t url_len, int preserve_overrides);
/**
 * returns method to be used after redirection
 */
h2o_iovec_t h2o_get_redirect_method(h2o_iovec_t method, int status);
/**
 * registers push path (if necessary) by parsing a Link header
 * this returns a version of `value` that removes the links that had the `x-http2-push-only` attribute
 */
h2o_iovec_t h2o_push_path_in_link_header(h2o_req_t *req, const char *value, size_t value_len);
/**
 * logs an error
 */
void h2o_req_log_error(h2o_req_t *req, const char *module, const char *fmt, ...) __attribute__((format(printf, 3, 4)));

/* log */

enum { H2O_LOGCONF_ESCAPE_APACHE, H2O_LOGCONF_ESCAPE_JSON };

/**
 * compiles a log configuration
 */
h2o_logconf_t *h2o_logconf_compile(const char *fmt, int escape, char *errbuf);
/**
 * disposes of a log configuration
 */
void h2o_logconf_dispose(h2o_logconf_t *logconf);
/**
 * logs a request
 */
char *h2o_log_request(h2o_logconf_t *logconf, h2o_req_t *req, size_t *len, char *buf);

/* proxy */

/**
 * processes a request (by sending the request upstream)
 */
void h2o__proxy_process_request(h2o_req_t *req);

/* mime mapper */

/**
 * initializes the mimemap (the returned chunk is refcounted)
 */
h2o_mimemap_t *h2o_mimemap_create(void);
/**
 * clones a mimemap
 */
h2o_mimemap_t *h2o_mimemap_clone(h2o_mimemap_t *src);
/**
 *
 */
void h2o_mimemap_on_context_init(h2o_mimemap_t *mimemap, h2o_context_t *ctx);
/**
 *
 */
void h2o_mimemap_on_context_dispose(h2o_mimemap_t *mimemap, h2o_context_t *ctx);
/**
 * returns if the map contains a dynamic type
 */
int h2o_mimemap_has_dynamic_type(h2o_mimemap_t *mimemap);
/**
 * sets the default mime-type
 */
void h2o_mimemap_set_default_type(h2o_mimemap_t *mimemap, const char *mime, h2o_mime_attributes_t *attr);
/**
 * adds a mime-type mapping
 */
void h2o_mimemap_define_mimetype(h2o_mimemap_t *mimemap, const char *ext, const char *mime, h2o_mime_attributes_t *attr);
/**
 * adds a mime-type mapping
 */
h2o_mimemap_type_t *h2o_mimemap_define_dynamic(h2o_mimemap_t *mimemap, const char **exts, h2o_globalconf_t *globalconf);
/**
 * removes a mime-type mapping
 */
void h2o_mimemap_remove_type(h2o_mimemap_t *mimemap, const char *ext);
/**
 * clears all mime-type mapping
 */
void h2o_mimemap_clear_types(h2o_mimemap_t *mimemap);
/**
 * sets the default mime-type
 */
h2o_mimemap_type_t *h2o_mimemap_get_default_type(h2o_mimemap_t *mimemap);
/**
 * returns the mime-type corresponding to given extension
 */
h2o_mimemap_type_t *h2o_mimemap_get_type_by_extension(h2o_mimemap_t *mimemap, h2o_iovec_t ext);
/**
 * returns the mime-type corresponding to given mimetype
 */
h2o_mimemap_type_t *h2o_mimemap_get_type_by_mimetype(h2o_mimemap_t *mimemap, h2o_iovec_t mime, int exact_match_only);
/**
 * returns the default mime attributes given a mime type
 */
void h2o_mimemap_get_default_attributes(const char *mime, h2o_mime_attributes_t *attr);

/* various handlers */

/* lib/access_log.c */

typedef struct st_h2o_access_log_filehandle_t h2o_access_log_filehandle_t;

int h2o_access_log_open_log(const char *path);
h2o_access_log_filehandle_t *h2o_access_log_open_handle(const char *path, const char *fmt, int escape);
h2o_logger_t *h2o_access_log_register(h2o_pathconf_t *pathconf, h2o_access_log_filehandle_t *handle);
void h2o_access_log_register_configurator(h2o_globalconf_t *conf);

/* lib/chunked.c */

/**
 * registers the chunked encoding output filter (added by default)
 */
void h2o_chunked_register(h2o_pathconf_t *pathconf);

/* lib/compress.c */

enum { H2O_COMPRESS_FLAG_PARTIAL, H2O_COMPRESS_FLAG_FLUSH, H2O_COMPRESS_FLAG_EOS };

/**
 * compressor context
 */
typedef struct st_h2o_compress_context_t {
    /**
     * name used in content-encoding header
     */
    h2o_iovec_t name;
    /**
     * compress or decompress callback
     */
    void (*transform)(struct st_h2o_compress_context_t *self, h2o_iovec_t *inbufs, size_t inbufcnt, h2o_send_state_t state,
                      h2o_iovec_t **outbufs, size_t *outbufcnt);
} h2o_compress_context_t;

typedef struct st_h2o_compress_args_t {
    size_t min_size;
    struct {
        int quality; /* -1 if disabled */
    } gzip;
    struct {
        int quality; /* -1 if disabled */
    } brotli;
} h2o_compress_args_t;

/**
 * registers the gzip/brotli encoding output filter (added by default, for now)
 */
void h2o_compress_register(h2o_pathconf_t *pathconf, h2o_compress_args_t *args);
/**
 * instantiates the gzip compressor
 */
h2o_compress_context_t *h2o_compress_gzip_open(h2o_mem_pool_t *pool, int quality);
/**
 * instantiates the gzip decompressor
 */
h2o_compress_context_t *h2o_compress_gunzip_open(h2o_mem_pool_t *pool);
/**
 * instantiates the brotli compressor (only available if H2O_USE_BROTLI is set)
 */
h2o_compress_context_t *h2o_compress_brotli_open(h2o_mem_pool_t *pool, int quality, size_t estimated_cotent_length);
/**
 * registers the configurator for the gzip/brotli output filter
 */
void h2o_compress_register_configurator(h2o_globalconf_t *conf);

/* lib/handler/throttle_resp.c */
/**
 * registers the throttle response filter
 */
void h2o_throttle_resp_register(h2o_pathconf_t *pathconf);
/**
 * configurator
 */
void h2o_throttle_resp_register_configurator(h2o_globalconf_t *conf);

/* lib/errordoc.c */

typedef struct st_h2o_errordoc_t {
    int status;
    h2o_iovec_t url; /* can be relative */
} h2o_errordoc_t;

/**
 * registers the errordocument output filter
 */
void h2o_errordoc_register(h2o_pathconf_t *pathconf, h2o_errordoc_t *errdocs, size_t cnt);
/**
 *
 */
void h2o_errordoc_register_configurator(h2o_globalconf_t *conf);

/* lib/expires.c */

enum { H2O_EXPIRES_MODE_ABSOLUTE, H2O_EXPIRES_MODE_MAX_AGE };

typedef struct st_h2o_expires_args_t {
    int mode;
    union {
        const char *absolute;
        uint64_t max_age;
    } data;
} h2o_expires_args_t;

/**
 * registers a filter that adds an Expires (or Cache-Control) header
 */
void h2o_expires_register(h2o_pathconf_t *pathconf, h2o_expires_args_t *args);
/**
 *
 */
void h2o_expires_register_configurator(h2o_globalconf_t *conf);

/* lib/fastcgi.c */

typedef struct st_h2o_fastcgi_handler_t h2o_fastcgi_handler_t;

#define H2O_DEFAULT_FASTCGI_IO_TIMEOUT 30000

typedef struct st_h2o_fastcgi_config_vars_t {
    h2o_timeout_val_t io_timeout;
    uint64_t keepalive_timeout; /* 0 to disable */
    h2o_iovec_t document_root;  /* .base=NULL if not set */
    int send_delegated_uri;     /* whether to send the rewritten HTTP_HOST & REQUEST_URI by delegation, or the original */
    struct {
        void (*dispose)(h2o_fastcgi_handler_t *handler, void *data);
        void *data;
    } callbacks;
} h2o_fastcgi_config_vars_t;

/**
 * registers the fastcgi handler to the context
 */
h2o_fastcgi_handler_t *h2o_fastcgi_register(h2o_pathconf_t *pathconf, h2o_url_t *upstream, h2o_fastcgi_config_vars_t *vars);
/**
 * registers the fastcgi handler to the context
 */
h2o_fastcgi_handler_t *h2o_fastcgi_register_by_spawnproc(h2o_pathconf_t *pathconf, char **argv, h2o_fastcgi_config_vars_t *vars);
/**
 * registers the configurator
 */
void h2o_fastcgi_register_configurator(h2o_globalconf_t *conf);

/* lib/file.c */

enum {
    H2O_FILE_FLAG_NO_ETAG = 0x1,
    H2O_FILE_FLAG_DIR_LISTING = 0x2,
    H2O_FILE_FLAG_SEND_COMPRESSED = 0x4,
    H2O_FILE_FLAG_GUNZIP = 0x8
};

typedef struct st_h2o_file_handler_t h2o_file_handler_t;

extern const char **h2o_file_default_index_files;

/**
 * sends given file as the response to the client
 */
int h2o_file_send(h2o_req_t *req, int status, const char *reason, const char *path, h2o_iovec_t mime_type, int flags);
/**
 * registers a handler that serves a directory of statically-served files
 * @param pathconf
 * @param virtual_path
 * @param real_path
 * @param index_files optional NULL-terminated list of of filenames to be considered as the "directory-index"
 * @param mimemap the mimemap (h2o_mimemap_create is called internally if the argument is NULL)
 */
h2o_file_handler_t *h2o_file_register(h2o_pathconf_t *pathconf, const char *real_path, const char **index_files,
                                      h2o_mimemap_t *mimemap, int flags);
/**
 * registers a handler that serves a specific file
 * @param pathconf
 * @param virtual_path
 * @param real_path
 * @param index_files optional NULL-terminated list of of filenames to be considered as the "directory-index"
 * @param mimemap the mimemap (h2o_mimemap_create is called internally if the argument is NULL)
 */
h2o_handler_t *h2o_file_register_file(h2o_pathconf_t *pathconf, const char *real_path, h2o_mimemap_type_t *mime_type, int flags);
/**
 * returns the associated mimemap
 */
h2o_mimemap_t *h2o_file_get_mimemap(h2o_file_handler_t *handler);
/**
 * registers the configurator
 */
void h2o_file_register_configurator(h2o_globalconf_t *conf);

/* lib/headers.c */

enum {
    H2O_HEADERS_CMD_NULL,
    H2O_HEADERS_CMD_ADD,        /* adds a new header line */
    H2O_HEADERS_CMD_APPEND,     /* adds a new header line or contenates to the existing header */
    H2O_HEADERS_CMD_MERGE,      /* merges the value into a comma-listed values of the named header */
    H2O_HEADERS_CMD_SET,        /* sets a header line, overwriting the existing one (if any) */
    H2O_HEADERS_CMD_SETIFEMPTY, /* sets a header line if empty */
    H2O_HEADERS_CMD_UNSET       /* removes the named header(s) */
};

struct st_h2o_headers_command_t {
    int cmd;
    h2o_iovec_t *name; /* maybe a token */
    h2o_iovec_t value;
};

/**
 * registers a list of commands terminated by cmd==H2O_HEADERS_CMD_NULL
 */
void h2o_headers_register(h2o_pathconf_t *pathconf, h2o_headers_command_t *cmds);
/**
 * returns whether if the given name can be registered to the filter
 */
int h2o_headers_is_prohibited_name(const h2o_token_t *token);
/**
 * registers the configurator
 */
void h2o_headers_register_configurator(h2o_globalconf_t *conf);

/* lib/proxy.c */

typedef struct st_h2o_proxy_config_vars_t {
    h2o_timeout_val_t io_timeout;
    h2o_timeout_val_t connect_timeout;
    h2o_timeout_val_t first_byte_timeout;
    unsigned preserve_host : 1;
    unsigned use_proxy_protocol : 1;
<<<<<<< HEAD
    h2o_timeout_val_t keepalive_timeout; /* in milliseconds; set to zero to disable keepalive */
=======
>>>>>>> 7c172689
    struct {
        int enabled;
        h2o_timeout_val_t timeout;
    } websocket;
    h2o_headers_command_t *headers_cmds;
    size_t max_buffer_size;
} h2o_proxy_config_vars_t;

/**
 * registers the reverse proxy handler to the context
 */
void h2o_proxy_register_reverse_proxy(h2o_pathconf_t *pathconf, h2o_url_t *upstreams, size_t num_upstreams,
                                      uint64_t keepalive_timeout, SSL_CTX *ssl_ctx, h2o_proxy_config_vars_t *config);
/**
 * registers the configurator
 */
void h2o_proxy_register_configurator(h2o_globalconf_t *conf);

/* lib/redirect.c */

typedef struct st_h2o_redirect_handler_t h2o_redirect_handler_t;

/**
 * registers the redirect handler to the context
 * @param pathconf
 * @param internal whether if the redirect is internal or external
 * @param status status code to be sent (e.g. 301, 303, 308, ...)
 * @param prefix prefix of the destitation URL
 */
h2o_redirect_handler_t *h2o_redirect_register(h2o_pathconf_t *pathconf, int internal, int status, const char *prefix);
/**
 * registers the configurator
 */
void h2o_redirect_register_configurator(h2o_globalconf_t *conf);

/* lib/handler/reproxy.c */

typedef struct st_h2o_reproxy_handler_t h2o_reproxy_handler_t;

/**
 * registers the reproxy filter
 */
void h2o_reproxy_register(h2o_pathconf_t *pathconf);
/**
 * registers the configurator
 */
void h2o_reproxy_register_configurator(h2o_globalconf_t *conf);

/* lib/handler/status.c */

/**
 * registers the status handler
 */
void h2o_status_register(h2o_pathconf_t *pathconf);
/**
 * registers the duration handler
 */
void h2o_duration_stats_register(h2o_globalconf_t *conf);
/**
 * registers the configurator
 */
void h2o_status_register_configurator(h2o_globalconf_t *conf);

/* lib/handler/headers_util.c */

/**
 * appends a headers command to the list
 */
void h2o_headers_append_command(h2o_headers_command_t **cmds, int cmd, h2o_iovec_t *name, h2o_iovec_t value);
/**
 * rewrite headers by the command provided
 */
void h2o_rewrite_headers(h2o_mem_pool_t *pool, h2o_headers_t *headers, h2o_headers_command_t *cmd);

/* lib/handler/http2_debug_state.c */

/**
 * registers the http2 debug state handler
 */
void h2o_http2_debug_state_register(h2o_hostconf_t *hostconf, int hpack_enabled);
/**
 * registers the configurator
 */
void h2o_http2_debug_state_register_configurator(h2o_globalconf_t *conf);

/* inline defs */

#ifdef H2O_NO_64BIT_ATOMICS
extern pthread_mutex_t h2o_conn_id_mutex;
#endif

inline h2o_conn_t *h2o_create_connection(size_t sz, h2o_context_t *ctx, h2o_hostconf_t **hosts, struct timeval connected_at,
                                         const h2o_conn_callbacks_t *callbacks)
{
    h2o_conn_t *conn = (h2o_conn_t *)h2o_mem_alloc(sz);

    conn->ctx = ctx;
    conn->hosts = hosts;
    conn->connected_at = connected_at;
#ifdef H2O_NO_64BIT_ATOMICS
    pthread_mutex_lock(&h2o_conn_id_mutex);
    conn->id = ++h2o_connection_id;
    pthread_mutex_unlock(&h2o_conn_id_mutex);
#else
    conn->id = __sync_add_and_fetch(&h2o_connection_id, 1);
#endif
    conn->callbacks = callbacks;

    return conn;
}

inline void h2o_proceed_response(h2o_req_t *req)
{
    if (req->_generator != NULL) {
        req->_generator->proceed(req->_generator, req);
    } else {
        req->_ostr_top->do_send(req->_ostr_top, req, NULL, 0, H2O_SEND_STATE_FINAL);
    }
}

inline h2o_iovec_t *h2o_req_getenv(h2o_req_t *req, const char *name, size_t name_len, int allocate_if_not_found)
{
    size_t i;
    for (i = 0; i != req->env.size; i += 2)
        if (h2o_memis(req->env.entries[i].base, req->env.entries[i].len, name, name_len))
            return req->env.entries + i + 1;
    if (!allocate_if_not_found)
        return NULL;
    h2o_vector_reserve(&req->pool, &req->env, req->env.size + 2);
    req->env.entries[req->env.size++] = h2o_iovec_init(name, name_len);
    req->env.entries[req->env.size++] = h2o_iovec_init(NULL, 0);
    return req->env.entries + req->env.size - 1;
}

inline void h2o_req_unsetenv(h2o_req_t *req, const char *name, size_t name_len)
{
    size_t i;
    for (i = 0; i != req->env.size; i += 2)
        if (h2o_memis(req->env.entries[i].base, req->env.entries[i].len, name, name_len))
            goto Found;
    /* not found */
    return;
Found:
    memmove(req->env.entries + i, req->env.entries + i + 2, req->env.size - i - 2);
    req->env.size -= 2;
}

inline h2o_send_state_t h2o_pull(h2o_req_t *req, h2o_ostream_pull_cb cb, h2o_iovec_t *buf)
{
    h2o_send_state_t send_state;
    assert(req->_generator != NULL);
    send_state = cb(req->_generator, req, buf);
    if (!h2o_send_state_is_in_progress(send_state))
        req->_generator = NULL;
    return send_state;
}

inline void h2o_setup_next_ostream(h2o_req_t *req, h2o_ostream_t **slot)
{
    h2o_filter_t *next;

    if (req->_next_filter_index < req->pathconf->filters.size) {
        next = req->pathconf->filters.entries[req->_next_filter_index++];
        next->on_setup_ostream(next, req, slot);
    }
}

inline void h2o_setup_next_prefilter(h2o_req_prefilter_t *self, h2o_req_t *req, h2o_ostream_t **slot)
{
    h2o_req_prefilter_t *next = self->next;

    if (next != NULL)
        next->on_setup_ostream(next, req, slot);
    else
        h2o_setup_next_ostream(req, slot);
}

inline struct timeval *h2o_get_timestamp(h2o_context_t *ctx, h2o_mem_pool_t *pool, h2o_timestamp_t *ts)
{
    uint64_t now = h2o_now(ctx->loop);

    if (ctx->_timestamp_cache.uv_now_at != now) {
        h2o_context_update_timestamp_cache(ctx);
    }

    if (ts != NULL) {
        ts->at = ctx->_timestamp_cache.tv_at;
        h2o_mem_link_shared(pool, ctx->_timestamp_cache.value);
        ts->str = ctx->_timestamp_cache.value;
    }

    return &ctx->_timestamp_cache.tv_at;
}

inline void *h2o_context_get_handler_context(h2o_context_t *ctx, h2o_handler_t *handler)
{
    return ctx->_module_configs[handler->_config_slot];
}

inline void h2o_context_set_handler_context(h2o_context_t *ctx, h2o_handler_t *handler, void *handler_ctx)
{
    ctx->_module_configs[handler->_config_slot] = handler_ctx;
}

inline void *h2o_context_get_filter_context(h2o_context_t *ctx, h2o_filter_t *filter)
{
    return ctx->_module_configs[filter->_config_slot];
}

inline void h2o_context_set_filter_context(h2o_context_t *ctx, h2o_filter_t *filter, void *filter_ctx)
{
    ctx->_module_configs[filter->_config_slot] = filter_ctx;
}

inline void *h2o_context_get_logger_context(h2o_context_t *ctx, h2o_logger_t *logger)
{
    return ctx->_module_configs[logger->_config_slot];
}

inline void **h2o_context_get_storage(h2o_context_t *ctx, size_t *key, void (*dispose_cb)(void *))
{
    /* SIZE_MAX might not be available in case the file is included from a C++ source file */
    size_t size_max = (size_t)-1;
    if (*key == size_max)
        *key = ctx->storage.size;
    if (ctx->storage.size <= *key) {
        h2o_vector_reserve(NULL, &ctx->storage, *key + 1);
        memset(ctx->storage.entries + ctx->storage.size, 0, (*key + 1 - ctx->storage.size) * sizeof(ctx->storage.entries[0]));
        ctx->storage.size = *key + 1;
    }

    ctx->storage.entries[*key].dispose = dispose_cb;
    return &ctx->storage.entries[*key].data;
}

static inline void h2o_context_set_logger_context(h2o_context_t *ctx, h2o_logger_t *logger, void *logger_ctx)
{
    ctx->_module_configs[logger->_config_slot] = logger_ctx;
}

static inline void h2o_doublebuffer_init(h2o_doublebuffer_t *db, h2o_buffer_prototype_t *prototype)
{
    h2o_buffer_init(&db->buf, prototype);
    db->bytes_inflight = 0;
}

static inline void h2o_doublebuffer_dispose(h2o_doublebuffer_t *db)
{
    h2o_buffer_dispose(&db->buf);
}

static inline h2o_iovec_t h2o_doublebuffer_prepare(h2o_doublebuffer_t *db, h2o_buffer_t **receiving, size_t max_bytes)
{
    assert(db->bytes_inflight == 0);

    if (db->buf->size == 0) {
        if ((*receiving)->size == 0)
            return h2o_iovec_init(NULL, 0);
        /* swap buffers */
        h2o_buffer_t *t = db->buf;
        db->buf = *receiving;
        *receiving = t;
    }
    if ((db->bytes_inflight = db->buf->size) > max_bytes)
        db->bytes_inflight = max_bytes;
    return h2o_iovec_init(db->buf->bytes, db->bytes_inflight);
}

static inline void h2o_doublebuffer_consume(h2o_doublebuffer_t *db)
{
    assert(db->bytes_inflight != 0);
    h2o_buffer_consume(&db->buf, db->bytes_inflight);
    db->bytes_inflight = 0;
}

#define COMPUTE_DURATION(name, from, until)                                                                                        \
    static inline int h2o_time_compute_##name(struct st_h2o_req_t *req, int64_t *delta_usec)                                       \
    {                                                                                                                              \
        if (h2o_timeval_is_null((from)) || h2o_timeval_is_null((until))) {                                                         \
            return 0;                                                                                                              \
        }                                                                                                                          \
        *delta_usec = h2o_timeval_subtract((from), (until));                                                                       \
        return 1;                                                                                                                  \
    }

COMPUTE_DURATION(connect_time, &req->conn->connected_at, &req->timestamps.request_begin_at);
COMPUTE_DURATION(header_time, &req->timestamps.request_begin_at,
                 h2o_timeval_is_null(&req->timestamps.request_body_begin_at) ? &req->processed_at.at
                                                                             : &req->timestamps.request_body_begin_at);
COMPUTE_DURATION(body_time,
                 h2o_timeval_is_null(&req->timestamps.request_body_begin_at) ? &req->processed_at.at
                                                                             : &req->timestamps.request_body_begin_at,
                 &req->processed_at.at);
COMPUTE_DURATION(request_total_time, &req->timestamps.request_begin_at, &req->processed_at.at);
COMPUTE_DURATION(process_time, &req->processed_at.at, &req->timestamps.response_start_at);
COMPUTE_DURATION(response_time, &req->timestamps.response_start_at, &req->timestamps.response_end_at);
COMPUTE_DURATION(duration, &req->timestamps.request_begin_at, &req->timestamps.response_end_at);

#undef COMPUTE_DURATION

#ifdef __cplusplus
}
#endif

#endif<|MERGE_RESOLUTION|>--- conflicted
+++ resolved
@@ -1733,7 +1733,7 @@
 
 typedef struct st_h2o_fastcgi_config_vars_t {
     h2o_timeout_val_t io_timeout;
-    uint64_t keepalive_timeout; /* 0 to disable */
+    h2o_timeout_val_t keepalive_timeout; /* 0 to disable */
     h2o_iovec_t document_root;  /* .base=NULL if not set */
     int send_delegated_uri;     /* whether to send the rewritten HTTP_HOST & REQUEST_URI by delegation, or the original */
     struct {
@@ -1839,10 +1839,6 @@
     h2o_timeout_val_t first_byte_timeout;
     unsigned preserve_host : 1;
     unsigned use_proxy_protocol : 1;
-<<<<<<< HEAD
-    h2o_timeout_val_t keepalive_timeout; /* in milliseconds; set to zero to disable keepalive */
-=======
->>>>>>> 7c172689
     struct {
         int enabled;
         h2o_timeout_val_t timeout;
@@ -1855,7 +1851,7 @@
  * registers the reverse proxy handler to the context
  */
 void h2o_proxy_register_reverse_proxy(h2o_pathconf_t *pathconf, h2o_url_t *upstreams, size_t num_upstreams,
-                                      uint64_t keepalive_timeout, SSL_CTX *ssl_ctx, h2o_proxy_config_vars_t *config);
+                                      h2o_timeout_val_t keepalive_timeout, SSL_CTX *ssl_ctx, h2o_proxy_config_vars_t *config);
 /**
  * registers the configurator
  */
