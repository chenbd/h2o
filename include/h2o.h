/*
 * Copyright (c) 2014-2016 DeNA Co., Ltd., Kazuho Oku, Fastly, Inc.
 *
 * Permission is hereby granted, free of charge, to any person obtaining a copy
 * of this software and associated documentation files (the "Software"), to
 * deal in the Software without restriction, including without limitation the
 * rights to use, copy, modify, merge, publish, distribute, sublicense, and/or
 * sell copies of the Software, and to permit persons to whom the Software is
 * furnished to do so, subject to the following conditions:
 *
 * The above copyright notice and this permission notice shall be included in
 * all copies or substantial portions of the Software.
 *
 * THE SOFTWARE IS PROVIDED "AS IS", WITHOUT WARRANTY OF ANY KIND, EXPRESS OR
 * IMPLIED, INCLUDING BUT NOT LIMITED TO THE WARRANTIES OF MERCHANTABILITY,
 * FITNESS FOR A PARTICULAR PURPOSE AND NONINFRINGEMENT. IN NO EVENT SHALL THE
 * AUTHORS OR COPYRIGHT HOLDERS BE LIABLE FOR ANY CLAIM, DAMAGES OR OTHER
 * LIABILITY, WHETHER IN AN ACTION OF CONTRACT, TORT OR OTHERWISE, ARISING
 * FROM, OUT OF OR IN CONNECTION WITH THE SOFTWARE OR THE USE OR OTHER DEALINGS
 * IN THE SOFTWARE.
 */
#ifndef h2o_h
#define h2o_h

#ifdef __cplusplus
extern "C" {
#endif

#include <assert.h>
#include <stddef.h>
#include <stdint.h>
#include <string.h>
#include <stdlib.h>
#include <sys/time.h>
#include <sys/socket.h>
#include <time.h>
#include <unistd.h>
#include <openssl/ssl.h>
#include "h2o/filecache.h"
#include "h2o/header.h"
#include "h2o/hostinfo.h"
#include "h2o/memcached.h"
#include "h2o/redis.h"
#include "h2o/linklist.h"
#include "h2o/httpclient.h"
#include "h2o/memory.h"
#include "h2o/multithread.h"
#include "h2o/rand.h"
#include "h2o/socket.h"
#include "h2o/string_.h"
#include "h2o/time_.h"
#include "h2o/token.h"
#include "h2o/url.h"
#include "h2o/version.h"
#include "h2o/balancer.h"
#include "h2o/http2_common.h"
#include "h2o/send_state.h"

#ifndef H2O_USE_BROTLI
/* disabled for all but the standalone server, since the encoder is written in C++ */
#define H2O_USE_BROTLI 0
#endif

#ifndef H2O_MAX_HEADERS
#define H2O_MAX_HEADERS 100
#endif
#ifndef H2O_MAX_REQLEN
#define H2O_MAX_REQLEN (8192 + 4096 * (H2O_MAX_HEADERS))
#endif

#ifndef H2O_SOMAXCONN
/* simply use a large value, and let the kernel clip it to the internal max */
#define H2O_SOMAXCONN 65535
#endif

#define H2O_HTTP2_MIN_STREAM_WINDOW_SIZE 65535
#define H2O_HTTP2_MAX_STREAM_WINDOW_SIZE 16777216

#define H2O_DEFAULT_MAX_REQUEST_ENTITY_SIZE (1024 * 1024 * 1024)
#define H2O_DEFAULT_MAX_DELEGATIONS 5
#define H2O_DEFAULT_HANDSHAKE_TIMEOUT_IN_SECS 10
#define H2O_DEFAULT_HANDSHAKE_TIMEOUT (H2O_DEFAULT_HANDSHAKE_TIMEOUT_IN_SECS * 1000)
#define H2O_DEFAULT_HTTP1_REQ_TIMEOUT_IN_SECS 10
#define H2O_DEFAULT_HTTP1_REQ_TIMEOUT (H2O_DEFAULT_HTTP1_REQ_TIMEOUT_IN_SECS * 1000)
#define H2O_DEFAULT_HTTP1_UPGRADE_TO_HTTP2 1
#define H2O_DEFAULT_HTTP2_IDLE_TIMEOUT_IN_SECS 10
#define H2O_DEFAULT_HTTP2_IDLE_TIMEOUT (H2O_DEFAULT_HTTP2_IDLE_TIMEOUT_IN_SECS * 1000)
#define H2O_DEFAULT_HTTP2_GRACEFUL_SHUTDOWN_TIMEOUT_IN_SECS 0 /* no timeout */
#define H2O_DEFAULT_HTTP2_GRACEFUL_SHUTDOWN_TIMEOUT (H2O_DEFAULT_HTTP2_GRACEFUL_SHUTDOWN_TIMEOUT_IN_SECS * 1000)
#define H2O_DEFAULT_HTTP2_ACTIVE_STREAM_WINDOW_SIZE H2O_HTTP2_MAX_STREAM_WINDOW_SIZE
#define H2O_DEFAULT_PROXY_IO_TIMEOUT_IN_SECS 30
#define H2O_DEFAULT_PROXY_IO_TIMEOUT (H2O_DEFAULT_PROXY_IO_TIMEOUT_IN_SECS * 1000)
#define H2O_DEFAULT_PROXY_WEBSOCKET_TIMEOUT_IN_SECS 300
#define H2O_DEFAULT_PROXY_WEBSOCKET_TIMEOUT (H2O_DEFAULT_PROXY_WEBSOCKET_TIMEOUT_IN_SECS * 1000)
#define H2O_DEFAULT_PROXY_SSL_SESSION_CACHE_CAPACITY 4096
#define H2O_DEFAULT_PROXY_SSL_SESSION_CACHE_DURATION 86400000 /* 24 hours */
#define H2O_DEFAULT_PROXY_HTTP2_MAX_CONCURRENT_STREAMS 100

typedef struct st_h2o_conn_t h2o_conn_t;
typedef struct st_h2o_context_t h2o_context_t;
typedef struct st_h2o_req_t h2o_req_t;
typedef struct st_h2o_ostream_t h2o_ostream_t;
typedef struct st_h2o_configurator_command_t h2o_configurator_command_t;
typedef struct st_h2o_configurator_t h2o_configurator_t;
typedef struct st_h2o_pathconf_t h2o_pathconf_t;
typedef struct st_h2o_hostconf_t h2o_hostconf_t;
typedef struct st_h2o_globalconf_t h2o_globalconf_t;
typedef struct st_h2o_mimemap_t h2o_mimemap_t;
typedef struct st_h2o_logconf_t h2o_logconf_t;
typedef struct st_h2o_headers_command_t h2o_headers_command_t;

/**
 * basic structure of a handler (an object that MAY generate a response)
 * The handlers should register themselves to h2o_context_t::handlers.
 */
typedef struct st_h2o_handler_t {
    size_t _config_slot;
    void (*on_context_init)(struct st_h2o_handler_t *self, h2o_context_t *ctx);
    void (*on_context_dispose)(struct st_h2o_handler_t *self, h2o_context_t *ctx);
    void (*dispose)(struct st_h2o_handler_t *self);
    int (*on_req)(struct st_h2o_handler_t *self, h2o_req_t *req);
    /**
     * If the flag is set, protocol handler may invoke the request handler before receiving the end of the request body. The request
     * handler can determine if the protocol handler has actually done so by checking if `req->proceed_req` is set to non-NULL.
     * In such case, the handler should replace `req->write_req.cb` (and ctx) with its own callback to receive the request body
     * bypassing the buffer of the protocol handler. Parts of the request body being received before the handler replacing the
     * callback is accessible via `req->entity`.
     * The request handler can delay replacing the callback to a later moment. In such case, the handler can determine if
     * `req->entity` already contains a complete request body by checking if `req->proceed_req` is NULL.
     */
    unsigned supports_request_streaming : 1;
} h2o_handler_t;

/**
 * basic structure of a filter (an object that MAY modify a response)
 * The filters should register themselves to h2o_context_t::filters.
 */
typedef struct st_h2o_filter_t {
    size_t _config_slot;
    void (*on_context_init)(struct st_h2o_filter_t *self, h2o_context_t *ctx);
    void (*on_context_dispose)(struct st_h2o_filter_t *self, h2o_context_t *ctx);
    void (*dispose)(struct st_h2o_filter_t *self);
    void (*on_setup_ostream)(struct st_h2o_filter_t *self, h2o_req_t *req, h2o_ostream_t **slot);
    void (*on_informational)(struct st_h2o_filter_t *self, h2o_req_t *req);
} h2o_filter_t;

/**
 * basic structure of a logger (an object that MAY log a request)
 * The loggers should register themselves to h2o_context_t::loggers.
 */
typedef struct st_h2o_logger_t {
    size_t _config_slot;
    void (*on_context_init)(struct st_h2o_logger_t *self, h2o_context_t *ctx);
    void (*on_context_dispose)(struct st_h2o_logger_t *self, h2o_context_t *ctx);
    void (*dispose)(struct st_h2o_logger_t *self);
    void (*log_access)(struct st_h2o_logger_t *self, h2o_req_t *req);
} h2o_logger_t;

/**
 * contains stringified representations of a timestamp
 */
typedef struct st_h2o_timestamp_string_t {
    char rfc1123[H2O_TIMESTR_RFC1123_LEN + 1];
    char log[H2O_TIMESTR_LOG_LEN + 1];
} h2o_timestamp_string_t;

/**
 * a timestamp.
 * Applications should call h2o_get_timestamp to obtain a timestamp.
 */
typedef struct st_h2o_timestamp_t {
    struct timeval at;
    h2o_timestamp_string_t *str;
} h2o_timestamp_t;

typedef struct st_h2o_casper_conf_t {
    /**
     * capacity bits (0 to disable casper)
     */
    unsigned capacity_bits;
    /**
     * whether if all type of files should be tracked (or only the blocking assets)
     */
    int track_all_types;
} h2o_casper_conf_t;

typedef struct st_h2o_envconf_t {
    /**
     * parent
     */
    struct st_h2o_envconf_t *parent;
    /**
     * list of names to be unset
     */
    h2o_iovec_vector_t unsets;
    /**
     * list of name-value pairs to be set
     */
    h2o_iovec_vector_t sets;
} h2o_envconf_t;

struct st_h2o_pathconf_t {
    /**
     * globalconf to which the pathconf belongs
     */
    h2o_globalconf_t *global;
    /**
     * pathname in lower case, may or may not have "/" at last, NULL terminated, or is {NULL,0} if is fallback or extension-level
     */
    h2o_iovec_t path;
    /**
     * list of handlers
     */
    H2O_VECTOR(h2o_handler_t *) handlers;
    /**
     * list of filters to be applied unless when processing a subrequest.
     * The address of the list is set in `req->filters` and used when processing a request.
     */
    H2O_VECTOR(h2o_filter_t *) _filters;
    /**
     * list of loggers to be applied unless when processing a subrequest.
     * The address of the list is set in `req->loggers` and used when processing a request.
     */
    H2O_VECTOR(h2o_logger_t *) _loggers;
    /**
     * mimemap
     */
    h2o_mimemap_t *mimemap;
    /**
     * env
     */
    h2o_envconf_t *env;
    /**
     * error-log
     */
    struct {
        /**
         * if request-level errors should be emitted to stderr
         */
        unsigned emit_request_errors : 1;
    } error_log;
};

struct st_h2o_hostconf_t {
    /**
     * reverse reference to the global configuration
     */
    h2o_globalconf_t *global;
    /**
     * host and port
     */
    struct {
        /**
         * host and port (in lower-case; base is NULL-terminated)
         */
        h2o_iovec_t hostport;
        /**
         *  in lower-case; base is NULL-terminated
         */
        h2o_iovec_t host;
        /**
         * port number (or 65535 if default)
         */
        uint16_t port;
    } authority;
    /**
     * list of path configurations
     */
    H2O_VECTOR(h2o_pathconf_t) paths;
    /**
     * catch-all path configuration
     */
    h2o_pathconf_t fallback_path;
    /**
     * mimemap
     */
    h2o_mimemap_t *mimemap;
    /**
     * http2
     */
    struct {
        /**
         * whether if blocking assets being pulled should be given highest priority in case of clients that do not implement
         * dependency-based prioritization
         */
        unsigned reprioritize_blocking_assets : 1;
        /**
         * if server push should be used
         */
        unsigned push_preload : 1;
        /**
         * if cross origin pushes should be authorized
         */
        unsigned allow_cross_origin_push : 1;
        /**
         * casper settings
         */
        h2o_casper_conf_t casper;
    } http2;
};

typedef struct st_h2o_protocol_callbacks_t {
    void (*request_shutdown)(h2o_context_t *ctx);
    int (*foreach_request)(h2o_context_t *ctx, int (*cb)(h2o_req_t *req, void *cbdata), void *cbdata);
} h2o_protocol_callbacks_t;

typedef h2o_iovec_t (*final_status_handler_cb)(void *ctx, h2o_globalconf_t *gconf, h2o_req_t *req);
typedef const struct st_h2o_status_handler_t {
    h2o_iovec_t name;
    h2o_iovec_t (*final)(void *ctx, h2o_globalconf_t *gconf, h2o_req_t *req); /* mandatory, will be passed the optional context */
    void *(*init)(void); /* optional callback, allocates a context that will be passed to per_thread() */
    void (*per_thread)(void *priv, h2o_context_t *ctx); /* optional callback, will be called for each thread */
} h2o_status_handler_t;

typedef H2O_VECTOR(h2o_status_handler_t *) h2o_status_callbacks_t;

typedef enum h2o_send_informational_mode {
    H2O_SEND_INFORMATIONAL_MODE_EXCEPT_H1,
    H2O_SEND_INFORMATIONAL_MODE_NONE,
    H2O_SEND_INFORMATIONAL_MODE_ALL
} h2o_send_informational_mode_t;

struct st_h2o_globalconf_t {
    /**
     * a NULL-terminated list of host contexts (h2o_hostconf_t)
     */
    h2o_hostconf_t **hosts;
    /**
     * list of configurators
     */
    h2o_linklist_t configurators;
    /**
     * name of the server (not the hostname)
     */
    h2o_iovec_t server_name;
    /**
     * maximum size of the accepted request entity (e.g. POST data)
     */
    size_t max_request_entity_size;
    /**
     * maximum count for delegations
     */
    unsigned max_delegations;
    /**
     * setuid user (or NULL)
     */
    char *user;

    /**
     * SSL handshake timeout
     */
    uint64_t handshake_timeout;

    struct {
        /**
         * request timeout (in milliseconds)
         */
        uint64_t req_timeout;
        /**
         * a boolean value indicating whether or not to upgrade to HTTP/2
         */
        int upgrade_to_http2;
        /**
         * list of callbacks
         */
        h2o_protocol_callbacks_t callbacks;
    } http1;

    struct {
        /**
         * idle timeout (in milliseconds)
         */
        uint64_t idle_timeout;
        /**
         * graceful shutdown timeout (in milliseconds)
         */
        uint64_t graceful_shutdown_timeout;
        /**
         * maximum number of HTTP2 requests (per connection) to be handled simultaneously internally.
         * H2O accepts at most 256 requests over HTTP/2, but internally limits the number of in-flight requests to the value
         * specified by this property in order to limit the resources allocated to a single connection.
         */
        size_t max_concurrent_requests_per_connection;
        /**
         * maximum nuber of streams (per connection) to be allowed in IDLE / CLOSED state (used for tracking dependencies).
         */
        size_t max_streams_for_priority;
        /**
         * size of the stream-level flow control window (once it becomes active)
         */
        uint32_t active_stream_window_size;
        /**
         * conditions for latency optimization
         */
        h2o_socket_latency_optimization_conditions_t latency_optimization;
        /**
         * list of callbacks
         */
        h2o_protocol_callbacks_t callbacks;
        /* */
        h2o_iovec_t origin_frame;
    } http2;

    struct {
        h2o_protocol_callbacks_t callbacks;
    } http3;

    struct {
        /**
         * io timeout (in milliseconds)
         */
        uint64_t io_timeout;
        /**
         * io timeout (in milliseconds)
         */
        uint64_t connect_timeout;
        /**
         * io timeout (in milliseconds)
         */
        uint64_t first_byte_timeout;
        /**
         * keepalive timeout (in milliseconds)
         */
        uint64_t keepalive_timeout;
        /**
         * a boolean flag if set to true, instructs the proxy to close the frontend h1 connection on behalf of the upstream
         */
        unsigned forward_close_connection : 1;
        /**
         * a boolean flag if set to true, instructs the proxy to preserve the x-forwarded-proto header passed by the client
         */
        unsigned preserve_x_forwarded_proto : 1;
        /**
         * a boolean flag if set to true, instructs the proxy to preserve the server header passed by the origin
         */
        unsigned preserve_server_header : 1;
        /**
         * a boolean flag if set to true, instructs the proxy to emit x-forwarded-proto and x-forwarded-for headers
         */
        unsigned emit_x_forwarded_headers : 1;
        /**
         * a boolean flag if set to true, instructs the proxy to emit a via header
         */
        unsigned emit_via_header : 1;
        /**
         * a boolean flag if set to true, instructs the proxy to emit a date header, if it's missing from the upstream response
         */
        unsigned emit_missing_date_header : 1;
        /**
         * maximum size to buffer for the response
         */
        size_t max_buffer_size;

        struct {
            uint32_t max_concurrent_streams;
            /**
             * ratio in percentage (0 ~ 100) at which each request will be sent via http2. negative value means that fixed ratio
             * mode is disabled
             */
            int8_t ratio;
        } http2;
        /**
         * global socketpool
         */
        h2o_socketpool_t global_socketpool;
    } proxy;

    /**
     * enum indicating to what clients h2o sends 1xx response
     */
    h2o_send_informational_mode_t send_informational_mode;

    /**
     * mimemap
     */
    h2o_mimemap_t *mimemap;

    /**
     * filecache
     */
    struct {
        /* capacity of the filecache */
        size_t capacity;
    } filecache;

    /* status */
    h2o_status_callbacks_t statuses;

    size_t _num_config_slots;
};

enum {
    H2O_COMPRESS_HINT_AUTO = 0,    /* default: let h2o negociate compression based on the configuration */
    H2O_COMPRESS_HINT_DISABLE,     /* compression was explicitely disabled for this request */
    H2O_COMPRESS_HINT_ENABLE,      /* compression was explicitely enabled for this request */
    H2O_COMPRESS_HINT_ENABLE_GZIP, /* compression was explicitely enabled for this request, asking for gzip */
    H2O_COMPRESS_HINT_ENABLE_BR,   /* compression was explicitely enabled for this request, asking for br */
};

/**
 * holds various attributes related to the mime-type
 */
typedef struct st_h2o_mime_attributes_t {
    /**
     * whether if the content can be compressed by using gzip
     */
    char is_compressible;
    /**
     * how the resource should be prioritized
     */
    enum { H2O_MIME_ATTRIBUTE_PRIORITY_NORMAL = 0, H2O_MIME_ATTRIBUTE_PRIORITY_HIGHEST } priority;
} h2o_mime_attributes_t;

extern h2o_mime_attributes_t h2o_mime_attributes_as_is;

/**
 * represents either a mime-type (and associated info), or contains pathinfo in case of a dynamic type (e.g. .php files)
 */
typedef struct st_h2o_mimemap_type_t {
    enum { H2O_MIMEMAP_TYPE_MIMETYPE = 0, H2O_MIMEMAP_TYPE_DYNAMIC = 1 } type;
    union {
        struct {
            h2o_iovec_t mimetype;
            h2o_mime_attributes_t attr;
        };
        struct {
            h2o_pathconf_t pathconf;
        } dynamic;
    } data;
} h2o_mimemap_type_t;

enum {
    /* http1 protocol errors */
    H2O_STATUS_ERROR_400 = 0,
    H2O_STATUS_ERROR_403,
    H2O_STATUS_ERROR_404,
    H2O_STATUS_ERROR_405,
    H2O_STATUS_ERROR_413,
    H2O_STATUS_ERROR_416,
    H2O_STATUS_ERROR_417,
    H2O_STATUS_ERROR_500,
    H2O_STATUS_ERROR_502,
    H2O_STATUS_ERROR_503,
    H2O_STATUS_ERROR_MAX,
};

/**
 * holds various data related to the context
 */
typedef struct st_h2o_context_storage_item_t {
    void (*dispose)(void *data);
    void *data;
} h2o_context_storage_item_t;

typedef H2O_VECTOR(h2o_context_storage_item_t) h2o_context_storage_t;

/**
 * context of the http server.
 */
struct st_h2o_context_t {
    /**
     * points to the loop (either uv_loop_t or h2o_evloop_t, depending on the value of H2O_USE_LIBUV)
     */
    h2o_loop_t *loop;
    /**
     * pointer to the global configuration
     */
    h2o_globalconf_t *globalconf;
    /**
     * queue for receiving messages from other contexts
     */
    h2o_multithread_queue_t *queue;
    /**
     * receivers
     */
    struct {
        h2o_multithread_receiver_t hostinfo_getaddr;
    } receivers;
    /**
     * open file cache
     */
    h2o_filecache_t *filecache;
    /**
     * context scope storage for general use
     */
    h2o_context_storage_t storage;
    /**
     * flag indicating if shutdown has been requested
     */
    int shutdown_requested;

    struct {
        /**
         * link-list of h2o_http1_conn_t
         */
        h2o_linklist_t _conns;
    } http1;

    struct {
        /**
         * link-list of h2o_http2_conn_t
         */
        h2o_linklist_t _conns;
        /**
         * timeout entry used for graceful shutdown
         */
        h2o_timer_t _graceful_shutdown_timeout;
        struct {
            /**
             * counter for http2 errors internally emitted by h2o
             */
            uint64_t protocol_level_errors[H2O_HTTP2_ERROR_MAX];
            /**
             * premature close on read
             */
            uint64_t read_closed;
            /**
             * premature close on write
             */
            uint64_t write_closed;
        } events;
    } http2;

    struct {
        /**
         * the default client context for proxy
         */
        h2o_httpclient_ctx_t client_ctx;
        /**
         * the default connection pool for proxy
         */
        h2o_httpclient_connection_pool_t connpool;
    } proxy;

    struct {
        /**
         * counter for SSL errors
         */
        uint64_t errors;
        /**
         * counter for selected ALPN protocols
         */
        uint64_t alpn_h1;
        uint64_t alpn_h2;
        /**
         * counter for handshakes
         */
        uint64_t handshake_full;
        uint64_t handshake_resume;
        /**
         * summations of handshake latency in microsecond
         */
        uint64_t handshake_accum_time_full;
        uint64_t handshake_accum_time_resume;
    } ssl;

    /**
     * pointer to per-module configs
     */
    void **_module_configs;

    struct {
        struct timeval tv_at;
        h2o_timestamp_string_t *value;
    } _timestamp_cache;

    /**
     * counter for http1 error status internally emitted by h2o
     */
    uint64_t emitted_error_status[H2O_STATUS_ERROR_MAX];

    H2O_VECTOR(h2o_pathconf_t *) _pathconfs_inited;
};

/**
 * an object that generates a response.
 * The object is typically constructed by handlers calling the h2o_start_response function.
 */
typedef struct st_h2o_generator_t {
    /**
     * called by the core to request new data to be pushed via the h2o_send function.
     */
    void (*proceed)(struct st_h2o_generator_t *self, h2o_req_t *req);
    /**
     * called by the core when there is a need to terminate the response abruptly
     */
    void (*stop)(struct st_h2o_generator_t *self, h2o_req_t *req);
} h2o_generator_t;

/**
 * the maximum size of sendvec when a pull (i.e. non-raw) vector is used. Note also that bufcnt must be set to one when a pull mode
 * vector is used.
 */
#define H2O_PULL_SENDVEC_MAX_SIZE 65536

typedef struct st_h2o_sendvec_t h2o_sendvec_t;

typedef struct st_h2o_sendvec_callbacks_t {
    /**
     * optional callback used to serialize the bytes held by the vector. Returns if the operation succeeded. When false is returned,
     * the generator is considered as been error-closed by itself.  If the callback is NULL, the data is pre-flattened and available
     * in `h2o_sendvec_t::raw`.
     */
    int (*flatten)(h2o_sendvec_t *vec, h2o_req_t *req, h2o_iovec_t dst, size_t off);
    /**
     * optional callback that can be used to retain the buffer after flattening all data. This allows H3 to re-flatten data upon
     * retransmission. Increments the reference counter if `is_incr` is set to true, otherwise the counter is decremented.
     */
    void (*update_refcnt)(h2o_sendvec_t *vec, h2o_req_t *req, int is_incr);
} h2o_sendvec_callbacks_t;

/**
 * send vector. Unlike an ordinary `h2o_iovec_t`, the vector has a callback that allows the sender to delay the flattening of data
 * until it becomes necessary.
 */
struct st_h2o_sendvec_t {
    /**
     *
     */
    const h2o_sendvec_callbacks_t *callbacks;
    /**
     * size of the vector
     */
    size_t len;
    /**
     *
     */
    union {
        char *raw;
        uint64_t cb_arg[2];
    };
};

/**
 * an output stream that may alter the output.
 * The object is typically constructed by filters calling the h2o_prepend_ostream function.
 */
struct st_h2o_ostream_t {
    /**
     * points to the next output stream
     */
    struct st_h2o_ostream_t *next;
    /**
     * called by the core to send output.
     * Intermediary output streams should process the given output and call the h2o_ostream_send_next function if any data can be
     * sent.
     */
    void (*do_send)(struct st_h2o_ostream_t *self, h2o_req_t *req, h2o_sendvec_t *bufs, size_t bufcnt, h2o_send_state_t state);
    /**
     * called by the core when there is a need to terminate the response abruptly
     */
    void (*stop)(struct st_h2o_ostream_t *self, h2o_req_t *req);
    /**
     * called by the core via h2o_send_informational
     */
    void (*send_informational)(struct st_h2o_ostream_t *self, h2o_req_t *req);
};

/**
 * a HTTP response
 */
typedef struct st_h2o_res_t {
    /**
     * status code
     */
    int status;
    /**
     * reason phrase
     */
    const char *reason;
    /**
     * length of the content (that is sent as the Content-Length header).
     * The default value is SIZE_MAX, which means that the length is indeterminate.
     * Generators should set this value whenever possible.
     */
    size_t content_length;
    /**
     * list of response headers
     */
    h2o_headers_t headers;
    /**
     * mime-related attributes (may be NULL)
     */
    h2o_mime_attributes_t *mime_attr;
    /**
     * retains the original response header before rewritten by ostream filters
     */
    struct {
        int status;
        h2o_headers_t headers;
    } original;
} h2o_res_t;

/**
 * debug state (currently only for HTTP/2)
 */
typedef struct st_h2o_http2_debug_state_t {
    h2o_iovec_vector_t json;
    ssize_t conn_flow_in;
    ssize_t conn_flow_out;
} h2o_http2_debug_state_t;

typedef struct st_h2o_conn_callbacks_t {
    /**
     * getsockname (return size of the obtained address, or 0 if failed)
     */
    socklen_t (*get_sockname)(h2o_conn_t *conn, struct sockaddr *sa);
    /**
     * getpeername (return size of the obtained address, or 0 if failed)
     */
    socklen_t (*get_peername)(h2o_conn_t *conn, struct sockaddr *sa);
    /**
     * returns picotls connection object used by the connection (or NULL if TLS is not used)
     */
    ptls_t *(*get_ptls)(h2o_conn_t *conn);
    /**
     * returns if the connection is traced
     */
    int (*is_traced)(h2o_conn_t *conn);
    /**
     * optional (i.e. may be NULL) callback for server push
     */
    void (*push_path)(h2o_req_t *req, const char *abspath, size_t abspath_len, int is_critical);
    /**
     * debug state callback (optional)
     */
    h2o_http2_debug_state_t *(*get_debug_state)(h2o_req_t *req, int hpack_enabled);
    /**
     * logging callbacks (all of them are optional)
     */
    union {
        struct {
            struct {
                h2o_iovec_t (*protocol_version)(h2o_req_t *req);
                h2o_iovec_t (*session_reused)(h2o_req_t *req);
                h2o_iovec_t (*cipher)(h2o_req_t *req);
                h2o_iovec_t (*cipher_bits)(h2o_req_t *req);
                h2o_iovec_t (*session_id)(h2o_req_t *req);
            } ssl;
            struct {
                h2o_iovec_t (*request_index)(h2o_req_t *req);
            } http1;
            struct {
                h2o_iovec_t (*stream_id)(h2o_req_t *req);
                h2o_iovec_t (*priority_received)(h2o_req_t *req);
                h2o_iovec_t (*priority_received_exclusive)(h2o_req_t *req);
                h2o_iovec_t (*priority_received_parent)(h2o_req_t *req);
                h2o_iovec_t (*priority_received_weight)(h2o_req_t *req);
                h2o_iovec_t (*priority_actual)(h2o_req_t *req);
                h2o_iovec_t (*priority_actual_parent)(h2o_req_t *req);
                h2o_iovec_t (*priority_actual_weight)(h2o_req_t *req);
            } http2;
        };
        h2o_iovec_t (*callbacks[1])(h2o_req_t *req);
    } log_;
} h2o_conn_callbacks_t;

/**
 * basic structure of an HTTP connection (HTTP/1, HTTP/2, etc.)
 */
struct st_h2o_conn_t {
    /**
     * the context of the server
     */
    h2o_context_t *ctx;
    /**
     * NULL-terminated list of hostconfs bound to the connection
     */
    h2o_hostconf_t **hosts;
    /**
     * time when the connection was established
     */
    struct timeval connected_at;
    /**
     * connection id
     */
    uint64_t id;
    /**
     * callbacks
     */
    const h2o_conn_callbacks_t *callbacks;
};

/**
 * filter used for capturing a response (can be used to implement subreq)
 */
typedef struct st_h2o_req_prefilter_t {
    struct st_h2o_req_prefilter_t *next;
    void (*on_setup_ostream)(struct st_h2o_req_prefilter_t *self, h2o_req_t *req, h2o_ostream_t **slot);
} h2o_req_prefilter_t;

typedef struct st_h2o_req_overrides_t {
    /**
     * specific client context (or NULL)
     */
    h2o_httpclient_ctx_t *client_ctx;
    /**
     * connpool to be used when connecting to upstream (or NULL)
     */
    h2o_httpclient_connection_pool_t *connpool;
    /**
     * upstream to connect to (or NULL)
     */
    h2o_url_t *upstream;
    /**
     * parameters for rewriting the `Location` header (only used if match.len != 0)
     */
    struct {
        /**
         * if the prefix of the location header matches the url, then the header will be rewritten
         */
        h2o_url_t *match;
        /**
         * path prefix to be inserted upon rewrite
         */
        h2o_iovec_t path_prefix;
    } location_rewrite;
    /**
     * whether if the PROXY header should be sent
     */
    unsigned use_proxy_protocol : 1;
    /**
     * whether the proxied request should preserve host
     */
    unsigned proxy_preserve_host : 1;
    /**
     * headers rewrite commands to be used when sending requests to upstream (or NULL)
     */
    h2o_headers_command_t *headers_cmds;
} h2o_req_overrides_t;

/**
 * additional information for extension-based dynamic content
 */
typedef struct st_h2o_filereq_t {
    h2o_iovec_t script_name;
    h2o_iovec_t path_info;
    h2o_iovec_t local_path;
} h2o_filereq_t;

typedef void (*h2o_proceed_req_cb)(h2o_req_t *req, size_t written, h2o_send_state_t send_state);
typedef int (*h2o_write_req_cb)(void *ctx, h2o_iovec_t chunk, int is_end_stream);
typedef void (*h2o_on_request_streaming_selected_cb)(h2o_req_t *, int is_streaming);

#define H2O_SEND_SERVER_TIMING_BASIC 1
#define H2O_SEND_SERVER_TIMING_PROXY 2

/**
 * a HTTP request
 */
struct st_h2o_req_t {
    /**
     * the underlying connection
     */
    h2o_conn_t *conn;
    /**
     * the request sent by the client (as is)
     */
    struct {
        /**
         * scheme (http, https, etc.)
         */
        const h2o_url_scheme_t *scheme;
        /**
         * authority (a.k.a. the Host header; the value is supplemented if missing before the handlers are being called)
         */
        h2o_iovec_t authority;
        /**
         * method
         */
        h2o_iovec_t method;
        /**
         * abs-path of the request (unmodified)
         */
        h2o_iovec_t path;
        /**
         * offset of '?' within path, or SIZE_MAX if not found
         */
        size_t query_at;
    } input;
    /**
     * the host context
     */
    h2o_hostconf_t *hostconf;
    /**
     * the path context
     */
    h2o_pathconf_t *pathconf;
    /**
     * filters and the size of it
     */
    h2o_filter_t **filters;
    size_t num_filters;
    /**
     * loggers and the size of it
     */
    h2o_logger_t **loggers;
    size_t num_loggers;
    /**
     * the handler that has been executed
     */
    h2o_handler_t *handler;
    /**
     * scheme (http, https, etc.)
     */
    const h2o_url_scheme_t *scheme;
    /**
     * authority (of the processing request)
     */
    h2o_iovec_t authority;
    /**
     * method (of the processing request)
     */
    h2o_iovec_t method;
    /**
     * abs-path of the processing request
     */
    h2o_iovec_t path;
    /**
     * offset of '?' within path, or SIZE_MAX if not found
     */
    size_t query_at;
    /**
     * normalized path of the processing request (i.e. no "." or "..", no query)
     */
    h2o_iovec_t path_normalized;
    /**
     * Map of indexes of `path_normalized` into the next character in `path`; built only if `path` required normalization
     */
    size_t *norm_indexes;
    /**
     * filters assigned per request
     */
    h2o_req_prefilter_t *prefilters;
    /**
     * additional information (becomes available for extension-based dynamic content)
     */
    h2o_filereq_t *filereq;
    /**
     * overrides (maybe NULL)
     */
    h2o_req_overrides_t *overrides;
    /**
     * the HTTP version (represented as 0xMMmm (M=major, m=minor))
     */
    int version;
    /**
     * list of request headers
     */
    h2o_headers_t headers;
    /**
     * the request entity (base == NULL if none), can't be used if the handler is streaming the body
     */
    h2o_iovec_t entity;
    /**
     * If different of SIZE_MAX, the numeric value of the received content-length: header
     */
    size_t content_length;
    /**
     * timestamp when the request was processed
     */
    h2o_timestamp_t processed_at;
    /**
     * additional timestamps
     */
    struct {
        struct timeval request_begin_at;
        struct timeval request_body_begin_at;
        struct timeval response_start_at;
        struct timeval response_end_at;
    } timestamps;
    /**
     * proxy stats
     */
    struct {
        struct {
            uint64_t total;
            uint64_t header;
            uint64_t body;
        } bytes_written;
        h2o_httpclient_timings_t timestamps;
    } proxy_stats;
    /**
     * the response
     */
    h2o_res_t res;
    /**
     * number of bytes sent by the generator (excluding headers)
     */
    uint64_t bytes_sent;
    /**
     * the number of times the request can be reprocessed (excluding delegation)
     */
    unsigned remaining_reprocesses;
    /**
     * the number of times the request can be delegated
     */
    unsigned remaining_delegations;

    /**
     * environment variables
     */
    h2o_iovec_vector_t env;

    /**
     * error log for the request (`h2o_req_log_error` must be used for error logging)
     */
    h2o_buffer_t *error_logs;

    /**
     * error log redirection called by `h2o_req_log_error`. By default, the error is appended to `error_logs`. The callback is
     * replaced by mruby middleware to send the error log to the rack handler.
     */
    struct {
        void (*cb)(void *data, h2o_iovec_t prefix, h2o_iovec_t msg);
        void *data;
    } error_log_delegate;

    /* flags */

    /**
     * whether or not the connection is persistent.
     * Applications should set this flag to zero in case the connection cannot be kept keep-alive (due to an error etc.)
     */
    unsigned char http1_is_persistent : 1;
    /**
     * whether if the response has been delegated (i.e. reproxied).
     * For delegated responses, redirect responses would be handled internally.
     */
    unsigned char res_is_delegated : 1;
    /**
     * set by the generator if the protocol handler should replay the request upon seeing 425
     */
    unsigned char reprocess_if_too_early : 1;
    /**
     * set by the prxy handler if the http2 upstream refused the stream so the client can retry the request
     */
    unsigned char upstream_refused : 1;

    /**
     * whether if the response should include server-timing header. Logical OR of H2O_SEND_SERVER_TIMING_*
     */
    unsigned send_server_timing;

    /**
     * Whether the producer of the response has explicitely disabled or
     * enabled compression. One of H2O_COMPRESS_HINT_*
     */
    char compress_hint;

    /**
     * the Upgrade request header (or { NULL, 0 } if not available)
     */
    h2o_iovec_t upgrade;

    /**
     * preferred chunk size by the ostream
     */
    size_t preferred_chunk_size;

    /**
     * callback and context for receiving request body (see h2o_handler_t::supports_request_streaming for details)
     */
    struct {
        h2o_write_req_cb cb;
        void *ctx;
        h2o_on_request_streaming_selected_cb on_streaming_selected;
    } write_req;
    /**
     * structure used for request body processing; `body` is NULL unless request body IS expected
     */
    struct {
        size_t bytes_received;
        h2o_buffer_t *body;
    } _req_body;

    /**
     * callback and context for receiving more request body (see h2o_handler_t::supports_request_streaming for details)
     */
    h2o_proceed_req_cb proceed_req;

    /* internal structure */
    h2o_generator_t *_generator;
    h2o_ostream_t *_ostr_top;
    size_t _next_filter_index;
    h2o_timer_t _timeout_entry;

    /* per-request memory pool (placed at the last since the structure is large) */
    h2o_mem_pool_t pool;
};

typedef struct st_h2o_accept_ctx_t {
    h2o_context_t *ctx;
    h2o_hostconf_t **hosts;
    SSL_CTX *ssl_ctx;
    h2o_iovec_t *http2_origin_frame;
    int expect_proxy_line;
    h2o_multithread_receiver_t *libmemcached_receiver;
} h2o_accept_ctx_t;

typedef struct st_h2o_doublebuffer_t {
    h2o_buffer_t *buf;
    unsigned char inflight : 1;
    size_t _bytes_inflight;
} h2o_doublebuffer_t;

static void h2o_doublebuffer_init(h2o_doublebuffer_t *db, h2o_buffer_prototype_t *prototype);
static void h2o_doublebuffer_dispose(h2o_doublebuffer_t *db);
static h2o_iovec_t h2o_doublebuffer_prepare(h2o_doublebuffer_t *db, h2o_buffer_t **receiving, size_t max_bytes);
static void h2o_doublebuffer_prepare_empty(h2o_doublebuffer_t *db);
static void h2o_doublebuffer_consume(h2o_doublebuffer_t *db);

/* util */

extern const char h2o_http2_npn_protocols[];
extern const char h2o_npn_protocols[];
extern const h2o_iovec_t h2o_http2_alpn_protocols[];
extern const h2o_iovec_t h2o_alpn_protocols[];

/**
 * accepts a connection
 */
void h2o_accept(h2o_accept_ctx_t *ctx, h2o_socket_t *sock);
/**
 * creates a new connection
 */
static h2o_conn_t *h2o_create_connection(size_t sz, h2o_context_t *ctx, h2o_hostconf_t **hosts, struct timeval connected_at,
                                         const h2o_conn_callbacks_t *callbacks);
/**
 * returns if the connection is still in early-data state (i.e., if there is a risk of received requests being a replay)
 */
static int h2o_conn_is_early_data(h2o_conn_t *conn);
/**
 * setups accept context for memcached SSL resumption
 */
void h2o_accept_setup_memcached_ssl_resumption(h2o_memcached_context_t *ctx, unsigned expiration);
/**
 * setups accept context for redis SSL resumption
 */
void h2o_accept_setup_redis_ssl_resumption(const char *host, uint16_t port, unsigned expiration, const char *prefix);
<<<<<<< HEAD
=======
/**
 * helper to return if the socket is target of tracing
 */
int h2o_conn_skip_tracing(h2o_conn_t *conn);
>>>>>>> d3ab498e
/**
 * returns the protocol version (e.g. "HTTP/1.1", "HTTP/2")
 */
size_t h2o_stringify_protocol_version(char *dst, int version);
/**
 * builds the proxy header defined by the PROXY PROTOCOL
 */
size_t h2o_stringify_proxy_header(h2o_conn_t *conn, char *buf);
#define H2O_PROXY_HEADER_MAX_LENGTH                                                                                                \
    (sizeof("PROXY TCP6 ffff:ffff:ffff:ffff:ffff:ffff:ffff:ffff ffff:ffff:ffff:ffff:ffff:ffff:ffff:ffff 65535 65535\r\n") - 1)
/**
 * extracts path to be pushed from `Link: rel=preload` header.
 */
void h2o_extract_push_path_from_link_header(h2o_mem_pool_t *pool, const char *value, size_t value_len, h2o_iovec_t base_path,
                                            const h2o_url_scheme_t *input_scheme, h2o_iovec_t input_authority,
                                            const h2o_url_scheme_t *base_scheme, h2o_iovec_t *base_authority,
                                            void (*cb)(void *ctx, const char *path, size_t path_len, int is_critical), void *cb_ctx,
                                            h2o_iovec_t *filtered_value, int allow_cross_origin_push);
/**
 * return a bitmap of compressible types, by parsing the `accept-encoding` header
 */
int h2o_get_compressible_types(const h2o_headers_t *headers);
#define H2O_COMPRESSIBLE_GZIP 1
#define H2O_COMPRESSIBLE_BROTLI 2
/**
 * builds destination URL or path, by contatenating the prefix and path_info of the request
 */
h2o_iovec_t h2o_build_destination(h2o_req_t *req, const char *prefix, size_t prefix_len, int use_path_normalized);
/**
 * encodes the duration value of the `server-timing` header
 */
void h2o_add_server_timing_header(h2o_req_t *req, int uses_trailer);
/**
 * encodes the duration value of the `server-timing` trailer
 */
h2o_iovec_t h2o_build_server_timing_trailer(h2o_req_t *req, const char *prefix, size_t prefix_len, const char *suffix,
                                            size_t suffix_len);
/**
 * release all thread-local resources used by h2o
 */
void h2o_cleanup_thread(void);

extern uint64_t h2o_connection_id;

/* request */

/**
 * initializes the request structure
 * @param req the request structure
 * @param conn the underlying connection
 * @param src if not NULL, the request structure would be a shallow copy of src
 */
void h2o_init_request(h2o_req_t *req, h2o_conn_t *conn, h2o_req_t *src);
/**
 * releases resources allocated for handling a request
 */
void h2o_dispose_request(h2o_req_t *req);
/**
 * called by the connection layer to start processing a request that is ready
 */
void h2o_process_request(h2o_req_t *req);
/**
 * returns the first handler that will be used for the request
 */
h2o_handler_t *h2o_get_first_handler(h2o_req_t *req);
/**
 * delegates the request to the next handler
 */
void h2o_delegate_request(h2o_req_t *req);
/**
 * calls h2o_delegate_request using zero_timeout callback
 */
void h2o_delegate_request_deferred(h2o_req_t *req);
/**
 * reprocesses a request once more (used for internal redirection)
 */
void h2o_reprocess_request(h2o_req_t *req, h2o_iovec_t method, const h2o_url_scheme_t *scheme, h2o_iovec_t authority,
                           h2o_iovec_t path, h2o_req_overrides_t *overrides, int is_delegated);
/**
 * calls h2o_reprocess_request using zero_timeout callback
 */
void h2o_reprocess_request_deferred(h2o_req_t *req, h2o_iovec_t method, const h2o_url_scheme_t *scheme, h2o_iovec_t authority,
                                    h2o_iovec_t path, h2o_req_overrides_t *overrides, int is_delegated);
/**
 *
 */
void h2o_replay_request(h2o_req_t *req);
/**
 *
 */
void h2o_replay_request_deferred(h2o_req_t *req);
/**
 * called by handlers to set the generator
 * @param req the request
 * @param generator the generator
 */
void h2o_start_response(h2o_req_t *req, h2o_generator_t *generator);
/**
 * indicates whether the response is being sent or not
 * @param req the request
 */
static int h2o_is_sending_response(h2o_req_t *req);
/**
 * called by filters to insert output-stream filters for modifying the response
 * @param req the request
 * @param alignment of the memory to be allocated for the ostream filter
 * @param size of the memory to be allocated for the ostream filter
 * @param slot where the stream should be inserted
 * @return pointer to the ostream filter
 */
h2o_ostream_t *h2o_add_ostream(h2o_req_t *req, size_t alignment, size_t sz, h2o_ostream_t **slot);
/**
 * prepares the request for processing by looking at the method, URI, headers
 */
h2o_hostconf_t *h2o_req_setup(h2o_req_t *req);
/**
 * binds configurations to the request
 */
void h2o_req_bind_conf(h2o_req_t *req, h2o_hostconf_t *hostconf, h2o_pathconf_t *pathconf);
/**
 *
 */
static int h2o_send_state_is_in_progress(h2o_send_state_t s);
/**
 *
 */
void h2o_sendvec_init_raw(h2o_sendvec_t *vec, const void *base, size_t len);
/**
 *
 */
int h2o_sendvec_flatten_raw(h2o_sendvec_t *vec, h2o_req_t *req, h2o_iovec_t dst, size_t off);
/**
 * called by the generators to send output
 * note: generators should free itself after sending the final chunk (i.e. calling the function with is_final set to true)
 * @param req the request
 * @param bufs an array of buffers
 * @param bufcnt length of the buffers array
 * @param state describes if the output is final, has an error, or is in progress
 */
void h2o_send(h2o_req_t *req, h2o_iovec_t *bufs, size_t bufcnt, h2o_send_state_t state);
void h2o_sendvec(h2o_req_t *req, h2o_sendvec_t *vecs, size_t veccnt, h2o_send_state_t state);
/**
 * creates an uninitialized prefilter and returns pointer to it
 */
h2o_req_prefilter_t *h2o_add_prefilter(h2o_req_t *req, size_t alignment, size_t sz);
/**
 * requests the next prefilter or filter (if any) to setup the ostream if necessary
 */
static void h2o_setup_next_prefilter(h2o_req_prefilter_t *self, h2o_req_t *req, h2o_ostream_t **slot);
/**
 * requests the next filter (if any) to setup the ostream if necessary
 */
static void h2o_setup_next_ostream(h2o_req_t *req, h2o_ostream_t **slot);
/**
 * called by the ostream filters to send output to the next ostream filter
 * note: ostream filters should free itself after sending the final chunk (i.e. calling the function with is_final set to true)
 * note: ostream filters must not set is_final flag to TRUE unless is_final flag of the do_send callback was set as such
 * @param ostr current ostream filter
 * @param req the request
 * @param bufs an array of buffers
 * @param bufcnt length of the buffers array
 * @param state whether the output is in progress, final, or in error
 */
void h2o_ostream_send_next(h2o_ostream_t *ostream, h2o_req_t *req, h2o_sendvec_t *bufs, size_t bufcnt, h2o_send_state_t state);
/**
 * called by the connection layer to request additional data to the generator
 */
static void h2o_proceed_response(h2o_req_t *req);
void h2o_proceed_response_deferred(h2o_req_t *req);
/**
 * if NULL, supplements h2o_req_t::mime_attr
 */
void h2o_req_fill_mime_attributes(h2o_req_t *req);
/**
 * returns an environment variable
 */
static h2o_iovec_t *h2o_req_getenv(h2o_req_t *req, const char *name, size_t name_len, int allocate_if_not_found);
/**
 * unsets an environment variable
 */
static void h2o_req_unsetenv(h2o_req_t *req, const char *name, size_t name_len);

/* config */

h2o_envconf_t *h2o_config_create_envconf(h2o_envconf_t *src);
void h2o_config_setenv(h2o_envconf_t *envconf, const char *name, const char *value);
void h2o_config_unsetenv(h2o_envconf_t *envconf, const char *name);

/**
 * initializes pathconf
 * @param path path to serve, or NULL if fallback or extension-level
 * @param mimemap mimemap to use, or NULL if fallback or extension-level
 */
void h2o_config_init_pathconf(h2o_pathconf_t *pathconf, h2o_globalconf_t *globalconf, const char *path, h2o_mimemap_t *mimemap);
/**
 *
 */
void h2o_config_dispose_pathconf(h2o_pathconf_t *pathconf);
/**
 * initializes the global configuration
 */
void h2o_config_init(h2o_globalconf_t *config);
/**
 * registers a host context
 */
h2o_hostconf_t *h2o_config_register_host(h2o_globalconf_t *config, h2o_iovec_t host, uint16_t port);
/**
 * registers a path context
 * @param hostconf host-level configuration that the path-level configuration belongs to
 * @param path path
 * @param flags unused and must be set to zero
 *
 * Handling of the path argument has changed in version 2.0 (of the standard server).
 *
 * Before 2.0, the function implicitely added a trailing `/` to the supplied path (if it did not end with a `/`), and when receiving
 * a HTTP request for a matching path without the trailing `/`, libh2o sent a 301 response redirecting the client to a URI with a
 * trailing `/`.
 *
 * Since 2.0, the function retains the exact path given as the argument, and the handlers of the pathconf is invoked if one of the
 * following conditions are met:
 *
 * * request path is an exact match to the configuration path
 * * configuration path does not end with a `/`, and the request path begins with the configuration path followed by a `/`
 */
h2o_pathconf_t *h2o_config_register_path(h2o_hostconf_t *hostconf, const char *path, int flags);
/**
 * registers an extra status handler
 */
void h2o_config_register_status_handler(h2o_globalconf_t *config, h2o_status_handler_t *status_handler);
/**
 * disposes of the resources allocated for the global configuration
 */
void h2o_config_dispose(h2o_globalconf_t *config);
/**
 * creates a handler associated to a given pathconf
 */
h2o_handler_t *h2o_create_handler(h2o_pathconf_t *conf, size_t sz);
/**
 * creates a filter associated to a given pathconf
 */
h2o_filter_t *h2o_create_filter(h2o_pathconf_t *conf, size_t sz);
/**
 * creates a logger associated to a given pathconf
 */
h2o_logger_t *h2o_create_logger(h2o_pathconf_t *conf, size_t sz);

/* context */

/**
 * initializes the context
 */
void h2o_context_init(h2o_context_t *context, h2o_loop_t *loop, h2o_globalconf_t *config);
/**
 * disposes of the resources allocated for the context
 */
void h2o_context_dispose(h2o_context_t *context);
/**
 * requests shutdown to the connections governed by the context
 */
void h2o_context_request_shutdown(h2o_context_t *context);
/**
 *
 */
void h2o_context_init_pathconf_context(h2o_context_t *ctx, h2o_pathconf_t *pathconf);
/**
 *
 */
void h2o_context_dispose_pathconf_context(h2o_context_t *ctx, h2o_pathconf_t *pathconf);

/**
 * returns current timestamp
 * @param ctx the context
 * @param pool memory pool (used when ts != NULL)
 * @param ts buffer to store the timestamp (optional)
 * @return current time in UTC
 */
static h2o_timestamp_t h2o_get_timestamp(h2o_context_t *ctx, h2o_mem_pool_t *pool);
void h2o_context_update_timestamp_string_cache(h2o_context_t *ctx);
/**
 * returns per-module context set
 */
static void *h2o_context_get_handler_context(h2o_context_t *ctx, h2o_handler_t *handler);
/**
 * sets per-module context
 */
static void h2o_context_set_handler_context(h2o_context_t *ctx, h2o_handler_t *handler, void *handler_ctx);
/**
 * returns per-module context set by the on_context_init callback
 */
static void *h2o_context_get_filter_context(h2o_context_t *ctx, h2o_filter_t *filter);
/**
 * sets per-module filter context
 */
static void h2o_context_set_filter_context(h2o_context_t *ctx, h2o_filter_t *filter, void *filter_ctx);
/**
 * returns per-module context set by the on_context_init callback
 */
static void *h2o_context_get_logger_context(h2o_context_t *ctx, h2o_logger_t *logger);
/*
 * return the address associated with the key in the context storage
 */
static void **h2o_context_get_storage(h2o_context_t *ctx, size_t *key, void (*dispose_cb)(void *));

/* built-in generators */

enum {
    /**
     * enforces the http1 protocol handler to close the connection after sending the response
     */
    H2O_SEND_ERROR_HTTP1_CLOSE_CONNECTION = 0x1,
    /**
     * if set, does not flush the registered response headers
     */
    H2O_SEND_ERROR_KEEP_HEADERS = 0x2
};

/**
 * Add a `date:` header to the response
 */
void h2o_resp_add_date_header(h2o_req_t *req);
/**
 * Sends the given string as the response. The function copies the string so that the caller can discard it immediately.
 *
 * Be careful of calling the function asynchronously, because there is a chance of the request object getting destroyed before the
 * function is being invoked.  This could happpen for example when the client abruptly closing the connection. There are two ways to
 * detect the destruction:
 *
 * * allocate a memory chunk using the request's memory pool with a destructor that you define; i.e. call `h2o_mem_alloc_shared(
 *   &req->pool, obj_size, my_destructor)`. When the request object is destroyed, `my_destructor` will be invoked as part of the
 *   memory reclamation process.
 * * register the `stop` callback of the generator that is bound to the request. The downside of the approach is that a generator
 *   is not associated to a request until all the response headers become ready to be sent, i.e., when `h2o_start_response` is
 *   called.
 */
void h2o_send_inline(h2o_req_t *req, const char *body, size_t len);
/**
 * sends the given information as an error response to the client. Uses h2o_send_inline internally, so the same restrictions apply.
 */
void h2o_send_error_generic(h2o_req_t *req, int status, const char *reason, const char *body, int flags);
#define H2O_SEND_ERROR_XXX(status)                                                                                                 \
    static inline void h2o_send_error_##status(h2o_req_t *req, const char *reason, const char *body, int flags)                    \
    {                                                                                                                              \
        req->conn->ctx->emitted_error_status[H2O_STATUS_ERROR_##status]++;                                                         \
        h2o_send_error_generic(req, status, reason, body, flags);                                                                  \
    }

H2O_SEND_ERROR_XXX(400)
H2O_SEND_ERROR_XXX(403)
H2O_SEND_ERROR_XXX(404)
H2O_SEND_ERROR_XXX(405)
H2O_SEND_ERROR_XXX(416)
H2O_SEND_ERROR_XXX(417)
H2O_SEND_ERROR_XXX(500)
H2O_SEND_ERROR_XXX(502)
H2O_SEND_ERROR_XXX(503)

/**
 * sends error response using zero timeout; can be called by output filters while processing the headers.  Uses h2o_send_inline
 * internally, so the same restrictions apply.
 */
void h2o_send_error_deferred(h2o_req_t *req, int status, const char *reason, const char *body, int flags);
/**
 * sends a redirect response.  Uses (the equivalent of) h2o_send_inline internally, so the same restrictions apply.
 */
void h2o_send_redirect(h2o_req_t *req, int status, const char *reason, const char *url, size_t url_len);
/**
 * handles redirect internally.
 */
void h2o_send_redirect_internal(h2o_req_t *req, h2o_iovec_t method, const char *url_str, size_t url_len, int preserve_overrides);
/**
 * returns method to be used after redirection
 */
h2o_iovec_t h2o_get_redirect_method(h2o_iovec_t method, int status);
/**
 * registers push path (if necessary) by parsing a Link header
 * this returns a version of `value` that removes the links that had the `x-http2-push-only` attribute
 */
h2o_iovec_t h2o_push_path_in_link_header(h2o_req_t *req, const char *value, size_t value_len);
/**
 * sends 1xx response
 */
void h2o_send_informational(h2o_req_t *req);
/**
 *
 */
int h2o_write_req_first(void *_req, h2o_iovec_t payload, int is_end_entity);
/**
 * logs an error
 */
void h2o_req_log_error(h2o_req_t *req, const char *module, const char *fmt, ...) __attribute__((format(printf, 3, 4)));
void h2o_write_error_log(h2o_iovec_t prefix, h2o_iovec_t msg);

/* log */

enum { H2O_LOGCONF_ESCAPE_APACHE, H2O_LOGCONF_ESCAPE_JSON };

/**
 * compiles a log configuration
 */
h2o_logconf_t *h2o_logconf_compile(const char *fmt, int escape, char *errbuf);
/**
 * disposes of a log configuration
 */
void h2o_logconf_dispose(h2o_logconf_t *logconf);
/**
 * logs a request
 */
char *h2o_log_request(h2o_logconf_t *logconf, h2o_req_t *req, size_t *len, char *buf);

/* proxy */

/**
 * processes a request (by sending the request upstream)
 */
void h2o__proxy_process_request(h2o_req_t *req);

/* mime mapper */

/**
 * initializes the mimemap (the returned chunk is refcounted)
 */
h2o_mimemap_t *h2o_mimemap_create(void);
/**
 * clones a mimemap
 */
h2o_mimemap_t *h2o_mimemap_clone(h2o_mimemap_t *src);
/**
 *
 */
void h2o_mimemap_on_context_init(h2o_mimemap_t *mimemap, h2o_context_t *ctx);
/**
 *
 */
void h2o_mimemap_on_context_dispose(h2o_mimemap_t *mimemap, h2o_context_t *ctx);
/**
 * returns if the map contains a dynamic type
 */
int h2o_mimemap_has_dynamic_type(h2o_mimemap_t *mimemap);
/**
 * sets the default mime-type
 */
void h2o_mimemap_set_default_type(h2o_mimemap_t *mimemap, const char *mime, h2o_mime_attributes_t *attr);
/**
 * adds a mime-type mapping
 */
void h2o_mimemap_define_mimetype(h2o_mimemap_t *mimemap, const char *ext, const char *mime, h2o_mime_attributes_t *attr);
/**
 * adds a mime-type mapping
 */
h2o_mimemap_type_t *h2o_mimemap_define_dynamic(h2o_mimemap_t *mimemap, const char **exts, h2o_globalconf_t *globalconf);
/**
 * removes a mime-type mapping
 */
void h2o_mimemap_remove_type(h2o_mimemap_t *mimemap, const char *ext);
/**
 * clears all mime-type mapping
 */
void h2o_mimemap_clear_types(h2o_mimemap_t *mimemap);
/**
 * sets the default mime-type
 */
h2o_mimemap_type_t *h2o_mimemap_get_default_type(h2o_mimemap_t *mimemap);
/**
 * returns the mime-type corresponding to given extension
 */
h2o_mimemap_type_t *h2o_mimemap_get_type_by_extension(h2o_mimemap_t *mimemap, h2o_iovec_t ext);
/**
 * returns the mime-type corresponding to given mimetype
 */
h2o_mimemap_type_t *h2o_mimemap_get_type_by_mimetype(h2o_mimemap_t *mimemap, h2o_iovec_t mime, int exact_match_only);
/**
 * returns the default mime attributes given a mime type
 */
void h2o_mimemap_get_default_attributes(const char *mime, h2o_mime_attributes_t *attr);

/* various handlers */

/* lib/access_log.c */

typedef struct st_h2o_access_log_filehandle_t h2o_access_log_filehandle_t;

int h2o_access_log_open_log(const char *path);
h2o_access_log_filehandle_t *h2o_access_log_open_handle(const char *path, const char *fmt, int escape);
h2o_logger_t *h2o_access_log_register(h2o_pathconf_t *pathconf, h2o_access_log_filehandle_t *handle);
void h2o_access_log_register_configurator(h2o_globalconf_t *conf);

/* lib/handler/server_timing.c */
void h2o_server_timing_register(h2o_pathconf_t *pathconf, int enforce);
void h2o_server_timing_register_configurator(h2o_globalconf_t *conf);

/* lib/compress.c */

enum { H2O_COMPRESS_FLAG_PARTIAL, H2O_COMPRESS_FLAG_FLUSH, H2O_COMPRESS_FLAG_EOS };

/**
 * compressor context
 */
typedef struct st_h2o_compress_context_t {
    /**
     * name used in content-encoding header
     */
    h2o_iovec_t name;
    /**
     * compress or decompress callback (inbufs are raw buffers)
     */
    h2o_send_state_t (*do_transform)(struct st_h2o_compress_context_t *self, h2o_sendvec_t *inbufs, size_t inbufcnt,
                                     h2o_send_state_t state, h2o_sendvec_t **outbufs, size_t *outbufcnt);
    /**
     * push buffer
     */
    char *push_buf;
} h2o_compress_context_t;

typedef struct st_h2o_compress_args_t {
    size_t min_size;
    struct {
        int quality; /* -1 if disabled */
    } gzip;
    struct {
        int quality; /* -1 if disabled */
    } brotli;
} h2o_compress_args_t;

/**
 * registers the gzip/brotli encoding output filter (added by default, for now)
 */
void h2o_compress_register(h2o_pathconf_t *pathconf, h2o_compress_args_t *args);
/**
 * compresses given chunk
 */
h2o_send_state_t h2o_compress_transform(h2o_compress_context_t *self, h2o_req_t *req, h2o_sendvec_t *inbufs, size_t inbufcnt,
                                        h2o_send_state_t state, h2o_sendvec_t **outbufs, size_t *outbufcnt);
/**
 * instantiates the gzip compressor
 */
h2o_compress_context_t *h2o_compress_gzip_open(h2o_mem_pool_t *pool, int quality);
/**
 * instantiates the gzip decompressor
 */
h2o_compress_context_t *h2o_compress_gunzip_open(h2o_mem_pool_t *pool);
/**
 * instantiates the brotli compressor (only available if H2O_USE_BROTLI is set)
 */
h2o_compress_context_t *h2o_compress_brotli_open(h2o_mem_pool_t *pool, int quality, size_t estimated_cotent_length,
                                                 size_t preferred_chunk_size);
/**
 * registers the configurator for the gzip/brotli output filter
 */
void h2o_compress_register_configurator(h2o_globalconf_t *conf);

/* lib/handler/throttle_resp.c */
/**
 * registers the throttle response filter
 */
void h2o_throttle_resp_register(h2o_pathconf_t *pathconf);
/**
 * configurator
 */
void h2o_throttle_resp_register_configurator(h2o_globalconf_t *conf);

/* lib/errordoc.c */

typedef struct st_h2o_errordoc_t {
    int status;
    h2o_iovec_t url; /* can be relative */
} h2o_errordoc_t;

/**
 * registers the errordocument output filter
 */
void h2o_errordoc_register(h2o_pathconf_t *pathconf, h2o_errordoc_t *errdocs, size_t cnt);
/**
 *
 */
void h2o_errordoc_register_configurator(h2o_globalconf_t *conf);

/* lib/expires.c */

enum { H2O_EXPIRES_MODE_ABSOLUTE, H2O_EXPIRES_MODE_MAX_AGE };

typedef struct st_h2o_expires_args_t {
    int mode;
    union {
        const char *absolute;
        uint64_t max_age;
    } data;
} h2o_expires_args_t;

/**
 * registers a filter that adds an Expires (or Cache-Control) header
 */
void h2o_expires_register(h2o_pathconf_t *pathconf, h2o_expires_args_t *args);
/**
 *
 */
void h2o_expires_register_configurator(h2o_globalconf_t *conf);

/* lib/fastcgi.c */

typedef struct st_h2o_fastcgi_handler_t h2o_fastcgi_handler_t;

#define H2O_DEFAULT_FASTCGI_IO_TIMEOUT 30000

typedef struct st_h2o_fastcgi_config_vars_t {
    uint64_t io_timeout;
    uint64_t keepalive_timeout; /* 0 to disable */
    h2o_iovec_t document_root;  /* .base=NULL if not set */
    int send_delegated_uri;     /* whether to send the rewritten HTTP_HOST & REQUEST_URI by delegation, or the original */
    struct {
        void (*dispose)(h2o_fastcgi_handler_t *handler, void *data);
        void *data;
    } callbacks;
} h2o_fastcgi_config_vars_t;

/**
 * registers the fastcgi handler to the context
 */
h2o_fastcgi_handler_t *h2o_fastcgi_register(h2o_pathconf_t *pathconf, h2o_url_t *upstream, h2o_fastcgi_config_vars_t *vars);
/**
 * registers the fastcgi handler to the context
 */
h2o_fastcgi_handler_t *h2o_fastcgi_register_by_spawnproc(h2o_pathconf_t *pathconf, char **argv, h2o_fastcgi_config_vars_t *vars);
/**
 * registers the configurator
 */
void h2o_fastcgi_register_configurator(h2o_globalconf_t *conf);

/* lib/file.c */

enum {
    H2O_FILE_FLAG_NO_ETAG = 0x1,
    H2O_FILE_FLAG_DIR_LISTING = 0x2,
    H2O_FILE_FLAG_SEND_COMPRESSED = 0x4,
    H2O_FILE_FLAG_GUNZIP = 0x8
};

typedef struct st_h2o_file_handler_t h2o_file_handler_t;

extern const char **h2o_file_default_index_files;

/**
 * sends given file as the response to the client
 */
int h2o_file_send(h2o_req_t *req, int status, const char *reason, const char *path, h2o_iovec_t mime_type, int flags);
/**
 * registers a handler that serves a directory of statically-served files
 * @param pathconf
 * @param virtual_path
 * @param real_path
 * @param index_files optional NULL-terminated list of of filenames to be considered as the "directory-index"
 * @param mimemap the mimemap (h2o_mimemap_create is called internally if the argument is NULL)
 */
h2o_file_handler_t *h2o_file_register(h2o_pathconf_t *pathconf, const char *real_path, const char **index_files,
                                      h2o_mimemap_t *mimemap, int flags);
/**
 * registers a handler that serves a specific file
 * @param pathconf
 * @param virtual_path
 * @param real_path
 * @param index_files optional NULL-terminated list of of filenames to be considered as the "directory-index"
 * @param mimemap the mimemap (h2o_mimemap_create is called internally if the argument is NULL)
 */
h2o_handler_t *h2o_file_register_file(h2o_pathconf_t *pathconf, const char *real_path, h2o_mimemap_type_t *mime_type, int flags);
/**
 * returns the associated mimemap
 */
h2o_mimemap_t *h2o_file_get_mimemap(h2o_file_handler_t *handler);
/**
 * registers the configurator
 */
void h2o_file_register_configurator(h2o_globalconf_t *conf);

/* lib/headers.c */

enum {
    H2O_HEADERS_CMD_NULL,
    H2O_HEADERS_CMD_ADD,        /* adds a new header line */
    H2O_HEADERS_CMD_APPEND,     /* adds a new header line or contenates to the existing header */
    H2O_HEADERS_CMD_MERGE,      /* merges the value into a comma-listed values of the named header */
    H2O_HEADERS_CMD_SET,        /* sets a header line, overwriting the existing one (if any) */
    H2O_HEADERS_CMD_SETIFEMPTY, /* sets a header line if empty */
    H2O_HEADERS_CMD_UNSET       /* removes the named header(s) */
};

typedef enum h2o_headers_command_when {
    H2O_HEADERS_CMD_WHEN_FINAL,
    H2O_HEADERS_CMD_WHEN_EARLY,
    H2O_HEADERS_CMD_WHEN_ALL,
} h2o_headers_command_when_t;

struct st_h2o_headers_command_t {
    int cmd;
    h2o_iovec_t *name; /* maybe a token */
    h2o_iovec_t value;
    h2o_headers_command_when_t when;
};

/**
 * registers a list of commands terminated by cmd==H2O_HEADERS_CMD_NULL
 */
void h2o_headers_register(h2o_pathconf_t *pathconf, h2o_headers_command_t *cmds);
/**
 * returns whether if the given name can be registered to the filter
 */
int h2o_headers_is_prohibited_name(const h2o_token_t *token);
/**
 * registers the configurator
 */
void h2o_headers_register_configurator(h2o_globalconf_t *conf);

/* lib/proxy.c */

typedef struct st_h2o_proxy_config_vars_t {
    uint64_t io_timeout;
    uint64_t connect_timeout;
    uint64_t first_byte_timeout;
    uint64_t keepalive_timeout;
    unsigned preserve_host : 1;
    unsigned use_proxy_protocol : 1;
    struct {
        int enabled;
        uint64_t timeout;
    } websocket;
    h2o_headers_command_t *headers_cmds;
    size_t max_buffer_size;
    struct {
        uint32_t max_concurrent_strams;
        int ratio;
    } http2;
} h2o_proxy_config_vars_t;

/**
 * registers the reverse proxy handler to the context
 */
void h2o_proxy_register_reverse_proxy(h2o_pathconf_t *pathconf, h2o_proxy_config_vars_t *config, h2o_socketpool_t *sockpool);
/**
 * registers the configurator
 */
void h2o_proxy_register_configurator(h2o_globalconf_t *conf);

/* lib/redirect.c */

typedef struct st_h2o_redirect_handler_t h2o_redirect_handler_t;

/**
 * registers the redirect handler to the context
 * @param pathconf
 * @param internal whether if the redirect is internal or external
 * @param status status code to be sent (e.g. 301, 303, 308, ...)
 * @param prefix prefix of the destitation URL
 */
h2o_redirect_handler_t *h2o_redirect_register(h2o_pathconf_t *pathconf, int internal, int status, const char *prefix);
/**
 * registers the configurator
 */
void h2o_redirect_register_configurator(h2o_globalconf_t *conf);

/* lib/handler/reproxy.c */

typedef struct st_h2o_reproxy_handler_t h2o_reproxy_handler_t;

/**
 * registers the reproxy filter
 */
void h2o_reproxy_register(h2o_pathconf_t *pathconf);
/**
 * registers the configurator
 */
void h2o_reproxy_register_configurator(h2o_globalconf_t *conf);

/* lib/handler/status.c */

/**
 * registers the status handler
 */
void h2o_status_register(h2o_pathconf_t *pathconf);
/**
 * registers the duration handler
 */
void h2o_duration_stats_register(h2o_globalconf_t *conf);
/**
 * registers the configurator
 */
void h2o_status_register_configurator(h2o_globalconf_t *conf);

/* lib/handler/headers_util.c */

/**
 * appends a headers command to the list
 */
void h2o_headers_append_command(h2o_headers_command_t **cmds, int cmd, h2o_iovec_t *name, h2o_iovec_t value,
                                h2o_headers_command_when_t when);
/**
 * rewrite headers by the command provided
 */
void h2o_rewrite_headers(h2o_mem_pool_t *pool, h2o_headers_t *headers, h2o_headers_command_t *cmd);

/* lib/handler/http2_debug_state.c */

/**
 * registers the http2 debug state handler
 */
void h2o_http2_debug_state_register(h2o_hostconf_t *hostconf, int hpack_enabled);
/**
 * registers the configurator
 */
void h2o_http2_debug_state_register_configurator(h2o_globalconf_t *conf);

/* inline defs */

#ifdef H2O_NO_64BIT_ATOMICS
extern pthread_mutex_t h2o_conn_id_mutex;
#endif

inline h2o_conn_t *h2o_create_connection(size_t sz, h2o_context_t *ctx, h2o_hostconf_t **hosts, struct timeval connected_at,
                                         const h2o_conn_callbacks_t *callbacks)
{
    h2o_conn_t *conn = (h2o_conn_t *)h2o_mem_alloc(sz);

    conn->ctx = ctx;
    conn->hosts = hosts;
    conn->connected_at = connected_at;
#ifdef H2O_NO_64BIT_ATOMICS
    pthread_mutex_lock(&h2o_conn_id_mutex);
    conn->id = ++h2o_connection_id;
    pthread_mutex_unlock(&h2o_conn_id_mutex);
#else
    conn->id = __sync_add_and_fetch(&h2o_connection_id, 1);
#endif
    conn->callbacks = callbacks;

    return conn;
}

inline int h2o_conn_is_early_data(h2o_conn_t *conn)
{
    ptls_t *tls;
    if (conn->callbacks->get_ptls == NULL)
        return 0;
    if ((tls = conn->callbacks->get_ptls(conn)) == NULL)
        return 0;
    if (ptls_handshake_is_complete(tls))
        return 0;
    return 1;
}

inline void h2o_proceed_response(h2o_req_t *req)
{
    if (req->_generator != NULL) {
        req->_generator->proceed(req->_generator, req);
    } else {
        req->_ostr_top->do_send(req->_ostr_top, req, NULL, 0, H2O_SEND_STATE_FINAL);
    }
}

inline int h2o_is_sending_response(h2o_req_t *req)
{
    return req->_generator != NULL;
}

inline h2o_iovec_t *h2o_req_getenv(h2o_req_t *req, const char *name, size_t name_len, int allocate_if_not_found)
{
    size_t i;
    for (i = 0; i != req->env.size; i += 2)
        if (h2o_memis(req->env.entries[i].base, req->env.entries[i].len, name, name_len))
            return req->env.entries + i + 1;
    if (!allocate_if_not_found)
        return NULL;
    h2o_vector_reserve(&req->pool, &req->env, req->env.size + 2);
    req->env.entries[req->env.size++] = h2o_iovec_init(name, name_len);
    req->env.entries[req->env.size++] = h2o_iovec_init(NULL, 0);
    return req->env.entries + req->env.size - 1;
}

inline void h2o_req_unsetenv(h2o_req_t *req, const char *name, size_t name_len)
{
    size_t i;
    for (i = 0; i != req->env.size; i += 2)
        if (h2o_memis(req->env.entries[i].base, req->env.entries[i].len, name, name_len))
            goto Found;
    /* not found */
    return;
Found:
    memmove(req->env.entries + i, req->env.entries + i + 2, req->env.size - i - 2);
    req->env.size -= 2;
}

inline int h2o_send_state_is_in_progress(h2o_send_state_t s)
{
    return s == H2O_SEND_STATE_IN_PROGRESS;
}

inline void h2o_setup_next_ostream(h2o_req_t *req, h2o_ostream_t **slot)
{
    h2o_filter_t *next;

    if (req->_next_filter_index < req->num_filters) {
        next = req->filters[req->_next_filter_index++];
        next->on_setup_ostream(next, req, slot);
    }
}

inline void h2o_setup_next_prefilter(h2o_req_prefilter_t *self, h2o_req_t *req, h2o_ostream_t **slot)
{
    h2o_req_prefilter_t *next = self->next;

    if (next != NULL)
        next->on_setup_ostream(next, req, slot);
    else
        h2o_setup_next_ostream(req, slot);
}

inline h2o_timestamp_t h2o_get_timestamp(h2o_context_t *ctx, h2o_mem_pool_t *pool)
{
    time_t prev_sec = ctx->_timestamp_cache.tv_at.tv_sec;
    ctx->_timestamp_cache.tv_at = h2o_gettimeofday(ctx->loop);
    if (ctx->_timestamp_cache.tv_at.tv_sec != prev_sec)
        h2o_context_update_timestamp_string_cache(ctx);

    h2o_timestamp_t ts;
    ts.at = ctx->_timestamp_cache.tv_at;
    h2o_mem_link_shared(pool, ctx->_timestamp_cache.value);
    ts.str = ctx->_timestamp_cache.value;

    return ts;
}

inline void *h2o_context_get_handler_context(h2o_context_t *ctx, h2o_handler_t *handler)
{
    return ctx->_module_configs[handler->_config_slot];
}

inline void h2o_context_set_handler_context(h2o_context_t *ctx, h2o_handler_t *handler, void *handler_ctx)
{
    ctx->_module_configs[handler->_config_slot] = handler_ctx;
}

inline void *h2o_context_get_filter_context(h2o_context_t *ctx, h2o_filter_t *filter)
{
    return ctx->_module_configs[filter->_config_slot];
}

inline void h2o_context_set_filter_context(h2o_context_t *ctx, h2o_filter_t *filter, void *filter_ctx)
{
    ctx->_module_configs[filter->_config_slot] = filter_ctx;
}

inline void *h2o_context_get_logger_context(h2o_context_t *ctx, h2o_logger_t *logger)
{
    return ctx->_module_configs[logger->_config_slot];
}

inline void **h2o_context_get_storage(h2o_context_t *ctx, size_t *key, void (*dispose_cb)(void *))
{
    /* SIZE_MAX might not be available in case the file is included from a C++ source file */
    size_t size_max = (size_t)-1;
    if (*key == size_max)
        *key = ctx->storage.size;
    if (ctx->storage.size <= *key) {
        h2o_vector_reserve(NULL, &ctx->storage, *key + 1);
        memset(ctx->storage.entries + ctx->storage.size, 0, (*key + 1 - ctx->storage.size) * sizeof(ctx->storage.entries[0]));
        ctx->storage.size = *key + 1;
    }

    ctx->storage.entries[*key].dispose = dispose_cb;
    return &ctx->storage.entries[*key].data;
}

static inline void h2o_context_set_logger_context(h2o_context_t *ctx, h2o_logger_t *logger, void *logger_ctx)
{
    ctx->_module_configs[logger->_config_slot] = logger_ctx;
}

static inline void h2o_doublebuffer_init(h2o_doublebuffer_t *db, h2o_buffer_prototype_t *prototype)
{
    h2o_buffer_init(&db->buf, prototype);
    db->inflight = 0;
    db->_bytes_inflight = 0;
}

static inline void h2o_doublebuffer_dispose(h2o_doublebuffer_t *db)
{
    h2o_buffer_dispose(&db->buf);
}

static inline h2o_iovec_t h2o_doublebuffer_prepare(h2o_doublebuffer_t *db, h2o_buffer_t **receiving, size_t max_bytes)
{
    assert(!db->inflight);
    assert(max_bytes != 0);

    if (db->buf->size == 0) {
        if ((*receiving)->size == 0)
            return h2o_iovec_init(NULL, 0);
        /* swap buffers */
        h2o_buffer_t *t = db->buf;
        db->buf = *receiving;
        *receiving = t;
    }
    if ((db->_bytes_inflight = db->buf->size) > max_bytes)
        db->_bytes_inflight = max_bytes;
    db->inflight = 1;
    return h2o_iovec_init(db->buf->bytes, db->_bytes_inflight);
}

static inline void h2o_doublebuffer_prepare_empty(h2o_doublebuffer_t *db)
{
    assert(!db->inflight);
    db->inflight = 1;
}

static inline void h2o_doublebuffer_consume(h2o_doublebuffer_t *db)
{
    assert(db->inflight);
    db->inflight = 0;

    h2o_buffer_consume(&db->buf, db->_bytes_inflight);
    db->_bytes_inflight = 0;
}

#define COMPUTE_DURATION(name, from, until)                                                                                        \
    static inline int h2o_time_compute_##name(struct st_h2o_req_t *req, int64_t *delta_usec)                                       \
    {                                                                                                                              \
        if (h2o_timeval_is_null((from)) || h2o_timeval_is_null((until))) {                                                         \
            return 0;                                                                                                              \
        }                                                                                                                          \
        *delta_usec = h2o_timeval_subtract((from), (until));                                                                       \
        return 1;                                                                                                                  \
    }

COMPUTE_DURATION(connect_time, &req->conn->connected_at, &req->timestamps.request_begin_at)
COMPUTE_DURATION(header_time, &req->timestamps.request_begin_at,
                 h2o_timeval_is_null(&req->timestamps.request_body_begin_at) ? &req->processed_at.at
                                                                             : &req->timestamps.request_body_begin_at)
COMPUTE_DURATION(body_time,
                 h2o_timeval_is_null(&req->timestamps.request_body_begin_at) ? &req->processed_at.at
                                                                             : &req->timestamps.request_body_begin_at,
                 &req->processed_at.at)
COMPUTE_DURATION(request_total_time, &req->timestamps.request_begin_at, &req->processed_at.at)
COMPUTE_DURATION(process_time, &req->processed_at.at, &req->timestamps.response_start_at)
COMPUTE_DURATION(response_time, &req->timestamps.response_start_at, &req->timestamps.response_end_at)
COMPUTE_DURATION(total_time, &req->timestamps.request_begin_at, &req->timestamps.response_end_at)

COMPUTE_DURATION(proxy_idle_time, &req->timestamps.request_begin_at, &req->proxy_stats.timestamps.start_at)
COMPUTE_DURATION(proxy_connect_time, &req->proxy_stats.timestamps.start_at, &req->proxy_stats.timestamps.request_begin_at)
COMPUTE_DURATION(proxy_request_time, &req->proxy_stats.timestamps.request_begin_at, &req->proxy_stats.timestamps.request_end_at)
COMPUTE_DURATION(proxy_process_time, &req->proxy_stats.timestamps.request_end_at, &req->proxy_stats.timestamps.response_start_at)
COMPUTE_DURATION(proxy_response_time, &req->proxy_stats.timestamps.response_start_at, &req->proxy_stats.timestamps.response_end_at)
COMPUTE_DURATION(proxy_total_time, &req->proxy_stats.timestamps.request_begin_at, &req->proxy_stats.timestamps.response_end_at)

#undef COMPUTE_DURATION

#ifdef __cplusplus
}
#endif

#endif<|MERGE_RESOLUTION|>--- conflicted
+++ resolved
@@ -814,9 +814,9 @@
      */
     ptls_t *(*get_ptls)(h2o_conn_t *conn);
     /**
-     * returns if the connection is traced
-     */
-    int (*is_traced)(h2o_conn_t *conn);
+     * returns if the connection is target of tracing
+     */
+    int (*skip_tracing)(h2o_conn_t *conn);
     /**
      * optional (i.e. may be NULL) callback for server push
      */
@@ -1238,13 +1238,6 @@
  * setups accept context for redis SSL resumption
  */
 void h2o_accept_setup_redis_ssl_resumption(const char *host, uint16_t port, unsigned expiration, const char *prefix);
-<<<<<<< HEAD
-=======
-/**
- * helper to return if the socket is target of tracing
- */
-int h2o_conn_skip_tracing(h2o_conn_t *conn);
->>>>>>> d3ab498e
 /**
  * returns the protocol version (e.g. "HTTP/1.1", "HTTP/2")
  */
