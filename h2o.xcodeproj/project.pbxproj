--- conflicted
+++ resolved
@@ -1525,11 +1525,8 @@
 				107923A319A3215F00C52AD6 /* websocket.h */,
 				104B9A2C1A4BE029009EEE64 /* version.h */,
 				08790DE11D8275C100A04BC1 /* redis.h */,
-<<<<<<< HEAD
 				7D519F872080AA87000B5313 /* header.h */,
-=======
 				7DF88EF820761972005DB8D8 /* hiredis_.h */,
->>>>>>> a7a768a8
 			);
 			path = h2o;
 			sourceTree = "<group>";
