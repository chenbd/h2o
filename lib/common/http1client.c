/*
 * Copyright (c) 2014 DeNA Co., Ltd.
 *
 * Permission is hereby granted, free of charge, to any person obtaining a copy
 * of this software and associated documentation files (the "Software"), to
 * deal in the Software without restriction, including without limitation the
 * rights to use, copy, modify, merge, publish, distribute, sublicense, and/or
 * sell copies of the Software, and to permit persons to whom the Software is
 * furnished to do so, subject to the following conditions:
 *
 * The above copyright notice and this permission notice shall be included in
 * all copies or substantial portions of the Software.
 *
 * THE SOFTWARE IS PROVIDED "AS IS", WITHOUT WARRANTY OF ANY KIND, EXPRESS OR
 * IMPLIED, INCLUDING BUT NOT LIMITED TO THE WARRANTIES OF MERCHANTABILITY,
 * FITNESS FOR A PARTICULAR PURPOSE AND NONINFRINGEMENT. IN NO EVENT SHALL THE
 * AUTHORS OR COPYRIGHT HOLDERS BE LIABLE FOR ANY CLAIM, DAMAGES OR OTHER
 * LIABILITY, WHETHER IN AN ACTION OF CONTRACT, TORT OR OTHERWISE, ARISING
 * FROM, OUT OF OR IN CONNECTION WITH THE SOFTWARE OR THE USE OR OTHER DEALINGS
 * IN THE SOFTWARE.
 */
#include <arpa/inet.h>
#include <netdb.h>
#include <netinet/in.h>
#include <sys/socket.h>
#include <sys/types.h>
#include <sys/un.h>
#include "h2o/httpclient_internal.h"

static void close_client(struct st_h2o_http1client_private_t *client)
{
    struct st_h2o_httpclient_private_t *common = H2O_STRUCT_FROM_MEMBER(struct st_h2o_httpclient_private_t, http1, client);
    if (client->sock != NULL) {
        if (common->super.connpool != NULL && client->_do_keepalive) {
            /* we do not send pipelined requests, and thus can trash all the received input at the end of the request */
            h2o_buffer_consume(&client->sock->input, client->sock->input->size);
            h2o_socketpool_return(common->super.connpool->socketpool, client->sock);
        } else {
            h2o_socket_close(client->sock);
        }
    }
    if (h2o_timeout_is_linked(&client->_timeout))
        h2o_timeout_unlink(&client->_timeout);
    if (client->_body_buf != NULL)
        h2o_buffer_dispose(&client->_body_buf);
    if (client->_body_buf_in_flight != NULL)
        h2o_buffer_dispose(&client->_body_buf_in_flight);
    h2o_mem_clear_pool(&client->pool);
    free(common);
}

static void on_body_error(struct st_h2o_http1client_private_t *client, const char *errstr)
{
    struct st_h2o_httpclient_private_t *common = H2O_STRUCT_FROM_MEMBER(struct st_h2o_httpclient_private_t, http1, client);
    client->_do_keepalive = 0;
    common->cb.on_body(&common->super, errstr);
    close_client(client);
}

static void on_body_timeout(h2o_timeout_entry_t *entry)
{
    struct st_h2o_http1client_private_t *client = H2O_STRUCT_FROM_MEMBER(struct st_h2o_http1client_private_t, _timeout, entry);
    on_body_error(client, "I/O timeout");
}

static void do_update_window(h2o_httpclient_t *_client);
static void on_body_until_close(h2o_socket_t *sock, const char *err)
{
    struct st_h2o_http1client_private_t *client = sock->data;
    struct st_h2o_httpclient_private_t *common = H2O_STRUCT_FROM_MEMBER(struct st_h2o_httpclient_private_t, http1, client);

    h2o_timeout_unlink(&client->_timeout);

    if (err != NULL) {
        common->cb.on_body(&common->super, h2o_httpclient_error_is_eos);
        close_client(client);
        return;
    }

    if (sock->bytes_read != 0) {
        if (common->cb.on_body(&common->super, NULL) != 0) {
            close_client(client);
            return;
        }
        do_update_window(&common->super);
    }

    h2o_timeout_link(common->super.ctx->loop, common->super.ctx->io_timeout, &client->_timeout);
}

static void on_body_content_length(h2o_socket_t *sock, const char *err)
{
    struct st_h2o_http1client_private_t *client = sock->data;
    struct st_h2o_httpclient_private_t *common = H2O_STRUCT_FROM_MEMBER(struct st_h2o_httpclient_private_t, http1, client);

    h2o_timeout_unlink(&client->_timeout);

    if (err != NULL) {
        on_body_error(client, "I/O error (body; content-length)");
        return;
    }

    if (sock->bytes_read != 0 || client->_body_decoder.content_length.bytesleft == 0) {
        const char *errstr;
        int ret;
        if (client->_body_decoder.content_length.bytesleft <= sock->bytes_read) {
            if (client->_body_decoder.content_length.bytesleft < sock->bytes_read) {
                /* remove the trailing garbage from buf, and disable keepalive */
                client->sock->input->size -= sock->bytes_read - client->_body_decoder.content_length.bytesleft;
                client->_do_keepalive = 0;
            }
            client->_body_decoder.content_length.bytesleft = 0;
            errstr = h2o_httpclient_error_is_eos;
        } else {
            client->_body_decoder.content_length.bytesleft -= sock->bytes_read;
            errstr = NULL;
        }
        ret = common->cb.on_body(&common->super, errstr);
        if (errstr == h2o_httpclient_error_is_eos) {
            close_client(client);
            return;
        } else if (ret != 0) {
            client->_do_keepalive = 0;
            close_client(client);
            return;
        }
        do_update_window(&common->super);
    }

    h2o_timeout_link(common->super.ctx->loop, common->super.ctx->io_timeout, &client->_timeout);
}

static void on_req_chunked(h2o_socket_t *sock, const char *err)
{
    struct st_h2o_http1client_private_t *client = sock->data;
    struct st_h2o_httpclient_private_t *common = H2O_STRUCT_FROM_MEMBER(struct st_h2o_httpclient_private_t, http1, client);
    h2o_buffer_t *inbuf;

    h2o_timeout_unlink(&client->_timeout);

    if (err != NULL) {
        if (err == h2o_socket_error_closed && !phr_decode_chunked_is_in_data(&client->_body_decoder.chunked.decoder)) {
            /*
             * if the peer closed after a full chunk, treat this
             * as if the transfer had complete, browsers appear to ignore
             * a missing 0\r\n chunk
             */
            client->_do_keepalive = 0;
            common->cb.on_body(&common->super, h2o_httpclient_error_is_eos);
            close_client(client);
        } else {
            on_body_error(client, "I/O error (body; chunked)");
        }
        return;
    }

    inbuf = client->sock->input;
    if (sock->bytes_read != 0) {
        const char *errstr;
        int cb_ret;
        size_t newsz = sock->bytes_read;

        switch (phr_decode_chunked(&client->_body_decoder.chunked.decoder, inbuf->bytes + inbuf->size - newsz, &newsz)) {
        case -1: /* error */
            newsz = sock->bytes_read;
            client->_do_keepalive = 0;
            errstr = "failed to parse the response (chunked)";
            break;
        case -2: /* incomplete */
            errstr = NULL;
            break;
        default: /* complete, with garbage on tail; should disable keepalive */
            client->_do_keepalive = 0;
        /* fallthru */
        case 0: /* complete */
            errstr = h2o_httpclient_error_is_eos;
            break;
        }
        inbuf->size -= sock->bytes_read - newsz;
        cb_ret = common->cb.on_body(&common->super, errstr);
        if (errstr != NULL) {
            close_client(client);
            return;
        } else if (cb_ret != 0) {
            client->_do_keepalive = 0;
            close_client(client);
            return;
        }
        do_update_window(&common->super);
    }

    h2o_timeout_link(common->super.ctx->loop, common->super.ctx->io_timeout, &client->_timeout);
}

static void on_error_before_head(struct st_h2o_http1client_private_t *client, const char *errstr)
{
<<<<<<< HEAD
    assert(!client->_do_keepalive);
    struct st_h2o_httpclient_private_t *common = H2O_STRUCT_FROM_MEMBER(struct st_h2o_httpclient_private_t, http1, client);
    common->cb.on_head(&common->super, errstr, 0, 0, h2o_iovec_init(NULL, 0), NULL, 0, 0);
=======
    client->_do_keepalive = 0;
    client->_cb.on_head(&client->super, errstr, 0, 0, h2o_iovec_init(NULL, 0), NULL, 0, 0);
>>>>>>> 58912436
    close_client(client);
}

static void on_head(h2o_socket_t *sock, const char *err)
{
    struct st_h2o_http1client_private_t *client = sock->data;
    struct st_h2o_httpclient_private_t *common = H2O_STRUCT_FROM_MEMBER(struct st_h2o_httpclient_private_t, http1, client);
    int minor_version, http_status, rlen, is_eos;
    const char *msg;
#define MAX_HEADERS 100
    h2o_header_t *headers;
    h2o_iovec_t *header_names;
    size_t msg_len, num_headers, i;
    h2o_socket_cb reader;
    h2o_mem_pool_t pool;

    h2o_timeout_unlink(&client->_timeout);

    if (err != NULL) {
        on_error_before_head(client, "I/O error (head)");
        return;
    }

    h2o_mem_init_pool(&pool);

    headers = h2o_mem_alloc_pool(&pool, *headers,  MAX_HEADERS);
    header_names = h2o_mem_alloc_pool(&pool, *header_names, MAX_HEADERS);

    /* continue parsing the responses until we see a final one */
    while (1) {
        /* parse response */
        struct phr_header src_headers[MAX_HEADERS];
        num_headers = MAX_HEADERS;
        rlen = phr_parse_response(sock->input->bytes, sock->input->size, &minor_version, &http_status, &msg, &msg_len, src_headers,
                                  &num_headers, 0);
        switch (rlen) {
        case -1: /* error */
            on_error_before_head(client, "failed to parse the response");
            goto Exit;
        case -2: /* incomplete */
            h2o_timeout_link(common->super.ctx->loop, common->super.ctx->io_timeout, &client->_timeout);
            goto Exit;
        }
        /* fill-in the headers */
        for (i = 0; i != num_headers; ++i) {
            const h2o_token_t *token;
            char *orig_name = h2o_strdup(&pool, src_headers[i].name, src_headers[i].name_len).base;
            h2o_strtolower((char *)src_headers[i].name, src_headers[i].name_len);
            token = h2o_lookup_token(src_headers[i].name, src_headers[i].name_len);
            if (token != NULL) {
                headers[i].name = (h2o_iovec_t *)&token->buf;
            } else {
                header_names[i] = h2o_iovec_init(src_headers[i].name, src_headers[i].name_len);
                headers[i].name = &header_names[i];
            }
            headers[i].value = h2o_iovec_init(src_headers[i].value, src_headers[i].value_len);
            headers[i].orig_name = orig_name;
        }

<<<<<<< HEAD
    /* handle 1xx response (except 101, which is handled by on_head callback) */
    if (100 <= http_status && http_status <= 199 && http_status != 101) {
        if (common->super.informational_cb != NULL &&
            common->super.informational_cb(&common->super, minor_version, http_status, h2o_iovec_init(msg, msg_len), headers,
=======
        if (!(100 <= http_status && http_status <= 199 && http_status != 101))
            break;

        if (client->super.informational_cb != NULL &&
            client->super.informational_cb(&client->super, minor_version, http_status, h2o_iovec_init(msg, msg_len), headers,
>>>>>>> 58912436
                                           num_headers) != 0) {
            close_client(client);
            goto Exit;
        }
<<<<<<< HEAD
        h2o_buffer_consume(&client->sock->input, rlen);
        h2o_timeout_link(common->super.ctx->loop, common->super.ctx->io_timeout, &client->_timeout);
        goto Exit;
=======
        h2o_buffer_consume(&client->super.sock->input, rlen);
        if (client->super.sock->input->size == 0) {
            h2o_timeout_link(client->super.ctx->loop, client->super.ctx->io_timeout, &client->_timeout);
            goto Exit;
        }
>>>>>>> 58912436
    }

    /* parse the headers */
    reader = on_body_until_close;
    client->_do_keepalive = minor_version >= 1;
    for (i = 0; i != num_headers; ++i) {
        if (headers[i].name == &H2O_TOKEN_CONNECTION->buf) {
            if (h2o_contains_token(headers[i].value.base, headers[i].value.len, H2O_STRLIT("keep-alive"), ',')) {
                client->_do_keepalive = 1;
            } else {
                client->_do_keepalive = 0;
            }
        } else if (headers[i].name == &H2O_TOKEN_TRANSFER_ENCODING->buf) {
            if (h2o_memis(headers[i].value.base, headers[i].value.len, H2O_STRLIT("chunked"))) {
                /* precond: _body_decoder.chunked is zero-filled */
                client->_body_decoder.chunked.decoder.consume_trailer = 1;
                reader = on_req_chunked;
            } else if (h2o_memis(headers[i].value.base, headers[i].value.len, H2O_STRLIT("identity"))) {
                /* continue */
            } else {
                on_error_before_head(client, "unexpected type of transfer-encoding");
                goto Exit;
            }
        } else if (headers[i].name == &H2O_TOKEN_CONTENT_LENGTH->buf) {
            if ((client->_body_decoder.content_length.bytesleft = h2o_strtosize(headers[i].value.base, headers[i].value.len)) ==
                SIZE_MAX) {
                on_error_before_head(client, "invalid content-length");
                goto Exit;
            }
            if (reader != on_req_chunked)
                reader = on_body_content_length;
        }
    }

    /* RFC 2616 4.4 */
    if (client->_method_is_head || http_status == 101 || http_status == 204 || http_status == 304) {
        is_eos = 1;
    } else {
        is_eos = 0;
        /* close the connection if impossible to determine the end of the response (RFC 7230 3.3.3) */
        if (reader == on_body_until_close)
            client->_do_keepalive = 0;
    }

    /* call the callback. sock may be stealed and stealed sock need rlen.*/
    common->cb.on_body = common->cb.on_head(&common->super, is_eos ? h2o_httpclient_error_is_eos : NULL, minor_version,
                                              http_status, h2o_iovec_init(msg, msg_len), headers, num_headers, rlen);

    if (is_eos) {
        close_client(client);
        goto Exit;
    } else if (common->cb.on_body == NULL) {
        client->_do_keepalive = 0;
        close_client(client);
        goto Exit;
    }

    h2o_buffer_consume(&client->sock->input, rlen);
    client->sock->bytes_read = client->sock->input->size;

    client->_timeout.cb = on_body_timeout;
    h2o_socket_read_start(sock, reader);
    reader(client->sock, 0);

Exit:
    h2o_mem_clear_pool(&pool);
#undef MAX_HEADERS
}

static void on_head_timeout(h2o_timeout_entry_t *entry)
{
    struct st_h2o_http1client_private_t *client = H2O_STRUCT_FROM_MEMBER(struct st_h2o_http1client_private_t, _timeout, entry);
    on_error_before_head(client, "I/O timeout");
}

static void on_send_request(h2o_socket_t *sock, const char *err)
{
    struct st_h2o_http1client_private_t *client = sock->data;
    struct st_h2o_httpclient_private_t *common = H2O_STRUCT_FROM_MEMBER(struct st_h2o_httpclient_private_t, http1, client);

    h2o_timeout_unlink(&client->_timeout);

    if (err != NULL) {
        on_error_before_head(client, "I/O error (send request)");
        return;
    }

    if (client->_is_chunked) {
        client->_is_chunked = 0;
        h2o_iovec_t last = h2o_iovec_init(H2O_STRLIT("0\r\n"));
        h2o_socket_write(client->sock, &last, 1, on_send_request);
        return;
    }

    h2o_socket_read_start(client->sock, on_head);
    client->_timeout.cb = on_head_timeout;
    h2o_timeout_link(common->super.ctx->loop, common->super.ctx->first_byte_timeout, &client->_timeout);
}

static int do_write_req(h2o_httpclient_t *_client, h2o_iovec_t chunk, int is_end_stream);
static void on_req_body_done(h2o_socket_t *sock, const char *err)
{
    struct st_h2o_http1client_private_t *client = sock->data;
    struct st_h2o_httpclient_private_t *common = H2O_STRUCT_FROM_MEMBER(struct st_h2o_httpclient_private_t, http1, client);

    if (client->_body_buf_in_flight != NULL) {
        client->proceed_req(&common->super, client->_body_buf_in_flight->size, client->_body_buf_is_done);
        h2o_buffer_consume(&client->_body_buf_in_flight, client->_body_buf_in_flight->size);
    }

    if (err) {
        on_send_request(client->sock, err);
        return;
    }

    if (client->_body_buf != NULL && client->_body_buf->size != 0)
        do_write_req(&common->super, h2o_iovec_init(NULL, 0), client->_body_buf_is_done);
    else if (client->_body_buf_is_done)
        on_send_request(client->sock, NULL);
}

static void swap_buffers(h2o_buffer_t **a, h2o_buffer_t **b)
{
    h2o_buffer_t *swap;
    swap = *b;
    *b = *a;
    *a = swap;
}

size_t encode_chunk(struct st_h2o_http1client_private_t *client, h2o_iovec_t *bufs, h2o_iovec_t chunk)
{
    size_t i = 0;
    bufs[i].len = snprintf(client->_chunk_len_str, sizeof(client->_chunk_len_str), "%zx\r\n", chunk.len);
    bufs[i++].base = client->_chunk_len_str;

    if (chunk.base != NULL)
        bufs[i++] = h2o_iovec_init(chunk.base, chunk.len);
    bufs[i++] = h2o_iovec_init("\r\n", 2);

    return i;
}

static int do_write_req(h2o_httpclient_t *_client, h2o_iovec_t chunk, int is_end_stream)
{
    struct st_h2o_http1client_private_t *client = &((struct st_h2o_httpclient_private_t *)_client)->http1;

    client->_body_buf_is_done = is_end_stream;

    if (client->_body_buf == NULL)
        h2o_buffer_init(&client->_body_buf, &h2o_socket_buffer_prototype);

    if (chunk.len != 0) {
        if (h2o_buffer_append(&client->_body_buf, chunk.base, chunk.len) == 0)
            return -1;
    }

    if (client->sock->_cb.write != NULL)
        return 0;

    assert(client->_body_buf_in_flight == NULL || client->_body_buf_in_flight->size == 0);

    swap_buffers(&client->_body_buf, &client->_body_buf_in_flight);

    if (client->_body_buf_in_flight->size == 0) {
        /* return immediately if the chunk is empty */
        on_req_body_done(client->sock, NULL);
        return 0;
    }

    h2o_iovec_t iov = h2o_iovec_init(client->_body_buf_in_flight->bytes, client->_body_buf_in_flight->size);
    if (client->_is_chunked) {
        h2o_iovec_t bufs[3];
        size_t bufcnt = encode_chunk(client, bufs, iov);
        h2o_socket_write(client->sock, bufs, bufcnt, on_req_body_done);
    } else {
        h2o_socket_write(client->sock, &iov, 1, on_req_body_done);
    }
    return 0;
}

static void on_send_timeout(h2o_timeout_entry_t *entry)
{
    struct st_h2o_http1client_private_t *client = H2O_STRUCT_FROM_MEMBER(struct st_h2o_http1client_private_t, _timeout, entry);
    on_error_before_head(client, "I/O timeout");
}

static h2o_iovec_t build_request(struct st_h2o_http1client_private_t *client, h2o_iovec_t method, h2o_url_t url, h2o_headers_t headers)
{
    h2o_iovec_t buf;
    size_t offset = 0;

    buf.len = method.len + url.path.len + url.authority.len + 512;
    buf.base = h2o_mem_alloc_pool(&client->pool, char, buf.len);

#define RESERVE(sz)                                                                                                                \
    do {                                                                                                                           \
        size_t required = offset + sz + 4 /* for "\r\n\r\n" */;                                                                    \
        if (required > buf.len) {                                                                                                  \
            do {                                                                                                                   \
                buf.len *= 2;                                                                                                      \
            } while (required > buf.len);                                                                                          \
            char *newp = h2o_mem_alloc_pool(&client->pool, char, buf.len);                                                         \
            memcpy(newp, buf.base, offset);                                                                                        \
            buf.base = newp;                                                                                                       \
        }                                                                                                                          \
    } while (0)
#define APPEND(s, l)                                                                                                               \
    do {                                                                                                                           \
        memcpy(buf.base + offset, (s), (l));                                                                                       \
        offset += (l);                                                                                                             \
    } while (0)
#define APPEND_STRLIT(lit) APPEND((lit), sizeof(lit) - 1)

    APPEND(method.base, method.len);
    buf.base[offset++] = ' ';
    APPEND(url.path.base, url.path.len);
    APPEND_STRLIT(" HTTP/1.1\r\nhost: ");
    APPEND(url.authority.base, url.authority.len);
    buf.base[offset++] = '\r';
    buf.base[offset++] = '\n';
    assert(offset <= buf.len);

    h2o_header_t *h, *h_end;
    for (h = headers.entries, h_end = h + headers.size; h != h_end; ++h) {
        RESERVE(h->name->len + h->value.len + 4);
        APPEND(h->orig_name ? h->orig_name : h->name->base, h->name->len);
        buf.base[offset++] = ':';
        buf.base[offset++] = ' ';
        APPEND(h->value.base, h->value.len);
        buf.base[offset++] = '\r';
        buf.base[offset++] = '\n';
    }

    APPEND_STRLIT("\r\n");

    /* set the length */
    assert(offset <= buf.len);
    buf.len = offset;

    return buf;

#undef RESERVE
#undef APPEND
#undef APPEND_STRLIT
}

static void on_connection_ready(struct st_h2o_http1client_private_t *client)
{
    struct st_h2o_httpclient_private_t *common = H2O_STRUCT_FROM_MEMBER(struct st_h2o_httpclient_private_t, http1, client);

    h2o_iovec_t proxy_protocol = h2o_iovec_init(NULL, 0);
    int chunked = 0;
    h2o_httpclient_features_t features = {
        &proxy_protocol,
        &chunked,
        1,
    };

    h2o_iovec_t method = h2o_iovec_init(NULL, 0);
    h2o_url_t url = {NULL};
    h2o_headers_t headers = {NULL};
    h2o_iovec_t body = h2o_iovec_init(NULL, 0);;

    common->cb.on_head = common->cb.on_connect(&common->super, NULL, &method, &url, &headers, &body, &client->proceed_req, features, client->_origin);

    if (common->cb.on_head == NULL) {
        close_client(client);
        return;
    }

    h2o_iovec_t reqbufs[3];
    size_t reqbufcnt = 0;
    if (proxy_protocol.base != NULL)
        reqbufs[reqbufcnt++] = proxy_protocol;
    reqbufs[reqbufcnt++] = build_request(client, method, url, headers);

    client->_is_chunked = *features.chunked;
    client->_method_is_head = h2o_memis(method.base, method.len, H2O_STRLIT("HEAD"));

    if (client->proceed_req != NULL) {
        if (body.base != NULL) {
            h2o_buffer_init(&client->_body_buf, &h2o_socket_buffer_prototype);
            if (h2o_buffer_append(&client->_body_buf, body.base, body.len) == 0) {
                on_send_request(client->sock, "Internal error");
                return;
            }
        }
        h2o_socket_write(client->sock, reqbufs, reqbufcnt, on_req_body_done);
    } else {
        if (client->_is_chunked) {
            assert(body.base != NULL);
            reqbufcnt += encode_chunk(client, reqbufs + reqbufcnt, body);
        } else if (body.base != NULL) {
            reqbufs[reqbufcnt++] = body;
        }
        h2o_socket_write(client->sock, reqbufs, reqbufcnt, on_send_request);
    }

    /* TODO no need to set the timeout if all data has been written into TCP sendbuf */
    client->_timeout.cb = on_send_timeout;
    h2o_timeout_link(common->super.ctx->loop, common->super.ctx->io_timeout, &client->_timeout);
}

static void do_cancel(h2o_httpclient_t *_client)
{
    struct st_h2o_http1client_private_t *client = &((struct st_h2o_httpclient_private_t *)_client)->http1;
    client->_do_keepalive = 0;
    close_client(client);
}

static void do_update_window(h2o_httpclient_t *_client)
{
    struct st_h2o_httpclient_private_t *common = (void *)_client;
    struct st_h2o_http1client_private_t *client = &common->http1;
    if ((*common->super.buf)->size >= common->super.ctx->max_buffer_size) {
        if (client->sock->_cb.read != NULL) {
            client->reader = client->sock->_cb.read;
            h2o_socket_read_stop(client->sock);
        }
    } else {
        if (client->sock->_cb.read == NULL) {
            h2o_socket_read_start(client->sock, client->reader);
        }
    }
}

static h2o_socket_t *do_steal_socket(h2o_httpclient_t *_client)
{
    struct st_h2o_http1client_private_t *client = &((struct st_h2o_httpclient_private_t *)_client)->http1;
    h2o_socket_t *sock = client->sock;
    h2o_socket_read_stop(sock);
    client->sock = NULL;
    return sock;
}

static void *setup_client(struct st_h2o_http1client_private_t *client, h2o_socket_t *sock, h2o_url_t *origin)
{
    struct st_h2o_httpclient_private_t *common = H2O_STRUCT_FROM_MEMBER(struct st_h2o_httpclient_private_t, http1, client);
    memset(&client->sock, 0, offsetof(struct st_h2o_http1client_private_t, pool) - offsetof(struct st_h2o_http1client_private_t, sock));
    h2o_mem_init_pool(&client->pool);
    common->super.cancel = do_cancel;
    common->super.steal_socket = do_steal_socket;
    common->super.update_window = do_update_window;
    common->super.write_req = do_write_req;
    common->super.buf = &sock->input;
    client->sock = sock;
    sock->data = client;
    client->_origin = origin;
    return client;
}

void h2o_http1client_on_connect(struct st_h2o_http1client_private_t *client, h2o_socket_t *sock, h2o_url_t *origin)
{
    setup_client(client, sock, origin);
    on_connection_ready(client);
}<|MERGE_RESOLUTION|>--- conflicted
+++ resolved
@@ -194,14 +194,9 @@
 
 static void on_error_before_head(struct st_h2o_http1client_private_t *client, const char *errstr)
 {
-<<<<<<< HEAD
-    assert(!client->_do_keepalive);
+    client->_do_keepalive = 0;
     struct st_h2o_httpclient_private_t *common = H2O_STRUCT_FROM_MEMBER(struct st_h2o_httpclient_private_t, http1, client);
     common->cb.on_head(&common->super, errstr, 0, 0, h2o_iovec_init(NULL, 0), NULL, 0, 0);
-=======
-    client->_do_keepalive = 0;
-    client->_cb.on_head(&client->super, errstr, 0, 0, h2o_iovec_init(NULL, 0), NULL, 0, 0);
->>>>>>> 58912436
     close_client(client);
 }
 
@@ -261,33 +256,20 @@
             headers[i].orig_name = orig_name;
         }
 
-<<<<<<< HEAD
-    /* handle 1xx response (except 101, which is handled by on_head callback) */
-    if (100 <= http_status && http_status <= 199 && http_status != 101) {
+        if (!(100 <= http_status && http_status <= 199 && http_status != 101))
+            break;
+
         if (common->super.informational_cb != NULL &&
             common->super.informational_cb(&common->super, minor_version, http_status, h2o_iovec_init(msg, msg_len), headers,
-=======
-        if (!(100 <= http_status && http_status <= 199 && http_status != 101))
-            break;
-
-        if (client->super.informational_cb != NULL &&
-            client->super.informational_cb(&client->super, minor_version, http_status, h2o_iovec_init(msg, msg_len), headers,
->>>>>>> 58912436
                                            num_headers) != 0) {
             close_client(client);
             goto Exit;
         }
-<<<<<<< HEAD
         h2o_buffer_consume(&client->sock->input, rlen);
-        h2o_timeout_link(common->super.ctx->loop, common->super.ctx->io_timeout, &client->_timeout);
-        goto Exit;
-=======
-        h2o_buffer_consume(&client->super.sock->input, rlen);
-        if (client->super.sock->input->size == 0) {
-            h2o_timeout_link(client->super.ctx->loop, client->super.ctx->io_timeout, &client->_timeout);
+        if (client->sock->input->size == 0) {
+            h2o_timeout_link(common->super.ctx->loop, common->super.ctx->io_timeout, &client->_timeout);
             goto Exit;
         }
->>>>>>> 58912436
     }
 
     /* parse the headers */
