/*
 * Copyright (c) 2014-2016 DeNA Co., Ltd., Kazuho Oku, Ryosuke Matsumoto
 *
 * Permission is hereby granted, free of charge, to any person obtaining a copy
 * of this software and associated documentation files (the "Software"), to
 * deal in the Software without restriction, including without limitation the
 * rights to use, copy, modify, merge, publish, distribute, sublicense, and/or
 * sell copies of the Software, and to permit persons to whom the Software is
 * furnished to do so, subject to the following conditions:
 *
 * The above copyright notice and this permission notice shall be included in
 * all copies or substantial portions of the Software.
 *
 * THE SOFTWARE IS PROVIDED "AS IS", WITHOUT WARRANTY OF ANY KIND, EXPRESS OR
 * IMPLIED, INCLUDING BUT NOT LIMITED TO THE WARRANTIES OF MERCHANTABILITY,
 * FITNESS FOR A PARTICULAR PURPOSE AND NONINFRINGEMENT. IN NO EVENT SHALL THE
 * AUTHORS OR COPYRIGHT HOLDERS BE LIABLE FOR ANY CLAIM, DAMAGES OR OTHER
 * LIABILITY, WHETHER IN AN ACTION OF CONTRACT, TORT OR OTHERWISE, ARISING
 * FROM, OUT OF OR IN CONNECTION WITH THE SOFTWARE OR THE USE OR OTHER DEALINGS
 * IN THE SOFTWARE.
 */
#ifndef H20_MRUBY_H
#define H20_MRUBY_H

#include "h2o.h"
#include <mruby.h>
#include <mruby/data.h>
#include <mruby/proc.h>
#include <mruby/compile.h>

#define H2O_MRUBY_MODULE_NAME "h2o_mruby"

enum {
    H2O_MRUBY_LIT_REQUEST_METHOD = H2O_MAX_TOKENS,
    H2O_MRUBY_LIT_SCRIPT_NAME,
    H2O_MRUBY_LIT_PATH_INFO,
    H2O_MRUBY_LIT_QUERY_STRING,
    H2O_MRUBY_LIT_SERVER_NAME,
    H2O_MRUBY_LIT_SERVER_ADDR,
    H2O_MRUBY_LIT_SERVER_PORT,
    H2O_MRUBY_LIT_SERVER_PROTOCOL,
    H2O_MRUBY_LIT_CONTENT_LENGTH,
    H2O_MRUBY_LIT_REMOTE_ADDR,
    H2O_MRUBY_LIT_REMOTE_PORT,
    H2O_MRUBY_LIT_REMOTE_USER,
    H2O_MRUBY_LIT_RACK_URL_SCHEME,
    H2O_MRUBY_LIT_RACK_MULTITHREAD,
    H2O_MRUBY_LIT_RACK_MULTIPROCESS,
    H2O_MRUBY_LIT_RACK_RUN_ONCE,
    H2O_MRUBY_LIT_RACK_HIJACK_,
    H2O_MRUBY_LIT_RACK_INPUT,
    H2O_MRUBY_LIT_RACK_ERRORS,
    H2O_MRUBY_LIT_SERVER_SOFTWARE,
    H2O_MRUBY_LIT_SERVER_SOFTWARE_VALUE,
    H2O_MRUBY_LIT_SEPARATOR_COMMA,
    H2O_MRUBY_LIT_SEPARATOR_SEMICOLON,
    H2O_MRUBY_PROC_EACH_TO_ARRAY,
    H2O_MRUBY_PROC_APP_TO_FIBER,

    H2O_MRUBY_GENERATOR_CLASS,
    H2O_MRUBY_APP_INPUT_STREAM_CLASS,

    /* used by chunked.c */
    H2O_MRUBY_CHUNKED_PROC_EACH_TO_FIBER,

    /* used by http_request.c */
    H2O_MRUBY_HTTP_REQUEST_CLASS,
    H2O_MRUBY_HTTP_INPUT_STREAM_CLASS,
    H2O_MRUBY_HTTP_EMPTY_INPUT_STREAM_CLASS,

    H2O_MRUBY_NUM_CONSTANTS
};

typedef struct st_h2o_mruby_config_vars_t {
    h2o_iovec_t source;
    char *path;
    int lineno;
} h2o_mruby_config_vars_t;

typedef struct st_h2o_mruby_handler_t {
    h2o_handler_t super;
    h2o_mruby_config_vars_t config;
} h2o_mruby_handler_t;

typedef struct st_h2o_mruby_context_t h2o_mruby_context_t;
typedef mrb_value (*h2o_mruby_callback_t)(h2o_mruby_context_t *ctx, mrb_value input, mrb_value receiver, mrb_value args, int *run_again);
typedef H2O_VECTOR(h2o_mruby_callback_t) h2o_mruby_callbacks_t;

typedef struct st_h2o_mruby_shared_context_t {
    h2o_context_t *ctx;
    mrb_state *mrb;
    mrb_value constants;
    struct st_h2o_mruby_context_t *current_context;
    struct {
        mrb_sym sym_call;
        mrb_sym sym_close;
        mrb_sym sym_method;
        mrb_sym sym_headers;
        mrb_sym sym_body;
        mrb_sym sym_async;
    } symbols;
    h2o_mruby_callbacks_t callbacks;
} h2o_mruby_shared_context_t;

struct st_h2o_mruby_context_t {
    h2o_mruby_handler_t *handler;
    mrb_value proc;
    h2o_mruby_shared_context_t *shared;
<<<<<<< HEAD
    mrb_value pendings;
    h2o_pathconf_t *pathconf;
} h2o_mruby_context_t;
=======
    mrb_value blocking_reqs;
};
>>>>>>> efce3648

typedef struct st_h2o_mruby_chunked_t h2o_mruby_chunked_t;
typedef struct st_h2o_mruby_http_request_context_t h2o_mruby_http_request_context_t;
typedef struct st_h2o_mruby_generator_t h2o_mruby_generator_t;

typedef struct st_h2o_mruby_generator_t {
    h2o_generator_t super;
    h2o_req_t *req; /* becomes NULL once the underlying connection gets terminated */
    h2o_mruby_context_t *ctx;
    mrb_value rack_input;
    h2o_mruby_chunked_t *chunked;
    struct {
        mrb_value generator;
    } refs;
} h2o_mruby_generator_t;

<<<<<<< HEAD


#define H2O_MRUBY_CALLBACK_ID_EXCEPTION_RAISED -1 /* used to notify exception, does not execution to mruby code */
#define H2O_MRUBY_CALLBACK_ID_CONFIGURING_APP -2
#define H2O_MRUBY_CALLBACK_ID_CONFIGURED_APP -3
#define H2O_MRUBY_CALLBACK_ID_SEND_CHUNKED_EOS -4
#define H2O_MRUBY_CALLBACK_ID_HTTP_JOIN_RESPONSE -5
#define H2O_MRUBY_CALLBACK_ID_HTTP_FETCH_CHUNK -6
#define H2O_MRUBY_CALLBACK_ID_MIDDLEWARE_CALL -7
#define H2O_MRUBY_CALLBACK_ID_MIDDLEWARE_WAIT_CHUNK -8
#define H2O_MRUBY_CALLBACK_ID_SLEEP -999

=======
>>>>>>> efce3648
#define h2o_mruby_assert(mrb)                                                                                                      \
    if (mrb->exc != NULL)                                                                                                          \
    h2o_mruby__assert_failed(mrb, __FILE__, __LINE__)

/* source files using this macro should include mruby/throw.h */
#define H2O_MRUBY_EXEC_GUARD(block)                                                                                                \
    do {                                                                                                                           \
        struct mrb_jmpbuf *prev_jmp = mrb->jmp;                                                                                    \
        struct mrb_jmpbuf c_jmp;                                                                                                   \
        MRB_TRY(&c_jmp)                                                                                                            \
        {                                                                                                                          \
            mrb->jmp = &c_jmp;                                                                                                     \
            do {                                                                                                                   \
                block                                                                                                              \
            } while (0);                                                                                                           \
            mrb->jmp = prev_jmp;                                                                                                   \
        }                                                                                                                          \
        MRB_CATCH(&c_jmp)                                                                                                          \
        {                                                                                                                          \
            mrb->jmp = prev_jmp;                                                                                                   \
        }                                                                                                                          \
        MRB_END_EXC(&c_jmp);                                                                                                       \
    } while (0)

/* handler/mruby.c */
void h2o_mruby__assert_failed(mrb_state *mrb, const char *file, int line);
mrb_value h2o_mruby_to_str(mrb_state *mrb, mrb_value v);
mrb_value h2o_mruby_eval_expr(mrb_state *mrb, const char *expr);
void h2o_mruby_define_callback(mrb_state *mrb, const char *name, h2o_mruby_callback_t callback);
mrb_value h2o_mruby_create_data_instance(mrb_state *mrb, mrb_value class_obj, void *ptr, const mrb_data_type *type);
void h2o_mruby_setup_globals(mrb_state *mrb);
struct RProc *h2o_mruby_compile_code(mrb_state *mrb, h2o_mruby_config_vars_t *config, char *errbuf);
h2o_mruby_handler_t *h2o_mruby_register(h2o_pathconf_t *pathconf, h2o_mruby_config_vars_t *config);

void h2o_mruby_run_fiber(h2o_mruby_context_t *ctx, mrb_value receiver, mrb_value input, int *is_delegate);
mrb_value h2o_mruby_each_to_array(h2o_mruby_shared_context_t *shared_ctx, mrb_value src);
int h2o_mruby_iterate_headers(h2o_mruby_shared_context_t *shared_ctx, mrb_value headers,
                              int (*cb)(h2o_mruby_shared_context_t *, h2o_iovec_t, h2o_iovec_t, void *), void *cb_data);

int h2o_mruby_delegate_set_shortcut(mrb_state *mrb, mrb_value obj);

/* handler/mruby/chunked.c */
void h2o_mruby_send_chunked_init_context(h2o_mruby_shared_context_t *ctx);
void h2o_mruby_send_chunked_close(h2o_mruby_generator_t *generator);
mrb_value h2o_mruby_send_chunked_init(h2o_mruby_generator_t *generator, mrb_value body);
void h2o_mruby_send_chunked_dispose(h2o_mruby_generator_t *generator);

/* handler/mruby/http_request.c */
void h2o_mruby_http_request_init_context(h2o_mruby_shared_context_t *ctx);

h2o_mruby_http_request_context_t *h2o_mruby_http_set_shortcut(mrb_state *mrb, mrb_value obj, void (*cb)(h2o_mruby_generator_t *),
                                                              h2o_mruby_generator_t *generator);
void h2o_mruby_http_unset_shortcut(mrb_state *mrb, h2o_mruby_http_request_context_t *ctx, h2o_mruby_generator_t *generator);
h2o_buffer_t **h2o_mruby_http_peek_content(h2o_mruby_http_request_context_t *ctx, int *is_final);

/* handler/mruby/sleep.c */
void h2o_mruby_sleep_init_context(h2o_mruby_shared_context_t *ctx);

/* handler/mruby/middleware.c */
void h2o_mruby_middleware_init_context(h2o_mruby_shared_context_t *ctx);
mrb_value h2o_mruby_middleware_call_callback(h2o_mruby_context_t *mctx, mrb_value receiver, mrb_value args, int *run_again);
mrb_value h2o_mruby_middleware_wait_chunk_callback(h2o_mruby_context_t *mctx, mrb_value receiver, mrb_value args, int *run_again);

/* handler/configurator/mruby.c */
void h2o_mruby_register_configurator(h2o_globalconf_t *conf);

h2o_mruby_generator_t *h2o_mruby_get_generator(mrb_state *mrb, mrb_value obj);

#endif<|MERGE_RESOLUTION|>--- conflicted
+++ resolved
@@ -106,14 +106,9 @@
     h2o_mruby_handler_t *handler;
     mrb_value proc;
     h2o_mruby_shared_context_t *shared;
-<<<<<<< HEAD
-    mrb_value pendings;
+    mrb_value blocking_reqs;
     h2o_pathconf_t *pathconf;
-} h2o_mruby_context_t;
-=======
-    mrb_value blocking_reqs;
 };
->>>>>>> efce3648
 
 typedef struct st_h2o_mruby_chunked_t h2o_mruby_chunked_t;
 typedef struct st_h2o_mruby_http_request_context_t h2o_mruby_http_request_context_t;
@@ -130,21 +125,6 @@
     } refs;
 } h2o_mruby_generator_t;
 
-<<<<<<< HEAD
-
-
-#define H2O_MRUBY_CALLBACK_ID_EXCEPTION_RAISED -1 /* used to notify exception, does not execution to mruby code */
-#define H2O_MRUBY_CALLBACK_ID_CONFIGURING_APP -2
-#define H2O_MRUBY_CALLBACK_ID_CONFIGURED_APP -3
-#define H2O_MRUBY_CALLBACK_ID_SEND_CHUNKED_EOS -4
-#define H2O_MRUBY_CALLBACK_ID_HTTP_JOIN_RESPONSE -5
-#define H2O_MRUBY_CALLBACK_ID_HTTP_FETCH_CHUNK -6
-#define H2O_MRUBY_CALLBACK_ID_MIDDLEWARE_CALL -7
-#define H2O_MRUBY_CALLBACK_ID_MIDDLEWARE_WAIT_CHUNK -8
-#define H2O_MRUBY_CALLBACK_ID_SLEEP -999
-
-=======
->>>>>>> efce3648
 #define h2o_mruby_assert(mrb)                                                                                                      \
     if (mrb->exc != NULL)                                                                                                          \
     h2o_mruby__assert_failed(mrb, __FILE__, __LINE__)
@@ -205,8 +185,6 @@
 
 /* handler/mruby/middleware.c */
 void h2o_mruby_middleware_init_context(h2o_mruby_shared_context_t *ctx);
-mrb_value h2o_mruby_middleware_call_callback(h2o_mruby_context_t *mctx, mrb_value receiver, mrb_value args, int *run_again);
-mrb_value h2o_mruby_middleware_wait_chunk_callback(h2o_mruby_context_t *mctx, mrb_value receiver, mrb_value args, int *run_again);
 
 /* handler/configurator/mruby.c */
 void h2o_mruby_register_configurator(h2o_globalconf_t *conf);
