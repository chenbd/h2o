/*
 * Copyright (c) 2014-2016 DeNA Co., Ltd., Kazuho Oku, Fastly, Inc.
 *
 * Permission is hereby granted, free of charge, to any person obtaining a copy
 * of this software and associated documentation files (the "Software"), to
 * deal in the Software without restriction, including without limitation the
 * rights to use, copy, modify, merge, publish, distribute, sublicense, and/or
 * sell copies of the Software, and to permit persons to whom the Software is
 * furnished to do so, subject to the following conditions:
 *
 * The above copyright notice and this permission notice shall be included in
 * all copies or substantial portions of the Software.
 *
 * THE SOFTWARE IS PROVIDED "AS IS", WITHOUT WARRANTY OF ANY KIND, EXPRESS OR
 * IMPLIED, INCLUDING BUT NOT LIMITED TO THE WARRANTIES OF MERCHANTABILITY,
 * FITNESS FOR A PARTICULAR PURPOSE AND NONINFRINGEMENT. IN NO EVENT SHALL THE
 * AUTHORS OR COPYRIGHT HOLDERS BE LIABLE FOR ANY CLAIM, DAMAGES OR OTHER
 * LIABILITY, WHETHER IN AN ACTION OF CONTRACT, TORT OR OTHERWISE, ARISING
 * FROM, OUT OF OR IN CONNECTION WITH THE SOFTWARE OR THE USE OR OTHER DEALINGS
 * IN THE SOFTWARE.
 */
#include <stdarg.h>
#include <stdio.h>
#include <stdlib.h>
#include <inttypes.h>
#include "h2o.h"
#include "h2o/configurator.h"

struct st_core_config_vars_t {
    struct {
        unsigned reprioritize_blocking_assets : 1;
        unsigned push_preload : 1;
        h2o_casper_conf_t casper;
    } http2;
    struct {
        unsigned emit_request_errors : 1;
    } error_log;
};

struct st_core_configurator_t {
    h2o_configurator_t super;
    struct st_core_config_vars_t *vars, _vars_stack[H2O_CONFIGURATOR_NUM_LEVELS + 1];
};

static h2o_configurator_context_t *create_context(h2o_configurator_context_t *parent, int is_custom_handler)
{
    h2o_configurator_context_t *ctx = h2o_mem_alloc(sizeof(*ctx));
    if (parent == NULL) {
        *ctx = (h2o_configurator_context_t){NULL};
        return ctx;
    }
    *ctx = *parent;
    if (ctx->env != NULL)
        h2o_mem_addref_shared(ctx->env);
    ctx->parent = parent;
    return ctx;
}

static void destroy_context(h2o_configurator_context_t *ctx)
{
    if (ctx->env != NULL) {
        if (ctx->pathconf != NULL)
            ctx->pathconf->env = ctx->env;
        else
            h2o_mem_release_shared(ctx->env);
    }
    free(ctx);
}

static int on_core_enter(h2o_configurator_t *_self, h2o_configurator_context_t *ctx, yoml_t *node)
{
    struct st_core_configurator_t *self = (void *)_self;

    ++self->vars;
    self->vars[0] = self->vars[-1];
    return 0;
}

static int on_core_exit(h2o_configurator_t *_self, h2o_configurator_context_t *ctx, yoml_t *node)
{
    struct st_core_configurator_t *self = (void *)_self;

    if (ctx->hostconf != NULL && ctx->pathconf == NULL) {
        /* exitting from host-level configuration */
        ctx->hostconf->http2.reprioritize_blocking_assets = self->vars->http2.reprioritize_blocking_assets;
        ctx->hostconf->http2.push_preload = self->vars->http2.push_preload;
        ctx->hostconf->http2.casper = self->vars->http2.casper;
    } else if (ctx->pathconf != NULL) {
        /* exitting from path or extension-level configuration */
        ctx->pathconf->error_log.emit_request_errors = self->vars->error_log.emit_request_errors;
    }

    --self->vars;
    return 0;
}

static void destroy_configurator(h2o_configurator_t *configurator)
{
    if (configurator->dispose != NULL)
        configurator->dispose(configurator);
    free(configurator->commands.entries);
    free(configurator);
}

static int setup_configurators(h2o_configurator_context_t *ctx, int is_enter, yoml_t *node)
{
    h2o_linklist_t *n;

    for (n = ctx->globalconf->configurators.next; n != &ctx->globalconf->configurators; n = n->next) {
        h2o_configurator_t *c = H2O_STRUCT_FROM_MEMBER(h2o_configurator_t, _link, n);
        if (is_enter) {
            if (c->enter != NULL && c->enter(c, ctx, node) != 0)
                return -1;
        } else {
            if (c->exit != NULL && c->exit(c, ctx, node) != 0)
                return -1;
        }
    }

    return 0;
}

static int config_timeout(h2o_configurator_command_t *cmd, yoml_t *node, uint64_t *slot)
{
    uint64_t timeout_in_secs;

    if (h2o_configurator_scanf(cmd, node, "%" SCNu64, &timeout_in_secs) != 0)
        return -1;

    *slot = timeout_in_secs * 1000;
    return 0;
}

int h2o_configurator_apply_commands(h2o_configurator_context_t *ctx, yoml_t *node, int flags_mask, const char **ignore_commands)
{
    struct st_cmd_value_t {
        h2o_configurator_command_t *cmd;
        yoml_t *value;
    };
    H2O_VECTOR(struct st_cmd_value_t) deferred = {NULL}, semi_deferred = {NULL};
    int ret = -1;

    if (node != NULL && node->type != YOML_TYPE_MAPPING) {
        h2o_configurator_errprintf(NULL, node, "node must be a MAPPING");
        goto Exit;
    }

    /* call on_enter of every configurator */
    if (setup_configurators(ctx, 1, node) != 0)
        goto Exit;

    /* handle the configuration commands */
    if (node != NULL) {
        size_t i;
        for (i = 0; i != node->data.mapping.size; ++i) {
            yoml_t *key = node->data.mapping.elements[i].key, *value = node->data.mapping.elements[i].value;
            h2o_configurator_command_t *cmd;
            /* obtain the target command */
            if (key->type != YOML_TYPE_SCALAR) {
                h2o_configurator_errprintf(NULL, key, "command must be a string");
                goto Exit;
            }
            if (ignore_commands != NULL) {
                size_t i;
                for (i = 0; ignore_commands[i] != NULL; ++i)
                    if (strcmp(ignore_commands[i], key->data.scalar) == 0)
                        goto SkipCommand;
            }
            if ((cmd = h2o_configurator_get_command(ctx->globalconf, key->data.scalar)) == NULL) {
                h2o_configurator_errprintf(NULL, key, "unknown command: %s", key->data.scalar);
                goto Exit;
            }
            if ((cmd->flags & flags_mask) == 0) {
                h2o_configurator_errprintf(cmd, key, "the command cannot be used at this level");
                goto Exit;
            }
            /* check value type */
            if ((cmd->flags & (H2O_CONFIGURATOR_FLAG_EXPECT_SCALAR | H2O_CONFIGURATOR_FLAG_EXPECT_SEQUENCE |
                               H2O_CONFIGURATOR_FLAG_EXPECT_MAPPING)) != 0) {
                switch (value->type) {
                case YOML_TYPE_SCALAR:
                    if ((cmd->flags & H2O_CONFIGURATOR_FLAG_EXPECT_SCALAR) == 0) {
                        h2o_configurator_errprintf(cmd, value, "argument cannot be a scalar");
                        goto Exit;
                    }
                    break;
                case YOML_TYPE_SEQUENCE:
                    if ((cmd->flags & H2O_CONFIGURATOR_FLAG_EXPECT_SEQUENCE) == 0) {
                        h2o_configurator_errprintf(cmd, value, "argument cannot be a sequence");
                        goto Exit;
                    }
                    break;
                case YOML_TYPE_MAPPING:
                    if ((cmd->flags & H2O_CONFIGURATOR_FLAG_EXPECT_MAPPING) == 0) {
                        h2o_configurator_errprintf(cmd, value, "argument cannot be a mapping");
                        goto Exit;
                    }
                    break;
                default:
                    assert(!"unreachable");
                    break;
                }
            }
            /* handle the command (or keep it for later execution) */
            if ((cmd->flags & H2O_CONFIGURATOR_FLAG_SEMI_DEFERRED) != 0) {
                h2o_vector_reserve(NULL, &semi_deferred, semi_deferred.size + 1);
                semi_deferred.entries[semi_deferred.size++] = (struct st_cmd_value_t){cmd, value};
            } else if ((cmd->flags & H2O_CONFIGURATOR_FLAG_DEFERRED) != 0) {
                h2o_vector_reserve(NULL, &deferred, deferred.size + 1);
                deferred.entries[deferred.size++] = (struct st_cmd_value_t){cmd, value};
            } else {
                if (cmd->cb(cmd, ctx, value) != 0)
                    goto Exit;
            }
        SkipCommand:;
        }
        for (i = 0; i != semi_deferred.size; ++i) {
            struct st_cmd_value_t *pair = semi_deferred.entries + i;
            if (pair->cmd->cb(pair->cmd, ctx, pair->value) != 0)
                goto Exit;
        }
        for (i = 0; i != deferred.size; ++i) {
            struct st_cmd_value_t *pair = deferred.entries + i;
            if (pair->cmd->cb(pair->cmd, ctx, pair->value) != 0)
                goto Exit;
        }
    }

    /* call on_exit of every configurator */
    if (setup_configurators(ctx, 0, node) != 0)
        goto Exit;

    ret = 0;
Exit:
    free(deferred.entries);
    free(semi_deferred.entries);
    return ret;
}

static int sort_from_longer_paths(const yoml_mapping_element_t *x, const yoml_mapping_element_t *y)
{
    size_t xlen = strlen(x->key->data.scalar), ylen = strlen(y->key->data.scalar);
    if (xlen < ylen)
        return 1;
    else if (xlen > ylen)
        return -1;
    /* apply strcmp for stable sort */
    return strcmp(x->key->data.scalar, y->key->data.scalar);
}

static yoml_t *convert_path_config_node(h2o_configurator_command_t *cmd, yoml_t *node)
{
    size_t i, j;

    switch (node->type) {
    case YOML_TYPE_MAPPING:
        break;
    case YOML_TYPE_SEQUENCE: {
        /* convert to mapping */
        yoml_t *map = h2o_mem_alloc(sizeof(yoml_t));
        *map = (yoml_t){YOML_TYPE_MAPPING};
        if (node->filename != NULL)
            map->filename = h2o_strdup(NULL, node->filename, SIZE_MAX).base;
        map->line = node->line;
        map->column = node->column;
        if (node->anchor != NULL)
            map->anchor = h2o_strdup(NULL, node->anchor, SIZE_MAX).base;
        map->_refcnt = 1;

        for (i = 0; i != node->data.sequence.size; ++i) {
            yoml_t *elem = node->data.sequence.elements[i];
            if (elem->type != YOML_TYPE_MAPPING) {
                yoml_free(map, NULL);
                goto Error;
            }
            for (j = 0; j != elem->data.mapping.size; ++j) {
                yoml_t *elemkey = elem->data.mapping.elements[j].key;
                yoml_t *elemvalue = elem->data.mapping.elements[j].value;
                map = h2o_mem_realloc(
                    map, offsetof(yoml_t, data.mapping.elements) + sizeof(yoml_mapping_element_t) * (map->data.mapping.size + 1));
                map->data.mapping.elements[map->data.mapping.size].key = elemkey;
                map->data.mapping.elements[map->data.mapping.size].value = elemvalue;
                ++map->data.mapping.size;
                ++elemkey->_refcnt;
                ++elemvalue->_refcnt;
            }
        }
        return map;
    } break;
    default:
    Error:
        h2o_configurator_errprintf(cmd, node, "value must be a mapping or sequence of mapping");
        return NULL;
    }

    ++node->_refcnt;
    return node;
}

static int config_path(h2o_configurator_context_t *parent_ctx, h2o_pathconf_t *pathconf, yoml_t *node)
{
    h2o_configurator_context_t *path_ctx = create_context(parent_ctx, 0);
    path_ctx->pathconf = pathconf;
    path_ctx->mimemap = &pathconf->mimemap;

    int ret = h2o_configurator_apply_commands(path_ctx, node, H2O_CONFIGURATOR_FLAG_PATH, NULL);

    destroy_context(path_ctx);
    return ret;
}

static int on_config_paths(h2o_configurator_command_t *cmd, h2o_configurator_context_t *ctx, yoml_t *node)
{
    size_t i;

    /* sort by the length of the path (descending) */
    for (i = 0; i != node->data.mapping.size; ++i) {
        yoml_t *key = node->data.mapping.elements[i].key;
        if (key->type != YOML_TYPE_SCALAR) {
            h2o_configurator_errprintf(cmd, key, "key (representing the virtual path) must be a string");
            return -1;
        }
        if (strlen(key->data.scalar) == 0) {
            h2o_configurator_errprintf(cmd, key, "key (representing the virtual path) must not be an empty string");
            return -1;
        }
    }
    qsort(node->data.mapping.elements, node->data.mapping.size, sizeof(node->data.mapping.elements[0]),
          (int (*)(const void *, const void *))sort_from_longer_paths);

    for (i = 0; i != node->data.mapping.size; ++i) {
        yoml_t *key = node->data.mapping.elements[i].key, *value;
        if ((value = convert_path_config_node(cmd, node->data.mapping.elements[i].value)) == NULL)
            return -1;
        h2o_pathconf_t *pathconf = h2o_config_register_path(ctx->hostconf, key->data.scalar, 0);
        int cmd_ret = config_path(ctx, pathconf, value);
        yoml_free(value, NULL);
        if (cmd_ret != 0)
            return cmd_ret;
    }

    /* configure fallback path along with ordinary paths */
    return config_path(ctx, &ctx->hostconf->fallback_path, NULL);
}

static int on_config_hosts(h2o_configurator_command_t *cmd, h2o_configurator_context_t *ctx, yoml_t *node)
{
    size_t i;

    if (node->data.mapping.size == 0) {
        h2o_configurator_errprintf(cmd, node, "the mapping cannot be empty");
        return -1;
    }

    for (i = 0; i != node->data.mapping.size; ++i) {
        yoml_t *key = node->data.mapping.elements[i].key;
        yoml_t *value = node->data.mapping.elements[i].value;
        h2o_iovec_t hostname;
        uint16_t port;
        if (key->type != YOML_TYPE_SCALAR) {
            h2o_configurator_errprintf(cmd, key, "key (representing the hostname) must be a string");
            return -1;
        }
        if (h2o_url_parse_hostport(key->data.scalar, strlen(key->data.scalar), &hostname, &port) == NULL) {
            h2o_configurator_errprintf(cmd, key, "invalid key (must be either `host` or `host:port`)");
            return -1;
        }
        assert(hostname.len != 0);
        if ((hostname.base[0] == '*' && !(hostname.len == 1 || hostname.base[1] == '.')) ||
            memchr(hostname.base + 1, '*', hostname.len - 1) != NULL) {
            h2o_configurator_errprintf(cmd, key, "wildcard (*) can only be used at the start of the hostname");
            return -1;
        }
        h2o_configurator_context_t *host_ctx = create_context(ctx, 0);
        if ((host_ctx->hostconf = h2o_config_register_host(host_ctx->globalconf, hostname, port)) == NULL) {
            h2o_configurator_errprintf(cmd, key, "duplicate host entry");
            destroy_context(host_ctx);
            return -1;
        }
        host_ctx->mimemap = &host_ctx->hostconf->mimemap;
        int cmd_ret = h2o_configurator_apply_commands(host_ctx, value, H2O_CONFIGURATOR_FLAG_HOST, NULL);
        destroy_context(host_ctx);
        if (cmd_ret != 0)
            return -1;
        if (yoml_get(value, "paths") == NULL) {
            h2o_configurator_errprintf(NULL, value, "mandatory configuration directive `paths` is missing");
            return -1;
        }
    }

    return 0;
}

static int on_config_limit_request_body(h2o_configurator_command_t *cmd, h2o_configurator_context_t *ctx, yoml_t *node)
{
    return h2o_configurator_scanf(cmd, node, "%zu", &ctx->globalconf->max_request_entity_size);
}

static int on_config_max_delegations(h2o_configurator_command_t *cmd, h2o_configurator_context_t *ctx, yoml_t *node)
{
    return h2o_configurator_scanf(cmd, node, "%u", &ctx->globalconf->max_delegations);
}

static int on_config_handshake_timeout(h2o_configurator_command_t *cmd, h2o_configurator_context_t *ctx, yoml_t *node)
{
    return config_timeout(cmd, node, &ctx->globalconf->handshake_timeout);
}

static int on_config_http1_request_timeout(h2o_configurator_command_t *cmd, h2o_configurator_context_t *ctx, yoml_t *node)
{
    return config_timeout(cmd, node, &ctx->globalconf->http1.req_timeout);
}

static int on_config_http1_upgrade_to_http2(h2o_configurator_command_t *cmd, h2o_configurator_context_t *ctx, yoml_t *node)
{
    ssize_t ret = h2o_configurator_get_one_of(cmd, node, "OFF,ON");
    if (ret == -1)
        return -1;
    ctx->globalconf->http1.upgrade_to_http2 = (int)ret;
    return 0;
}

static int on_config_http2_idle_timeout(h2o_configurator_command_t *cmd, h2o_configurator_context_t *ctx, yoml_t *node)
{
    return config_timeout(cmd, node, &ctx->globalconf->http2.idle_timeout);
}

static int on_config_http2_graceful_shutdown_timeout(h2o_configurator_command_t *cmd, h2o_configurator_context_t *ctx, yoml_t *node)
{
    return config_timeout(cmd, node, &ctx->globalconf->http2.graceful_shutdown_timeout);
}

static int on_config_http2_max_concurrent_requests_per_connection(h2o_configurator_command_t *cmd, h2o_configurator_context_t *ctx,
                                                                  yoml_t *node)
{
    return h2o_configurator_scanf(cmd, node, "%zu", &ctx->globalconf->http2.max_concurrent_requests_per_connection);
}

static int on_config_http2_input_window_size(h2o_configurator_command_t *cmd, h2o_configurator_context_t *ctx, yoml_t *node)
{
    uint32_t v;
    if (h2o_configurator_scanf(cmd, node, "%" SCNu32, &v) != 0)
        return -1;
    if (!(H2O_HTTP2_MIN_STREAM_WINDOW_SIZE <= v && v <= H2O_HTTP2_MAX_STREAM_WINDOW_SIZE)) {
        h2o_configurator_errprintf(cmd, node, "window size must be between %" PRIu32 " and %" PRIu32,
                                   (uint32_t)H2O_HTTP2_MIN_STREAM_WINDOW_SIZE, (uint32_t)H2O_HTTP2_MAX_STREAM_WINDOW_SIZE);
        return -1;
    }
    ctx->globalconf->http2.active_stream_window_size = v;
    return 0;
}

static int on_config_http2_latency_optimization_min_rtt(h2o_configurator_command_t *cmd, h2o_configurator_context_t *ctx,
                                                        yoml_t *node)
{
    return h2o_configurator_scanf(cmd, node, "%u", &ctx->globalconf->http2.latency_optimization.min_rtt);
}

static int on_config_http2_latency_optimization_max_additional_delay(h2o_configurator_command_t *cmd,
                                                                     h2o_configurator_context_t *ctx, yoml_t *node)
{
    double ratio;
    if (h2o_configurator_scanf(cmd, node, "%lf", &ratio) != 0)
        return -1;
    if (!(0.0 < ratio)) {
        h2o_configurator_errprintf(cmd, node, "ratio must be a positive number");
        return -1;
    }
    ctx->globalconf->http2.latency_optimization.max_additional_delay = 100 * ratio;
    return 0;
}

static int on_config_http2_latency_optimization_max_cwnd(h2o_configurator_command_t *cmd, h2o_configurator_context_t *ctx,
                                                         yoml_t *node)
{
    return h2o_configurator_scanf(cmd, node, "%u", &ctx->globalconf->http2.latency_optimization.max_cwnd);
}

static int on_config_http2_reprioritize_blocking_assets(h2o_configurator_command_t *cmd, h2o_configurator_context_t *ctx,
                                                        yoml_t *node)
{
    struct st_core_configurator_t *self = (void *)cmd->configurator;
    ssize_t on;

    if ((on = h2o_configurator_get_one_of(cmd, node, "OFF,ON")) == -1)
        return -1;
    self->vars->http2.reprioritize_blocking_assets = (int)on;

    return 0;
}

static int on_config_http2_push_preload(h2o_configurator_command_t *cmd, h2o_configurator_context_t *ctx, yoml_t *node)
{
    struct st_core_configurator_t *self = (void *)cmd->configurator;
    ssize_t on;

    if ((on = h2o_configurator_get_one_of(cmd, node, "OFF,ON")) == -1)
        return -1;
    self->vars->http2.push_preload = (int)on;

    return 0;
}

static int on_config_http2_casper(h2o_configurator_command_t *cmd, h2o_configurator_context_t *ctx, yoml_t *node)
{
    static const h2o_casper_conf_t defaults = {
        13, /* casper_bits: default (2^13 ~= 100 assets * 1/0.01 collision probability) */
        0   /* track blocking assets only */
    };

    struct st_core_configurator_t *self = (void *)cmd->configurator;

    switch (node->type) {
    case YOML_TYPE_SCALAR:
        if (strcasecmp(node->data.scalar, "OFF") == 0) {
            self->vars->http2.casper = (h2o_casper_conf_t){0};
        } else if (strcasecmp(node->data.scalar, "ON") == 0) {
            self->vars->http2.casper = defaults;
        }
        break;
    case YOML_TYPE_MAPPING: {
        /* set to default */
        self->vars->http2.casper = defaults;
        /* override the attributes defined */
        yoml_t **capacity_bits, **tracking_types;
        if (h2o_configurator_parse_mapping(cmd, node, NULL, "capacity-bits:s,tracking-types:*", &capacity_bits, &tracking_types) !=
            0)
            return -1;
        if (capacity_bits != NULL) {
            if (!(sscanf((*capacity_bits)->data.scalar, "%u", &self->vars->http2.casper.capacity_bits) == 1 &&
                  self->vars->http2.casper.capacity_bits < 16)) {
                h2o_configurator_errprintf(cmd, *capacity_bits, "value of `capacity-bits` must be an integer between 0 to 15");
                return -1;
            }
        }
        if (tracking_types != NULL &&
            (self->vars->http2.casper.track_all_types =
                 (int)h2o_configurator_get_one_of(cmd, *tracking_types, "blocking-assets,all")) == -1)
            return -1;
    } break;
    default:
        h2o_configurator_errprintf(cmd, node, "value must be `OFF`,`ON` or a mapping containing the necessary attributes");
        return -1;
    }

    return 0;
}

static int assert_is_mimetype(h2o_configurator_command_t *cmd, yoml_t *node)
{
    if (node->type != YOML_TYPE_SCALAR) {
        h2o_configurator_errprintf(cmd, node, "expected a scalar (mime-type)");
        return -1;
    }
    if (strchr(node->data.scalar, '/') == NULL) {
        h2o_configurator_errprintf(cmd, node, "the string \"%s\" does not look like a mime-type", node->data.scalar);
        return -1;
    }
    return 0;
}

static int assert_is_extension(h2o_configurator_command_t *cmd, yoml_t *node)
{
    if (node->type != YOML_TYPE_SCALAR) {
        h2o_configurator_errprintf(cmd, node, "expected a scalar (extension)");
        return -1;
    }
    if (node->data.scalar[0] != '.') {
        h2o_configurator_errprintf(cmd, node, "given extension \"%s\" does not start with a \".\"", node->data.scalar);
        return -1;
    }
    if (node->data.scalar[1] == '\0') {
        h2o_configurator_errprintf(cmd, node, "given extension \".\" is invalid: at least 2 characters are required");
        return -1;
    }
    return 0;
}

static int set_mimetypes(h2o_configurator_command_t *cmd, h2o_mimemap_t *mimemap, yoml_t *node)
{
    size_t i, j;

    assert(node->type == YOML_TYPE_MAPPING);

    for (i = 0; i != node->data.mapping.size; ++i) {
        yoml_t *key = node->data.mapping.elements[i].key;
        yoml_t *value = node->data.mapping.elements[i].value;
        if (assert_is_mimetype(cmd, key) != 0)
            return -1;
        switch (value->type) {
        case YOML_TYPE_SCALAR:
            if (assert_is_extension(cmd, value) != 0)
                return -1;
            h2o_mimemap_define_mimetype(mimemap, value->data.scalar + 1, key->data.scalar, NULL);
            break;
        case YOML_TYPE_SEQUENCE:
            for (j = 0; j != value->data.sequence.size; ++j) {
                yoml_t *ext_node = value->data.sequence.elements[j];
                if (assert_is_extension(cmd, ext_node) != 0)
                    return -1;
                h2o_mimemap_define_mimetype(mimemap, ext_node->data.scalar + 1, key->data.scalar, NULL);
            }
            break;
        case YOML_TYPE_MAPPING: {
            yoml_t **is_compressible, **priority, **extensions;
            h2o_mime_attributes_t attr;
            h2o_mimemap_get_default_attributes(key->data.scalar, &attr);
            if (h2o_configurator_parse_mapping(cmd, value, "extensions:a", "is_compressible:*,priority:*", &extensions,
                                               &is_compressible, &priority) != 0)
                return -1;
            if (is_compressible != NULL) {
                switch (h2o_configurator_get_one_of(cmd, *is_compressible, "YES,NO")) {
                case 0:
                    attr.is_compressible = 1;
                    break;
                case 1:
                    attr.is_compressible = 0;
                    break;
                default:
                    return -1;
                }
            }
            if (priority != NULL) {
                switch (h2o_configurator_get_one_of(cmd, *priority, "normal,highest")) {
                case 0:
                    attr.priority = H2O_MIME_ATTRIBUTE_PRIORITY_NORMAL;
                    break;
                case 1:
                    attr.priority = H2O_MIME_ATTRIBUTE_PRIORITY_HIGHEST;
                    break;
                default:
                    return -1;
                }
            }
            for (j = 0; j != (*extensions)->data.sequence.size; ++j) {
                yoml_t *ext_node = (*extensions)->data.sequence.elements[j];
                if (assert_is_extension(cmd, ext_node) != 0)
                    return -1;
                h2o_mimemap_define_mimetype(mimemap, ext_node->data.scalar + 1, key->data.scalar, &attr);
            }
        } break;
        default:
            fprintf(stderr, "logic flaw at %s:%d\n", __FILE__, __LINE__);
            abort();
        }
    }

    return 0;
}

static int on_config_mime_settypes(h2o_configurator_command_t *cmd, h2o_configurator_context_t *ctx, yoml_t *node)
{
    h2o_mimemap_t *newmap = h2o_mimemap_create();
    h2o_mimemap_clear_types(newmap);
    h2o_mimemap_set_default_type(newmap, h2o_mimemap_get_default_type(*ctx->mimemap)->data.mimetype.base, NULL);
    if (set_mimetypes(cmd, newmap, node) != 0) {
        h2o_mem_release_shared(newmap);
        return -1;
    }

    h2o_mem_release_shared(*ctx->mimemap);
    *ctx->mimemap = newmap;
    return 0;
}

static void clone_mimemap_if_clean(h2o_configurator_context_t *ctx)
{
    if (ctx->parent == NULL)
        return;
    if (*ctx->mimemap != *ctx->parent->mimemap)
        return;
    h2o_mem_release_shared(*ctx->mimemap);
    /* even after release, ctx->mimemap is still retained by the parent and therefore we can use it as the argument to clone */
    *ctx->mimemap = h2o_mimemap_clone(*ctx->mimemap);
}

static int on_config_mime_addtypes(h2o_configurator_command_t *cmd, h2o_configurator_context_t *ctx, yoml_t *node)
{
    clone_mimemap_if_clean(ctx);
    return set_mimetypes(cmd, *ctx->mimemap, node);
}

static int on_config_mime_removetypes(h2o_configurator_command_t *cmd, h2o_configurator_context_t *ctx, yoml_t *node)
{
    size_t i;

    clone_mimemap_if_clean(ctx);
    for (i = 0; i != node->data.sequence.size; ++i) {
        yoml_t *ext_node = node->data.sequence.elements[i];
        if (assert_is_extension(cmd, ext_node) != 0)
            return -1;
        h2o_mimemap_remove_type(*ctx->mimemap, ext_node->data.scalar + 1);
    }

    return 0;
}

static int on_config_mime_setdefaulttype(h2o_configurator_command_t *cmd, h2o_configurator_context_t *ctx, yoml_t *node)
{
    if (assert_is_mimetype(cmd, node) != 0)
        return -1;

    clone_mimemap_if_clean(ctx);
    h2o_mimemap_set_default_type(*ctx->mimemap, node->data.scalar, NULL);

    return 0;
}

static const char *normalize_ext(h2o_configurator_command_t *cmd, yoml_t *node)
{
    if (strcmp(node->data.scalar, "default") == 0) {
        /* empty string means default */
        return "";
    } else if (assert_is_extension(cmd, node) == 0) {
        return node->data.scalar + 1;
    } else {
        return NULL;
    }
}

static int on_config_custom_handler(h2o_configurator_command_t *cmd, h2o_configurator_context_t *ctx, yoml_t *node)
{
    static const char *ignore_commands[] = {"extension", NULL};
    yoml_t *ext_node;
    const char **exts;
    h2o_mimemap_type_t *type = NULL;

    if (node->type != YOML_TYPE_MAPPING) {
        h2o_configurator_errprintf(cmd, node, "argument must be a MAPPING");
        return -1;
    }
    if ((ext_node = yoml_get(node, "extension")) == NULL) {
        h2o_configurator_errprintf(cmd, node, "mandatory key `extension` is missing");
        return -1;
    }

    /* create dynamic type */
    switch (ext_node->type) {
    case YOML_TYPE_SCALAR:
        exts = alloca(2 * sizeof(*exts));
        if ((exts[0] = normalize_ext(cmd, ext_node)) == NULL)
            return -1;
        exts[1] = NULL;
        break;
    case YOML_TYPE_SEQUENCE: {
        exts = alloca((ext_node->data.sequence.size + 1) * sizeof(*exts));
        size_t i;
        for (i = 0; i != ext_node->data.sequence.size; ++i) {
            yoml_t *n = ext_node->data.sequence.elements[i];
            if ((exts[i] = normalize_ext(cmd, n)) == NULL)
                return -1;
        }
        exts[i] = NULL;
    } break;
    default:
        h2o_configurator_errprintf(cmd, ext_node, "`extensions` must be a scalar or sequence of scalar");
        return -1;
    }
    clone_mimemap_if_clean(ctx);
    type = h2o_mimemap_define_dynamic(*ctx->mimemap, exts, ctx->globalconf);

    /* apply the configuration commands */
    h2o_configurator_context_t *ext_ctx = create_context(ctx, 1);
    ext_ctx->pathconf = &type->data.dynamic.pathconf;
    ext_ctx->mimemap = NULL;
    int cmd_ret = h2o_configurator_apply_commands(ext_ctx, node, H2O_CONFIGURATOR_FLAG_EXTENSION, ignore_commands);
    destroy_context(ext_ctx);
    if (cmd_ret != 0)
        return cmd_ret;
    switch (type->data.dynamic.pathconf.handlers.size) {
    case 1:
        break;
    case 0:
        h2o_configurator_errprintf(cmd, node, "no handler declared for given extension");
        return -1;
    default:
        h2o_configurator_errprintf(cmd, node, "cannot assign more than one handler for given extension");
        return -1;
    }

    return 0;
}

static void inherit_env_if_necessary(h2o_configurator_context_t *ctx)
{
    if (ctx->env == (ctx->parent != NULL ? ctx->parent->env : NULL))
        ctx->env = h2o_config_create_envconf(ctx->env);
}

static int on_config_setenv(h2o_configurator_command_t *cmd, h2o_configurator_context_t *ctx, yoml_t *node)
{
    size_t i;

    inherit_env_if_necessary(ctx);

    for (i = 0; i != node->data.mapping.size; ++i) {
        yoml_t *key = node->data.mapping.elements[i].key, *value = node->data.mapping.elements[i].value;
        if (key->type != YOML_TYPE_SCALAR) {
            h2o_configurator_errprintf(cmd, key, "key must be a scalar");
            return -1;
        }
        if (value->type != YOML_TYPE_SCALAR) {
            h2o_configurator_errprintf(cmd, value, "value must be a scalar");
            return -1;
        }
        h2o_config_setenv(ctx->env, key->data.scalar, value->data.scalar);
    }

    return 0;
}

static int on_config_unsetenv(h2o_configurator_command_t *cmd, h2o_configurator_context_t *ctx, yoml_t *node)
{
    inherit_env_if_necessary(ctx);

    switch (node->type) {
    case YOML_TYPE_SCALAR:
        h2o_config_unsetenv(ctx->env, node->data.scalar);
        break;
    case YOML_TYPE_SEQUENCE: {
        size_t i;
        for (i = 0; i != node->data.sequence.size; ++i) {
            yoml_t *element = node->data.sequence.elements[i];
            if (element->type != YOML_TYPE_SCALAR) {
                h2o_configurator_errprintf(cmd, element, "element of a sequence passed to unsetenv must be a scalar");
                return -1;
            }
            h2o_config_unsetenv(ctx->env, element->data.scalar);
        }
    } break;
    default:
        h2o_configurator_errprintf(cmd, node, "argument to unsetenv must be either a scalar or a sequence");
        return -1;
    }

    return 0;
}

static int on_config_server_name(h2o_configurator_command_t *cmd, h2o_configurator_context_t *ctx, yoml_t *node)
{
    ctx->globalconf->server_name = h2o_strdup(NULL, node->data.scalar, SIZE_MAX);
    return 0;
}

static int on_config_send_server_name(h2o_configurator_command_t *cmd, h2o_configurator_context_t *ctx, yoml_t *node)
{
    switch (h2o_configurator_get_one_of(cmd, node, "OFF,ON,preserve")) {
    case 0: /* off */
        ctx->globalconf->server_name = h2o_iovec_init(H2O_STRLIT(""));
        break;
    case 1: /* on */
        break;
    case 2: /* preserve */
        ctx->globalconf->server_name = h2o_iovec_init(H2O_STRLIT(""));
        ctx->globalconf->proxy.preserve_server_header = 1;
        break;
    default:
        return -1;
    }
    return 0;
}

static int on_config_error_log_emit_request_errors(h2o_configurator_command_t *cmd, h2o_configurator_context_t *ctx, yoml_t *node)
{
    struct st_core_configurator_t *self = (void *)cmd->configurator;
    ssize_t on;

    if ((on = h2o_configurator_get_one_of(cmd, node, "OFF,ON")) == -1)
        return -1;

    self->vars->error_log.emit_request_errors = (int)on;
    return 0;
}

<<<<<<< HEAD
static int on_config_forward_informational(h2o_configurator_command_t *cmd, h2o_configurator_context_t *ctx, yoml_t *node)
{
    int value;
    switch (h2o_configurator_get_one_of(cmd, node, "none,except-h1,all")) {
    case 0:
        value = H2O_FORWARD_INFORMATIONAL_NONE;
        break;
    case 1:
        value = H2O_FORWARD_INFORMATIONAL_EXCEPT_H1;
        break;
    case 2:
        value = H2O_FORWARD_INFORMATIONAL_ALL;
        break;
    default:
        return -1;
    }
    ctx->globalconf->forward_informational = (int)value;
=======
static int on_config_stash(h2o_configurator_command_t *cmd, h2o_configurator_context_t *ctx, yoml_t *node)
{
    /* do nothing */
>>>>>>> ff0d8660
    return 0;
}

void h2o_configurator__init_core(h2o_globalconf_t *conf)
{
    /* check if already initialized */
    if (h2o_configurator_get_command(conf, "files") != NULL)
        return;

    { /* `hosts` and `paths` */
        h2o_configurator_t *c = h2o_configurator_create(conf, sizeof(*c));
        h2o_configurator_define_command(
            c, "hosts", H2O_CONFIGURATOR_FLAG_GLOBAL | H2O_CONFIGURATOR_FLAG_EXPECT_MAPPING | H2O_CONFIGURATOR_FLAG_DEFERRED,
            on_config_hosts);
        h2o_configurator_define_command(
            c, "paths", H2O_CONFIGURATOR_FLAG_HOST | H2O_CONFIGURATOR_FLAG_EXPECT_MAPPING | H2O_CONFIGURATOR_FLAG_DEFERRED,
            on_config_paths);
    };

    { /* setup global configurators */
        struct st_core_configurator_t *c = (void *)h2o_configurator_create(conf, sizeof(*c));
        c->super.enter = on_core_enter;
        c->super.exit = on_core_exit;
        c->vars = c->_vars_stack;
        c->vars->http2.reprioritize_blocking_assets = 1; /* defaults to ON */
        c->vars->http2.push_preload = 1;                 /* defaults to ON */
        c->vars->error_log.emit_request_errors = 1;      /* defaults to ON */
        h2o_configurator_define_command(&c->super, "limit-request-body",
                                        H2O_CONFIGURATOR_FLAG_GLOBAL | H2O_CONFIGURATOR_FLAG_EXPECT_SCALAR,
                                        on_config_limit_request_body);
        h2o_configurator_define_command(&c->super, "max-delegations",
                                        H2O_CONFIGURATOR_FLAG_GLOBAL | H2O_CONFIGURATOR_FLAG_EXPECT_SCALAR,
                                        on_config_max_delegations);
        h2o_configurator_define_command(&c->super, "handshake-timeout",
                                        H2O_CONFIGURATOR_FLAG_GLOBAL | H2O_CONFIGURATOR_FLAG_EXPECT_SCALAR,
                                        on_config_handshake_timeout);
        h2o_configurator_define_command(&c->super, "http1-request-timeout",
                                        H2O_CONFIGURATOR_FLAG_GLOBAL | H2O_CONFIGURATOR_FLAG_EXPECT_SCALAR,
                                        on_config_http1_request_timeout);
        h2o_configurator_define_command(&c->super, "http1-upgrade-to-http2",
                                        H2O_CONFIGURATOR_FLAG_GLOBAL | H2O_CONFIGURATOR_FLAG_EXPECT_SCALAR,
                                        on_config_http1_upgrade_to_http2);
        h2o_configurator_define_command(&c->super, "http2-idle-timeout",
                                        H2O_CONFIGURATOR_FLAG_GLOBAL | H2O_CONFIGURATOR_FLAG_EXPECT_SCALAR,
                                        on_config_http2_idle_timeout);
        h2o_configurator_define_command(&c->super, "http2-graceful-shutdown-timeout",
                                        H2O_CONFIGURATOR_FLAG_GLOBAL | H2O_CONFIGURATOR_FLAG_EXPECT_SCALAR,
                                        on_config_http2_graceful_shutdown_timeout);
        h2o_configurator_define_command(&c->super, "http2-max-concurrent-requests-per-connection",
                                        H2O_CONFIGURATOR_FLAG_GLOBAL | H2O_CONFIGURATOR_FLAG_EXPECT_SCALAR,
                                        on_config_http2_max_concurrent_requests_per_connection);
        h2o_configurator_define_command(&c->super, "http2-input-window-size",
                                        H2O_CONFIGURATOR_FLAG_GLOBAL | H2O_CONFIGURATOR_FLAG_EXPECT_SCALAR,
                                        on_config_http2_input_window_size);
        h2o_configurator_define_command(&c->super, "http2-latency-optimization-min-rtt",
                                        H2O_CONFIGURATOR_FLAG_GLOBAL | H2O_CONFIGURATOR_FLAG_EXPECT_SCALAR,
                                        on_config_http2_latency_optimization_min_rtt);
        h2o_configurator_define_command(&c->super, "http2-latency-optimization-max-additional-delay",
                                        H2O_CONFIGURATOR_FLAG_GLOBAL | H2O_CONFIGURATOR_FLAG_EXPECT_SCALAR,
                                        on_config_http2_latency_optimization_max_additional_delay);
        h2o_configurator_define_command(&c->super, "http2-latency-optimization-max-cwnd",
                                        H2O_CONFIGURATOR_FLAG_GLOBAL | H2O_CONFIGURATOR_FLAG_EXPECT_SCALAR,
                                        on_config_http2_latency_optimization_max_cwnd);
        h2o_configurator_define_command(&c->super, "http2-reprioritize-blocking-assets",
                                        H2O_CONFIGURATOR_FLAG_GLOBAL | H2O_CONFIGURATOR_FLAG_HOST |
                                            H2O_CONFIGURATOR_FLAG_EXPECT_SCALAR,
                                        on_config_http2_reprioritize_blocking_assets);
        h2o_configurator_define_command(&c->super, "http2-push-preload",
                                        H2O_CONFIGURATOR_FLAG_GLOBAL | H2O_CONFIGURATOR_FLAG_HOST |
                                            H2O_CONFIGURATOR_FLAG_EXPECT_SCALAR,
                                        on_config_http2_push_preload);
        h2o_configurator_define_command(&c->super, "http2-casper", H2O_CONFIGURATOR_FLAG_GLOBAL | H2O_CONFIGURATOR_FLAG_HOST,
                                        on_config_http2_casper);
        h2o_configurator_define_command(&c->super, "file.mime.settypes",
                                        (H2O_CONFIGURATOR_FLAG_ALL_LEVELS & ~H2O_CONFIGURATOR_FLAG_EXTENSION) |
                                            H2O_CONFIGURATOR_FLAG_EXPECT_MAPPING,
                                        on_config_mime_settypes);
        h2o_configurator_define_command(&c->super, "file.mime.addtypes",
                                        (H2O_CONFIGURATOR_FLAG_ALL_LEVELS & ~H2O_CONFIGURATOR_FLAG_EXTENSION) |
                                            H2O_CONFIGURATOR_FLAG_EXPECT_MAPPING,
                                        on_config_mime_addtypes);
        h2o_configurator_define_command(&c->super, "file.mime.removetypes",
                                        (H2O_CONFIGURATOR_FLAG_ALL_LEVELS & ~H2O_CONFIGURATOR_FLAG_EXTENSION) |
                                            H2O_CONFIGURATOR_FLAG_EXPECT_SEQUENCE,
                                        on_config_mime_removetypes);
        h2o_configurator_define_command(&c->super, "file.mime.setdefaulttype",
                                        (H2O_CONFIGURATOR_FLAG_ALL_LEVELS & ~H2O_CONFIGURATOR_FLAG_EXTENSION) |
                                            H2O_CONFIGURATOR_FLAG_EXPECT_SCALAR,
                                        on_config_mime_setdefaulttype);
        h2o_configurator_define_command(&c->super, "file.custom-handler",
                                        (H2O_CONFIGURATOR_FLAG_ALL_LEVELS & ~H2O_CONFIGURATOR_FLAG_EXTENSION) |
                                            H2O_CONFIGURATOR_FLAG_SEMI_DEFERRED,
                                        on_config_custom_handler);
        h2o_configurator_define_command(&c->super, "setenv",
                                        H2O_CONFIGURATOR_FLAG_ALL_LEVELS | H2O_CONFIGURATOR_FLAG_EXPECT_MAPPING, on_config_setenv);
        h2o_configurator_define_command(&c->super, "unsetenv", H2O_CONFIGURATOR_FLAG_ALL_LEVELS, on_config_unsetenv);
        h2o_configurator_define_command(&c->super, "server-name",
                                        H2O_CONFIGURATOR_FLAG_GLOBAL | H2O_CONFIGURATOR_FLAG_EXPECT_SCALAR, on_config_server_name);
        h2o_configurator_define_command(&c->super, "send-server-name",
                                        H2O_CONFIGURATOR_FLAG_GLOBAL | H2O_CONFIGURATOR_FLAG_EXPECT_SCALAR |
                                            H2O_CONFIGURATOR_FLAG_DEFERRED,
                                        on_config_send_server_name);
        h2o_configurator_define_command(&c->super, "error-log.emit-request-errors",
                                        H2O_CONFIGURATOR_FLAG_ALL_LEVELS | H2O_CONFIGURATOR_FLAG_EXPECT_SCALAR,
                                        on_config_error_log_emit_request_errors);
<<<<<<< HEAD
        h2o_configurator_define_command(&c->super, "forward-informational",
                                        H2O_CONFIGURATOR_FLAG_GLOBAL | H2O_CONFIGURATOR_FLAG_EXPECT_SCALAR,
                                        on_config_forward_informational);
=======
        h2o_configurator_define_command(&c->super, "stash", H2O_CONFIGURATOR_FLAG_ALL_LEVELS,
                                        on_config_stash);
>>>>>>> ff0d8660
    }
}

void h2o_configurator__dispose_configurators(h2o_globalconf_t *conf)
{
    while (!h2o_linklist_is_empty(&conf->configurators)) {
        h2o_configurator_t *c = H2O_STRUCT_FROM_MEMBER(h2o_configurator_t, _link, conf->configurators.next);
        h2o_linklist_unlink(&c->_link);
        if (c->dispose != NULL)
            c->dispose(c);
        destroy_configurator(c);
    }
}

h2o_configurator_t *h2o_configurator_create(h2o_globalconf_t *conf, size_t sz)
{
    h2o_configurator_t *c;

    assert(sz >= sizeof(*c));

    c = h2o_mem_alloc(sz);
    memset(c, 0, sz);
    h2o_linklist_insert(&conf->configurators, &c->_link);

    return c;
}

void h2o_configurator_define_command(h2o_configurator_t *configurator, const char *name, int flags, h2o_configurator_command_cb cb)
{
    h2o_configurator_command_t *cmd;

    h2o_vector_reserve(NULL, &configurator->commands, configurator->commands.size + 1);
    cmd = configurator->commands.entries + configurator->commands.size++;
    cmd->configurator = configurator;
    cmd->flags = flags;
    cmd->name = name;
    cmd->cb = cb;
}

h2o_configurator_command_t *h2o_configurator_get_command(h2o_globalconf_t *conf, const char *name)
{
    h2o_linklist_t *node;
    size_t i;

    for (node = conf->configurators.next; node != &conf->configurators; node = node->next) {
        h2o_configurator_t *configurator = H2O_STRUCT_FROM_MEMBER(h2o_configurator_t, _link, node);
        for (i = 0; i != configurator->commands.size; ++i) {
            h2o_configurator_command_t *cmd = configurator->commands.entries + i;
            if (strcmp(cmd->name, name) == 0) {
                return cmd;
            }
        }
    }

    return NULL;
}

int h2o_configurator_apply(h2o_globalconf_t *config, yoml_t *node, int dry_run)
{
    h2o_configurator_context_t *ctx = create_context(NULL, 0);
    ctx->globalconf = config;
    ctx->mimemap = &ctx->globalconf->mimemap;
    ctx->dry_run = dry_run;
    int cmd_ret = h2o_configurator_apply_commands(ctx, node, H2O_CONFIGURATOR_FLAG_GLOBAL, NULL);
    destroy_context(ctx);

    if (cmd_ret != 0)
        return cmd_ret;
    if (config->hosts[0] == NULL) {
        h2o_configurator_errprintf(NULL, node, "mandatory configuration directive `hosts` is missing");
        return -1;
    }
    return 0;
}

void h2o_configurator_errprintf(h2o_configurator_command_t *cmd, yoml_t *node, const char *reason, ...)
{
    va_list args;

    fprintf(stderr, "[%s:%zu] ", node->filename ? node->filename : "-", node->line + 1);
    if (cmd != NULL)
        fprintf(stderr, "in command %s, ", cmd->name);
    va_start(args, reason);
    vfprintf(stderr, reason, args);
    va_end(args);
    fputc('\n', stderr);
}

int h2o_configurator_scanf(h2o_configurator_command_t *cmd, yoml_t *node, const char *fmt, ...)
{
    va_list args;
    int sscan_ret;

    if (node->type != YOML_TYPE_SCALAR)
        goto Error;
    va_start(args, fmt);
    sscan_ret = vsscanf(node->data.scalar, fmt, args);
    va_end(args);
    if (sscan_ret != 1)
        goto Error;

    return 0;
Error:
    h2o_configurator_errprintf(cmd, node, "argument must match the format: %s", fmt);
    return -1;
}

ssize_t h2o_configurator_get_one_of(h2o_configurator_command_t *cmd, yoml_t *node, const char *candidates)
{
    const char *config_str, *cand_str;
    ssize_t config_str_len, cand_index;

    if (node->type != YOML_TYPE_SCALAR)
        goto Error;

    config_str = node->data.scalar;
    config_str_len = strlen(config_str);

    cand_str = candidates;
    for (cand_index = 0;; ++cand_index) {
        if (strncasecmp(cand_str, config_str, config_str_len) == 0 &&
            (cand_str[config_str_len] == '\0' || cand_str[config_str_len] == ',')) {
            /* found */
            return cand_index;
        }
        cand_str = strchr(cand_str, ',');
        if (cand_str == NULL)
            goto Error;
        cand_str += 1; /* skip ',' */
    }
/* not reached */

Error:
    h2o_configurator_errprintf(cmd, node, "argument must be one of: %s", candidates);
    return -1;
}

static const char *get_next_key(const char *start, h2o_iovec_t *output, unsigned *type_mask)
{
    const char *p = strchr(start, ':');
    if (p == NULL)
        goto Error;

    /* set output */
    *output = h2o_iovec_init(start, p - start);

    /* parse attributes */
    *type_mask = 0;
    for (++p; *p != '\0'; ++p) {
        switch (*p) {
        case ',':
            return p + 1;
        case 's':
            *type_mask |= 1u << YOML_TYPE_SCALAR;
            break;
        case 'a':
            *type_mask |= 1u << YOML_TYPE_SEQUENCE;
            break;
        case 'm':
            *type_mask |= 1u << YOML_TYPE_MAPPING;
            break;
        case '*':
            *type_mask |= (1u << YOML_TYPE_SCALAR) | (1u << YOML_TYPE_SEQUENCE) | (1u << YOML_TYPE_MAPPING);
            break;
        default:
            goto Error;
        }
    }

    return NULL;

Error:
    fprintf(stderr, "%s: detected invalid or missing type specifier; input is: %s\n", __FUNCTION__, start);
    abort();
}

int h2o_configurator__do_parse_mapping(h2o_configurator_command_t *cmd, yoml_t *node, const char *keys_required,
                                       const char *keys_optional, yoml_t ****values, size_t num_values)
{
    struct {
        h2o_iovec_t key;
        int is_required;
        unsigned type_mask;
    } *keys = alloca(sizeof(keys[0]) * num_values);
    size_t i, j;

    assert(node->type == YOML_TYPE_MAPPING);

    /* parse keys */
    i = 0;
    if (keys_required != NULL) {
        const char *p = keys_required;
        for (; p != NULL; ++i) {
            assert(i < num_values);
            p = get_next_key(p, &keys[i].key, &keys[i].type_mask);
            keys[i].is_required = 1;
        }
    }
    if (keys_optional != NULL) {
        const char *p = keys_optional;
        for (; p != NULL; ++i) {
            assert(i < num_values);
            p = get_next_key(p, &keys[i].key, &keys[i].type_mask);
            keys[i].is_required = 0;
        }
    }
    assert(i == num_values);

    /* clear the output */
    for (i = 0; i != num_values; ++i)
        *values[i] = NULL;

    /* extract the attributes */
    for (i = 0; i != node->data.mapping.size; ++i) {
        yoml_mapping_element_t *element = node->data.mapping.elements + i;
        if (element->key->type != YOML_TYPE_SCALAR) {
            h2o_configurator_errprintf(cmd, element->key, "key must be a scalar");
            return -1;
        }
        size_t element_key_len = strlen(element->key->data.scalar);
        for (j = 0; j != num_values; ++j)
            if (keys[j].key.len == element_key_len &&
                strncasecmp(keys[j].key.base, element->key->data.scalar, element_key_len) == 0)
                goto Found;
        /* not found */
        h2o_configurator_errprintf(cmd, element->key, "unexpected key:%s", element->key->data.scalar);
        return -1;
    Found:
        if (*values[j] != NULL) {
            h2o_configurator_errprintf(cmd, element->key, "duplicate key found");
            return -1;
        }
        if ((keys[j].type_mask & (1u << element->value->type)) == 0) {
            char permitted_types[32] = "";
            if ((keys[j].type_mask & (1u << YOML_TYPE_SCALAR)) != 0)
                strcat(permitted_types, " or a scalar");
            if ((keys[j].type_mask & (1u << YOML_TYPE_SEQUENCE)) != 0)
                strcat(permitted_types, " or a sequence");
            if ((keys[j].type_mask & (1u << YOML_TYPE_MAPPING)) != 0)
                strcat(permitted_types, " or a mapping");
            assert(strlen(permitted_types) != 0);
            h2o_configurator_errprintf(cmd, element->value, "attribute `%s` must be %s", element->key->data.scalar,
                                       permitted_types + 4);
            return -1;
        }
        *values[j] = &element->value;
    }

    /* check if any of the required keys are missing */
    for (i = 0; i < num_values && keys[i].is_required; ++i) {
        if (*values[i] == NULL) {
            h2o_configurator_errprintf(cmd, node, "cannot find mandatory attribute: %.*s", (int)keys[i].key.len, keys[i].key.base);
            return -1;
        }
    }

    return 0;
}

char *h2o_configurator_get_cmd_path(const char *cmd)
{
    char *root, *cmd_fullpath;

    /* just return the cmd (being strdup'ed) in case we do not need to prefix the value */
    if (cmd[0] == '/' || strchr(cmd, '/') == NULL)
        goto ReturnOrig;

    /* obtain root */
    if ((root = getenv("H2O_ROOT")) == NULL) {
        root = H2O_TO_STR(H2O_ROOT);
    }

    /* build full-path and return */
    cmd_fullpath = h2o_mem_alloc(strlen(root) + strlen(cmd) + 2);
    sprintf(cmd_fullpath, "%s/%s", root, cmd);
    return cmd_fullpath;

ReturnOrig:
    return h2o_strdup(NULL, cmd, SIZE_MAX).base;
}<|MERGE_RESOLUTION|>--- conflicted
+++ resolved
@@ -872,7 +872,6 @@
     return 0;
 }
 
-<<<<<<< HEAD
 static int on_config_forward_informational(h2o_configurator_command_t *cmd, h2o_configurator_context_t *ctx, yoml_t *node)
 {
     int value;
@@ -890,11 +889,12 @@
         return -1;
     }
     ctx->globalconf->forward_informational = (int)value;
-=======
+    return 0;
+}
+
 static int on_config_stash(h2o_configurator_command_t *cmd, h2o_configurator_context_t *ctx, yoml_t *node)
 {
     /* do nothing */
->>>>>>> ff0d8660
     return 0;
 }
 
@@ -1000,14 +1000,11 @@
         h2o_configurator_define_command(&c->super, "error-log.emit-request-errors",
                                         H2O_CONFIGURATOR_FLAG_ALL_LEVELS | H2O_CONFIGURATOR_FLAG_EXPECT_SCALAR,
                                         on_config_error_log_emit_request_errors);
-<<<<<<< HEAD
         h2o_configurator_define_command(&c->super, "forward-informational",
                                         H2O_CONFIGURATOR_FLAG_GLOBAL | H2O_CONFIGURATOR_FLAG_EXPECT_SCALAR,
                                         on_config_forward_informational);
-=======
         h2o_configurator_define_command(&c->super, "stash", H2O_CONFIGURATOR_FLAG_ALL_LEVELS,
                                         on_config_stash);
->>>>>>> ff0d8660
     }
 }
 
