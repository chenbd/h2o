/*
 * Copyright (c) 2014-2016 DeNA Co., Ltd., Kazuho Oku, Tatsuhiro Tsujikawa
 *
 * Permission is hereby granted, free of charge, to any person obtaining a copy
 * of this software and associated documentation files (the "Software"), to
 * deal in the Software without restriction, including without limitation the
 * rights to use, copy, modify, merge, publish, distribute, sublicense, and/or
 * sell copies of the Software, and to permit persons to whom the Software is
 * furnished to do so, subject to the following conditions:
 *
 * The above copyright notice and this permission notice shall be included in
 * all copies or substantial portions of the Software.
 *
 * THE SOFTWARE IS PROVIDED "AS IS", WITHOUT WARRANTY OF ANY KIND, EXPRESS OR
 * IMPLIED, INCLUDING BUT NOT LIMITED TO THE WARRANTIES OF MERCHANTABILITY,
 * FITNESS FOR A PARTICULAR PURPOSE AND NONINFRINGEMENT. IN NO EVENT SHALL THE
 * AUTHORS OR COPYRIGHT HOLDERS BE LIABLE FOR ANY CLAIM, DAMAGES OR OTHER
 * LIABILITY, WHETHER IN AN ACTION OF CONTRACT, TORT OR OTHERWISE, ARISING
 * FROM, OUT OF OR IN CONNECTION WITH THE SOFTWARE OR THE USE OR OTHER DEALINGS
 * IN THE SOFTWARE.
 */
#include <limits.h>
#include <stdio.h>
#include <stdlib.h>
#include <sys/uio.h>
#include "h2o.h"

#ifndef IOV_MAX
#define IOV_MAX UIO_MAXIOV
#endif

#define INITIAL_INBUFSZ 8192

struct st_deferred_request_action_t {
    h2o_timeout_entry_t timeout;
    h2o_req_t *req;
};

struct st_delegate_request_deferred_t {
    struct st_deferred_request_action_t super;
    h2o_handler_t *current_handler;
};

struct st_reprocess_request_deferred_t {
    struct st_deferred_request_action_t super;
    h2o_iovec_t method;
    const h2o_url_scheme_t *scheme;
    h2o_iovec_t authority;
    h2o_iovec_t path;
    h2o_req_overrides_t *overrides;
    int is_delegated;
};

struct st_send_error_deferred_t {
    h2o_req_t *req;
    int status;
    const char *reason;
    const char *body;
    int flags;
    h2o_timeout_entry_t _timeout;
};

static void on_deferred_action_dispose(void *_action)
{
    struct st_deferred_request_action_t *action = _action;
    if (h2o_timeout_is_linked(&action->timeout))
        h2o_timeout_unlink(&action->timeout);
}

static struct st_deferred_request_action_t *create_deferred_action(h2o_req_t *req, size_t sz, h2o_timeout_cb cb)
{
    struct st_deferred_request_action_t *action = h2o_mem_alloc_shared(&req->pool, sz, on_deferred_action_dispose);
    *action = (struct st_deferred_request_action_t){{0, cb}, req};
    h2o_timeout_link(req->conn->ctx->loop, &req->conn->ctx->zero_timeout, &action->timeout);
    return action;
}

static h2o_hostconf_t *find_hostconf(h2o_hostconf_t **hostconfs, h2o_iovec_t authority, uint16_t default_port)
{
    h2o_iovec_t hostname;
    uint16_t port;
    char *hostname_lc;

    /* safe-guard for alloca */
    if (authority.len >= 65536)
        return NULL;

    /* extract the specified hostname and port */
    if (h2o_url_parse_hostport(authority.base, authority.len, &hostname, &port) == NULL)
        return NULL;
    if (port == 65535)
        port = default_port;

    /* convert supplied hostname to lower-case */
    hostname_lc = alloca(hostname.len);
    memcpy(hostname_lc, hostname.base, hostname.len);
    h2o_strtolower(hostname_lc, hostname.len);

    do {
        h2o_hostconf_t *hostconf = *hostconfs;
        if (hostconf->authority.port == port || (hostconf->authority.port == 65535 && port == default_port)) {
            if (hostconf->authority.host.base[0] == '*') {
                /* matching against "*.foo.bar" */
                size_t cmplen = hostconf->authority.host.len - 1;
                if (cmplen < hostname.len &&
                    memcmp(hostconf->authority.host.base + 1, hostname_lc + hostname.len - cmplen, cmplen) == 0)
                    return hostconf;
            } else {
                /* exact match */
                if (h2o_memis(hostconf->authority.host.base, hostconf->authority.host.len, hostname_lc, hostname.len))
                    return hostconf;
            }
        }
    } while (*++hostconfs != NULL);

    return NULL;
}

h2o_hostconf_t *h2o_req_setup(h2o_req_t *req)
{
    h2o_context_t *ctx = req->conn->ctx;
    h2o_hostconf_t *hostconf;

    h2o_get_timestamp(ctx, &req->pool, &req->processed_at);

    /* find the host context */
    if (req->input.authority.base != NULL) {
        if (req->conn->hosts[1] == NULL ||
            (hostconf = find_hostconf(req->conn->hosts, req->input.authority, req->input.scheme->default_port)) == NULL)
            hostconf = *req->conn->hosts;
    } else {
        /* set the authority name to the default one */
        hostconf = *req->conn->hosts;
        req->input.authority = hostconf->authority.hostport;
    }

    req->scheme = req->input.scheme;
    req->method = req->input.method;
    req->authority = req->input.authority;
    req->path = req->input.path;
    req->path_normalized =
        h2o_url_normalize_path(&req->pool, req->input.path.base, req->input.path.len, &req->query_at, &req->norm_indexes);
    req->input.query_at = req->query_at; /* we can do this since input.path == path */

    return hostconf;
}

static void call_handlers(h2o_req_t *req, h2o_handler_t **handler)
{
    h2o_handler_t **end = req->pathconf->handlers.entries + req->pathconf->handlers.size;

    for (; handler != end; ++handler)
        if ((*handler)->on_req(*handler, req) == 0)
            return;

    h2o_send_error_404(req, "File Not Found", "not found", 0);
}

static void setup_pathconf(h2o_req_t *req, h2o_hostconf_t *hostconf)
{
    h2o_pathconf_t *selected_pathconf = &hostconf->fallback_path;
    size_t i;

    /* setup pathconf, or redirect to "path/" */
    for (i = 0; i != hostconf->paths.size; ++i) {
        h2o_pathconf_t *candidate = hostconf->paths.entries + i;
        if (req->path_normalized.len >= candidate->path.len &&
            memcmp(req->path_normalized.base, candidate->path.base, candidate->path.len) == 0 &&
            (candidate->path.base[candidate->path.len - 1] == '/' || req->path_normalized.len == candidate->path.len ||
             req->path_normalized.base[candidate->path.len] == '/')) {
            selected_pathconf = candidate;
            break;
        }
    }
    h2o_req_bind_conf(req, hostconf, selected_pathconf);
}

static void process_hosted_request(h2o_req_t *req, h2o_hostconf_t *hostconf)
{
    setup_pathconf(req, hostconf);
    call_handlers(req, req->pathconf->handlers.entries);
}

static void deferred_proceed_cb(h2o_timeout_entry_t *entry)
{
    h2o_req_t *req = H2O_STRUCT_FROM_MEMBER(h2o_req_t, _timeout_entry, entry);
    h2o_proceed_response(req);
}

static void close_generator_and_filters(h2o_req_t *req)
{
    /* close the generator if it is still open */
    if (req->_generator != NULL) {
        /* close generator */
        if (req->_generator->stop != NULL)
            req->_generator->stop(req->_generator, req);
        req->_generator = NULL;
    }
    /* close the ostreams still open */
    while (req->_ostr_top->next != NULL) {
        if (req->_ostr_top->stop != NULL)
            req->_ostr_top->stop(req->_ostr_top, req);
        req->_ostr_top = req->_ostr_top->next;
    }
}

static void reset_response(h2o_req_t *req)
{
    req->res = (h2o_res_t){0, NULL, SIZE_MAX};
    req->res.reason = "OK";
    req->_next_filter_index = 0;
    req->bytes_sent = 0;
}

static void retain_original_response(h2o_req_t *req)
{
    if (req->res.original.status != 0)
        return;

    req->res.original.status = req->res.status;
    h2o_vector_reserve(&req->pool, &req->res.original.headers, req->res.headers.size);
    h2o_memcpy(req->res.original.headers.entries, req->res.headers.entries,
               sizeof(req->res.headers.entries[0]) * req->res.headers.size);
    req->res.original.headers.size = req->res.headers.size;
}

void h2o_init_request(h2o_req_t *req, h2o_conn_t *conn, h2o_req_t *src)
{
    /* clear all memory (expect memory pool, since it is large) */
    memset(req, 0, offsetof(h2o_req_t, pool));

    /* init memory pool (before others, since it may be used) */
    h2o_mem_init_pool(&req->pool);

    /* init properties that should be initialized to non-zero */
    req->conn = conn;
    req->_timeout_entry.cb = deferred_proceed_cb;
    req->res.reason = "OK"; /* default to "OK" regardless of the status value, it's not important after all (never sent in HTTP2) */
    req->res.content_length = SIZE_MAX;
    req->preferred_chunk_size = SIZE_MAX;
    req->content_length = SIZE_MAX;

    if (src != NULL) {
        size_t i;
#define COPY(buf)                                                                                                                  \
    do {                                                                                                                           \
        req->buf.base = h2o_mem_alloc_pool(&req->pool, src->buf.len);                                                              \
        memcpy(req->buf.base, src->buf.base, src->buf.len);                                                                        \
        req->buf.len = src->buf.len;                                                                                               \
    } while (0)
        COPY(input.authority);
        COPY(input.method);
        COPY(input.path);
        req->input.scheme = src->input.scheme;
        req->version = src->version;
        req->entity = src->entity;
        req->http1_is_persistent = src->http1_is_persistent;
        req->timestamps = src->timestamps;
        if (src->upgrade.base != NULL) {
            COPY(upgrade);
        } else {
            req->upgrade.base = NULL;
            req->upgrade.len = 0;
        }
#undef COPY
        h2o_vector_reserve(&req->pool, &req->headers, src->headers.size);
        req->headers.size = src->headers.size;
        for (i = 0; i != src->headers.size; ++i) {
            h2o_header_t *dst_header = req->headers.entries + i, *src_header = src->headers.entries + i;
            if (h2o_iovec_is_token(src_header->name)) {
                dst_header->name = src_header->name;
            } else {
                dst_header->name = h2o_mem_alloc_pool(&req->pool, sizeof(*dst_header->name));
                *dst_header->name = h2o_strdup(&req->pool, src_header->name->base, src_header->name->len);
            }
            dst_header->value = h2o_strdup(&req->pool, src_header->value.base, src_header->value.len);
            if (!src_header->orig_name)
                dst_header->orig_name = NULL;
            else
                dst_header->orig_name = h2o_strdup(&req->pool, src_header->orig_name, src_header->name->len).base;
        }
        if (src->env.size != 0) {
            h2o_vector_reserve(&req->pool, &req->env, src->env.size);
            req->env.size = src->env.size;
            for (i = 0; i != req->env.size; ++i)
                req->env.entries[i] = h2o_strdup(&req->pool, src->env.entries[i].base, src->env.entries[i].len);
        }
    }
}

void h2o_dispose_request(h2o_req_t *req)
{
    close_generator_and_filters(req);

    h2o_timeout_unlink(&req->_timeout_entry);

    if (req->pathconf != NULL) {
        h2o_logger_t **logger = req->pathconf->loggers.entries, **end = logger + req->pathconf->loggers.size;
        for (; logger != end; ++logger) {
            (*logger)->log_access((*logger), req);
        }
    }

    h2o_mem_clear_pool(&req->pool);
}

h2o_handler_t *h2o_get_first_handler(h2o_req_t *req)
{
<<<<<<< HEAD
    h2o_hostconf_t *hostconf = h2o_req_setup(req);
    process_hosted_request(req, hostconf);
=======
    h2o_hostconf_t *hostconf = setup_before_processing(req);
    setup_pathconf(req, hostconf);
    return req->pathconf->handlers.entries[0];
}

void h2o_process_request(h2o_req_t *req)
{
    if (req->pathconf == NULL) {
        h2o_hostconf_t *hostconf = setup_before_processing(req);
        process_hosted_request(req, hostconf);
    } else {
        call_handlers(req, req->pathconf->handlers.entries);
    }
>>>>>>> 94b5bb83
}

void h2o_delegate_request(h2o_req_t *req, h2o_handler_t *current_handler)
{
    h2o_handler_t **handler = req->pathconf->handlers.entries, **end = handler + req->pathconf->handlers.size;

    for (; handler != end; ++handler) {
        if (*handler == current_handler) {
            ++handler;
            break;
        }
    }
    call_handlers(req, handler);
}

static void on_delegate_request_cb(h2o_timeout_entry_t *entry)
{
    struct st_delegate_request_deferred_t *args =
        H2O_STRUCT_FROM_MEMBER(struct st_delegate_request_deferred_t, super.timeout, entry);
    h2o_delegate_request(args->super.req, args->current_handler);
}

void h2o_delegate_request_deferred(h2o_req_t *req, h2o_handler_t *current_handler)
{
    struct st_delegate_request_deferred_t *args =
        (struct st_delegate_request_deferred_t *)create_deferred_action(req, sizeof(*args), on_delegate_request_cb);
    args->current_handler = current_handler;
}

void h2o_reprocess_request(h2o_req_t *req, h2o_iovec_t method, const h2o_url_scheme_t *scheme, h2o_iovec_t authority,
                           h2o_iovec_t path, h2o_req_overrides_t *overrides, int is_delegated)
{
    h2o_hostconf_t *hostconf;

    retain_original_response(req);

    /* close generators and filters that are already running */
    close_generator_and_filters(req);

    /* setup the request/response parameters */
    req->method = method;
    req->scheme = scheme;
    req->authority = authority;
    req->path = path;
    req->path_normalized = h2o_url_normalize_path(&req->pool, req->path.base, req->path.len, &req->query_at, &req->norm_indexes);
    req->overrides = overrides;
    req->res_is_delegated |= is_delegated;
    reset_response(req);

    /* check the delegation (or reprocess) counter */
    if (req->res_is_delegated) {
        if (req->num_delegated == req->conn->ctx->globalconf->max_delegations) {
            /* TODO log */
            h2o_send_error_502(req, "Gateway Error", "too many internal delegations", 0);
            return;
        }
        ++req->num_delegated;
    } else {
        if (req->num_reprocessed >= 5) {
            /* TODO log */
            h2o_send_error_502(req, "Gateway Error", "too many internal reprocesses", 0);
            return;
        }
        ++req->num_reprocessed;
    }

    /* handle the response using the handlers, if hostconf exists */
    if (req->overrides == NULL && (hostconf = find_hostconf(req->conn->hosts, req->authority, req->scheme->default_port)) != NULL) {
        req->_found_handler = 0;
        req->pathconf = NULL;
        process_hosted_request(req, hostconf);
        return;
    }

    /* uses the current pathconf, in other words, proxy uses the previous pathconf for building filters */
    h2o__proxy_process_request(req);
}

static void on_reprocess_request_cb(h2o_timeout_entry_t *entry)
{
    struct st_reprocess_request_deferred_t *args =
        H2O_STRUCT_FROM_MEMBER(struct st_reprocess_request_deferred_t, super.timeout, entry);
    h2o_reprocess_request(args->super.req, args->method, args->scheme, args->authority, args->path, args->overrides,
                          args->is_delegated);
}

void h2o_reprocess_request_deferred(h2o_req_t *req, h2o_iovec_t method, const h2o_url_scheme_t *scheme, h2o_iovec_t authority,
                                    h2o_iovec_t path, h2o_req_overrides_t *overrides, int is_delegated)
{
    struct st_reprocess_request_deferred_t *args =
        (struct st_reprocess_request_deferred_t *)create_deferred_action(req, sizeof(*args), on_reprocess_request_cb);
    args->method = method;
    args->scheme = scheme;
    args->authority = authority;
    args->path = path;
    args->overrides = overrides;
    args->is_delegated = is_delegated;
}

void h2o_start_response(h2o_req_t *req, h2o_generator_t *generator)
{
    retain_original_response(req);

    /* set generator */
    assert(req->_generator == NULL);
    req->_generator = generator;

    /* setup response filters */
    if (req->prefilters != NULL) {
        req->prefilters->on_setup_ostream(req->prefilters, req, &req->_ostr_top);
    } else {
        h2o_setup_next_ostream(req, &req->_ostr_top);
    }
}

void h2o_send(h2o_req_t *req, h2o_iovec_t *bufs, size_t bufcnt, h2o_send_state_t state)
{
    size_t i;

    assert(req->_generator != NULL);

    if (!h2o_send_state_is_in_progress(state))
        req->_generator = NULL;

    for (i = 0; i != bufcnt; ++i)
        req->bytes_sent += bufs[i].len;

    req->_ostr_top->do_send(req->_ostr_top, req, bufs, bufcnt, state);
}

h2o_req_prefilter_t *h2o_add_prefilter(h2o_req_t *req, size_t sz)
{
    h2o_req_prefilter_t *prefilter = h2o_mem_alloc_pool(&req->pool, sz);
    prefilter->next = req->prefilters;
    req->prefilters = prefilter;
    return prefilter;
}

h2o_ostream_t *h2o_add_ostream(h2o_req_t *req, size_t sz, h2o_ostream_t **slot)
{
    h2o_ostream_t *ostr = h2o_mem_alloc_pool(&req->pool, sz);
    ostr->next = *slot;
    ostr->do_send = NULL;
    ostr->stop = NULL;
    ostr->start_pull = NULL;

    *slot = ostr;

    return ostr;
}

static void apply_env(h2o_req_t *req, h2o_envconf_t *env)
{
    size_t i;

    if (env->parent != NULL)
        apply_env(req, env->parent);
    for (i = 0; i != env->unsets.size; ++i)
        h2o_req_unsetenv(req, env->unsets.entries[i].base, env->unsets.entries[i].len);
    for (i = 0; i != env->sets.size; i += 2)
        *h2o_req_getenv(req, env->sets.entries[i].base, env->sets.entries[i].len, 1) = env->sets.entries[i + 1];
}

void h2o_req_bind_conf(h2o_req_t *req, h2o_hostconf_t *hostconf, h2o_pathconf_t *pathconf)
{
    req->hostconf = hostconf;
    req->pathconf = pathconf;
    if (pathconf->env != NULL)
        apply_env(req, pathconf->env);
}

void h2o_ostream_send_next(h2o_ostream_t *ostream, h2o_req_t *req, h2o_iovec_t *bufs, size_t bufcnt, h2o_send_state_t state)
{
    if (!h2o_send_state_is_in_progress(state)) {
        assert(req->_ostr_top == ostream);
        req->_ostr_top = ostream->next;
    } else if (bufcnt == 0) {
        h2o_timeout_link(req->conn->ctx->loop, &req->conn->ctx->zero_timeout, &req->_timeout_entry);
        return;
    }
    ostream->next->do_send(ostream->next, req, bufs, bufcnt, state);
}

void h2o_req_fill_mime_attributes(h2o_req_t *req)
{
    ssize_t content_type_index;
    h2o_mimemap_type_t *mime;

    if (req->res.mime_attr != NULL)
        return;

    if ((content_type_index = h2o_find_header(&req->res.headers, H2O_TOKEN_CONTENT_TYPE, -1)) != -1 &&
        (mime = h2o_mimemap_get_type_by_mimetype(req->pathconf->mimemap, req->res.headers.entries[content_type_index].value, 0)) !=
            NULL)
        req->res.mime_attr = &mime->data.attr;
    else
        req->res.mime_attr = &h2o_mime_attributes_as_is;
}

void h2o_send_inline(h2o_req_t *req, const char *body, size_t len)
{
    static h2o_generator_t generator = {NULL, NULL};

    h2o_iovec_t buf = h2o_strdup(&req->pool, body, len);
    /* the function intentionally does not set the content length, since it may be used for generating 304 response, etc. */
    /* req->res.content_length = buf.len; */

    h2o_start_response(req, &generator);

    if (h2o_memis(req->input.method.base, req->input.method.len, H2O_STRLIT("HEAD")))
        h2o_send(req, NULL, 0, H2O_SEND_STATE_FINAL);
    else
        h2o_send(req, &buf, 1, H2O_SEND_STATE_FINAL);
}

void h2o_send_error_generic(h2o_req_t *req, int status, const char *reason, const char *body, int flags)
{
    if (req->pathconf == NULL) {
        h2o_hostconf_t *hostconf = h2o_req_setup(req);
        h2o_req_bind_conf(req, hostconf, &hostconf->fallback_path);
    }

    if ((flags & H2O_SEND_ERROR_HTTP1_CLOSE_CONNECTION) != 0)
        req->http1_is_persistent = 0;

    req->res.status = status;
    req->res.reason = reason;
    req->res.content_length = strlen(body);

    if ((flags & H2O_SEND_ERROR_KEEP_HEADERS) == 0)
        memset(&req->res.headers, 0, sizeof(req->res.headers));

    h2o_add_header(&req->pool, &req->res.headers, H2O_TOKEN_CONTENT_TYPE, NULL, H2O_STRLIT("text/plain; charset=utf-8"));

    h2o_send_inline(req, body, SIZE_MAX);
}

#define DECL_SEND_ERROR_DEFERRED(status_)                                                                                          \
    static void send_error_deferred_cb_##status_(h2o_timeout_entry_t *entry)                                                       \
    {                                                                                                                              \
        struct st_send_error_deferred_t *args = H2O_STRUCT_FROM_MEMBER(struct st_send_error_deferred_t, _timeout, entry);          \
        reset_response(args->req);                                                                                                 \
        args->req->conn->ctx->emitted_error_status[H2O_STATUS_ERROR_##status_]++;                                                  \
        h2o_send_error_generic(args->req, args->status, args->reason, args->body, args->flags);                                    \
    }                                                                                                                              \
                                                                                                                                   \
    static void h2o_send_error_deferred_##status_(h2o_req_t *req, const char *reason, const char *body, int flags)                 \
    {                                                                                                                              \
        struct st_send_error_deferred_t *args = h2o_mem_alloc_pool(&req->pool, sizeof(*args));                                     \
        *args = (struct st_send_error_deferred_t){req, status_, reason, body, flags};                                              \
        args->_timeout.cb = send_error_deferred_cb_##status_;                                                                      \
        h2o_timeout_link(req->conn->ctx->loop, &req->conn->ctx->zero_timeout, &args->_timeout);                                    \
    }

DECL_SEND_ERROR_DEFERRED(502)

#undef DECL_SEND_ERROR_DEFERRED

void h2o_req_log_error(h2o_req_t *req, const char *module, const char *fmt, ...)
{
#define INITIAL_BUF_SIZE 256

    char *errbuf = h2o_mem_alloc_pool(&req->pool, INITIAL_BUF_SIZE);
    int errlen;
    va_list args;

    va_start(args, fmt);
    errlen = vsnprintf(errbuf, INITIAL_BUF_SIZE, fmt, args);
    va_end(args);

    if (errlen >= INITIAL_BUF_SIZE) {
        errbuf = h2o_mem_alloc_pool(&req->pool, errlen + 1);
        va_start(args, fmt);
        errlen = vsnprintf(errbuf, errlen + 1, fmt, args);
        va_end(args);
    }

#undef INITIAL_BUF_SIZE

    /* save the log */
    h2o_vector_reserve(&req->pool, &req->error_logs, req->error_logs.size + 1);
    req->error_logs.entries[req->error_logs.size++] = (h2o_req_error_log_t){module, h2o_iovec_init(errbuf, errlen)};

    if (req->pathconf->error_log.emit_request_errors) {
        /* build prefix */
        char *prefix = alloca(sizeof("[] in request::") + 32 + strlen(module)), *p = prefix;
        p += sprintf(p, "[%s] in request:", module);
        if (req->path.len < 32) {
            memcpy(p, req->path.base, req->path.len);
            p += req->path.len;
        } else {
            memcpy(p, req->path.base, 29);
            p += 29;
            memcpy(p, "...", 3);
            p += 3;
        }
        *p++ = ':';
        /* use writev(2) to emit error atomically */
        struct iovec vecs[] = {{prefix, p - prefix}, {errbuf, errlen}, {"\n", 1}};
        H2O_BUILD_ASSERT(sizeof(vecs) / sizeof(vecs[0]) < IOV_MAX);
        writev(2, vecs, sizeof(vecs) / sizeof(vecs[0]));
    }
}

void h2o_send_redirect(h2o_req_t *req, int status, const char *reason, const char *url, size_t url_len)
{
    if (req->res_is_delegated) {
        h2o_iovec_t method = h2o_get_redirect_method(req->method, status);
        h2o_send_redirect_internal(req, method, url, url_len, 0);
        return;
    }

    static h2o_generator_t generator = {NULL, NULL};
    static const h2o_iovec_t body_prefix = {H2O_STRLIT("<!DOCTYPE html><TITLE>Moved</TITLE><P>The document has moved <A HREF=\"")};
    static const h2o_iovec_t body_suffix = {H2O_STRLIT("\">here</A>")};

    /* build and send response */
    h2o_iovec_t bufs[3];
    size_t bufcnt;
    if (h2o_memis(req->input.method.base, req->input.method.len, H2O_STRLIT("HEAD"))) {
        req->res.content_length = SIZE_MAX;
        bufcnt = 0;
    } else {
        bufs[0] = body_prefix;
        bufs[1] = h2o_htmlescape(&req->pool, url, url_len);
        bufs[2] = body_suffix;
        bufcnt = 3;
        req->res.content_length = body_prefix.len + bufs[1].len + body_suffix.len;
    }
    req->res.status = status;
    req->res.reason = reason;
    req->res.headers = (h2o_headers_t){NULL};
    h2o_add_header(&req->pool, &req->res.headers, H2O_TOKEN_LOCATION, NULL, url, url_len);
    h2o_add_header(&req->pool, &req->res.headers, H2O_TOKEN_CONTENT_TYPE, NULL, H2O_STRLIT("text/html; charset=utf-8"));
    h2o_start_response(req, &generator);
    h2o_send(req, bufs, bufcnt, H2O_SEND_STATE_FINAL);
}

void h2o_send_redirect_internal(h2o_req_t *req, h2o_iovec_t method, const char *url_str, size_t url_len, int preserve_overrides)
{
    h2o_url_t url;

    /* parse the location URL */
    if (h2o_url_parse_relative(url_str, url_len, &url) != 0) {
        /* TODO log fprintf(stderr, "[proxy] cannot handle location header: %.*s\n", (int)url_len, url); */
        h2o_send_error_deferred_502(req, "Gateway Error", "internal error", 0);
        return;
    }
    /* convert the location to absolute (while creating copies of the values passed to the deferred call) */
    if (url.scheme == NULL)
        url.scheme = req->scheme;
    if (url.authority.base == NULL) {
        if (req->hostconf != NULL)
            url.authority = req->hostconf->authority.hostport;
        else
            url.authority = req->authority;
    } else {
        if (h2o_lcstris(url.authority.base, url.authority.len, req->authority.base, req->authority.len)) {
            url.authority = req->authority;
        } else {
            url.authority = h2o_strdup(&req->pool, url.authority.base, url.authority.len);
            preserve_overrides = 0;
        }
    }
    h2o_iovec_t base_path = req->path;
    h2o_url_resolve_path(&base_path, &url.path);
    url.path = h2o_concat(&req->pool, base_path, url.path);

    h2o_reprocess_request_deferred(req, method, url.scheme, url.authority, url.path, preserve_overrides ? req->overrides : NULL, 1);
}

h2o_iovec_t h2o_get_redirect_method(h2o_iovec_t method, int status)
{
    if (h2o_memis(method.base, method.len, H2O_STRLIT("POST")) && !(status == 307 || status == 308))
        method = h2o_iovec_init(H2O_STRLIT("GET"));
    return method;
}

h2o_iovec_t h2o_push_path_in_link_header(h2o_req_t *req, const char *value, size_t value_len)
{
    int i;
    h2o_iovec_t ret = h2o_iovec_init(value, value_len);
    if (req->conn->callbacks->push_path == NULL)
        return ret;

    h2o_iovec_vector_t paths = h2o_extract_push_path_from_link_header(
        &req->pool, value, value_len, req->path_normalized, req->input.scheme, req->input.authority,
        req->res_is_delegated ? req->scheme : NULL, req->res_is_delegated ? &req->authority : NULL, &ret);
    if (paths.size == 0)
        return ret;

    for (i = 0; i < paths.size; i++) {
        req->conn->callbacks->push_path(req, paths.entries[i].base, paths.entries[i].len);
    }
    return ret;
}<|MERGE_RESOLUTION|>--- conflicted
+++ resolved
@@ -306,11 +306,7 @@
 
 h2o_handler_t *h2o_get_first_handler(h2o_req_t *req)
 {
-<<<<<<< HEAD
     h2o_hostconf_t *hostconf = h2o_req_setup(req);
-    process_hosted_request(req, hostconf);
-=======
-    h2o_hostconf_t *hostconf = setup_before_processing(req);
     setup_pathconf(req, hostconf);
     return req->pathconf->handlers.entries[0];
 }
@@ -318,12 +314,11 @@
 void h2o_process_request(h2o_req_t *req)
 {
     if (req->pathconf == NULL) {
-        h2o_hostconf_t *hostconf = setup_before_processing(req);
+        h2o_hostconf_t *hostconf = h2o_req_setup(req);
         process_hosted_request(req, hostconf);
     } else {
         call_handlers(req, req->pathconf->handlers.entries);
     }
->>>>>>> 94b5bb83
 }
 
 void h2o_delegate_request(h2o_req_t *req, h2o_handler_t *current_handler)
