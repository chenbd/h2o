/*
 * Copyright (c) 2014-2016 DeNA Co., Ltd., Kazuho Oku, Ryosuke Matsumoto,
 *                         Masayoshi Takahashi
 *
 * Permission is hereby granted, free of charge, to any person obtaining a copy
 * of this software and associated documentation files (the "Software"), to
 * deal in the Software without restriction, including without limitation the
 * rights to use, copy, modify, merge, publish, distribute, sublicense, and/or
 * sell copies of the Software, and to permit persons to whom the Software is
 * furnished to do so, subject to the following conditions:
 *
 * The above copyright notice and this permission notice shall be included in
 * all copies or substantial portions of the Software.
 *
 * THE SOFTWARE IS PROVIDED "AS IS", WITHOUT WARRANTY OF ANY KIND, EXPRESS OR
 * IMPLIED, INCLUDING BUT NOT LIMITED TO THE WARRANTIES OF MERCHANTABILITY,
 * FITNESS FOR A PARTICULAR PURPOSE AND NONINFRINGEMENT. IN NO EVENT SHALL THE
 * AUTHORS OR COPYRIGHT HOLDERS BE LIABLE FOR ANY CLAIM, DAMAGES OR OTHER
 * LIABILITY, WHETHER IN AN ACTION OF CONTRACT, TORT OR OTHERWISE, ARISING
 * FROM, OUT OF OR IN CONNECTION WITH THE SOFTWARE OR THE USE OR OTHER DEALINGS
 * IN THE SOFTWARE.
 */
#include <errno.h>
#include <inttypes.h>
#include <stdio.h>
#include <stdlib.h>
#include <mruby.h>
#include <mruby/proc.h>
#include <mruby/array.h>
#include <mruby/class.h>
#include <mruby/compile.h>
#include <mruby/error.h>
#include <mruby/hash.h>
#include <mruby/opcode.h>
#include <mruby/string.h>
#include <mruby/throw.h>
#include <mruby/variable.h>
#include <mruby_input_stream.h>
#include "h2o.h"
#include "h2o/mruby_.h"
#include "mruby/embedded.c.h"

#define STATUS_FALLTHRU 399
#define FALLTHRU_SET_PREFIX "x-fallthru-set-"

#define FREEZE_STRING(v) MRB_SET_FROZEN_FLAG(mrb_obj_ptr(v))

void h2o_mruby__assert_failed(mrb_state *mrb, const char *file, int line)
{
    fprintf(stderr, "unexpected ruby error at file: \"%s\", line %d: %s", file, line,
            RSTRING_PTR(mrb_inspect(mrb, mrb_obj_value(mrb->exc))));
    abort();
}

static void on_gc_dispose_generator(mrb_state *mrb, void *_generator)
{
    h2o_mruby_generator_t *generator = _generator;
    if (generator == NULL)
        return;
    generator->refs.generator = mrb_nil_value();
}

const static struct mrb_data_type generator_type = {"generator", on_gc_dispose_generator};

h2o_mruby_generator_t *h2o_mruby_get_generator(mrb_state *mrb, mrb_value obj)
{
    h2o_mruby_generator_t *generator = mrb_data_check_get_ptr(mrb, obj, &generator_type);
    return generator;
}

void h2o_mruby_setup_globals(mrb_state *mrb)
{
    const char *root = getenv("H2O_ROOT");
    if (root == NULL)
        root = H2O_TO_STR(H2O_ROOT);
    mrb_gv_set(mrb, mrb_intern_lit(mrb, "$H2O_ROOT"), mrb_str_new(mrb, root, strlen(root)));

    h2o_mruby_eval_expr(mrb, "$LOAD_PATH << \"#{$H2O_ROOT}/share/h2o/mruby\"");
    h2o_mruby_assert(mrb);

    /* require core modules and include built-in libraries */
    h2o_mruby_eval_expr(mrb, "require \"#{$H2O_ROOT}/share/h2o/mruby/preloads.rb\"");
    if (mrb->exc != NULL) {
        if (mrb_obj_is_instance_of(mrb, mrb_obj_value(mrb->exc), mrb_class_get(mrb, "LoadError"))) {
            fprintf(stderr, "file \"%s/%s\" not found. Did you forget to run `make install`?\n", root,
                    "share/h2o/mruby/preloads.rb");
        } else {
            fprintf(stderr, "an error occurred while loading %s/%s: %s\n", root, "share/h2o/mruby/preloads.rb",
                    RSTRING_PTR(mrb_inspect(mrb, mrb_obj_value(mrb->exc))));
        }
        abort();
    }
}

mrb_value h2o_mruby_to_str(mrb_state *mrb, mrb_value v)
{
    if (!mrb_string_p(v))
        H2O_MRUBY_EXEC_GUARD({ v = mrb_str_to_str(mrb, v); });
    return v;
}

mrb_value h2o_mruby_eval_expr(mrb_state *mrb, const char *expr)
{
    return mrb_funcall(mrb, mrb_top_self(mrb), "eval", 1, mrb_str_new_cstr(mrb, expr));
}

void h2o_mruby_define_callback(mrb_state *mrb, const char *name, h2o_mruby_callback_t callback)
{
    h2o_mruby_shared_context_t *shared_ctx = mrb->ud;
    h2o_vector_reserve(NULL, &shared_ctx->callbacks, shared_ctx->callbacks.size + 1);
    shared_ctx->callbacks.entries[shared_ctx->callbacks.size++] = callback;

    mrb_value args[2];
    args[0] = mrb_str_new_cstr(mrb, name);
    args[1] = mrb_fixnum_value(-(int)shared_ctx->callbacks.size);
    mrb_funcall_argv(mrb, mrb_top_self(mrb), mrb_intern_lit(mrb, "_h2o_define_callback"), 2, args);

    if (mrb->exc != NULL) {
        fprintf(stderr, "failed to define mruby function: %s\n", name);
        h2o_mruby_assert(mrb);
    }
}

mrb_value h2o_mruby_create_data_instance(mrb_state *mrb, mrb_value class_obj, void *ptr, const mrb_data_type *type)
{
    struct RClass *klass = mrb_class_ptr(class_obj);
    struct RData *data = mrb_data_object_alloc(mrb, klass, ptr, type);
    return mrb_obj_value(data);
}

struct RProc *h2o_mruby_compile_code(mrb_state *mrb, h2o_mruby_config_vars_t *config, char *errbuf)
{
    mrbc_context *cxt;
    struct mrb_parser_state *parser;
    struct RProc *proc = NULL;

    /* parse */
    if ((cxt = mrbc_context_new(mrb)) == NULL) {
        fprintf(stderr, "%s: no memory\n", H2O_MRUBY_MODULE_NAME);
        abort();
    }
    if (config->path != NULL)
        mrbc_filename(mrb, cxt, config->path);
    cxt->capture_errors = 1;
    cxt->lineno = config->lineno;
    if ((parser = mrb_parse_nstring(mrb, config->source.base, (int)config->source.len, cxt)) == NULL) {
        fprintf(stderr, "%s: no memory\n", H2O_MRUBY_MODULE_NAME);
        abort();
    }
    /* return erro if errbuf is supplied, or abort */
    if (parser->nerr != 0) {
        if (errbuf == NULL) {
            fprintf(stderr, "%s: internal error (unexpected state)\n", H2O_MRUBY_MODULE_NAME);
            abort();
        }
        snprintf(errbuf, 256, "line %d:%s", parser->error_buffer[0].lineno, parser->error_buffer[0].message);
        strcat(errbuf, "\n\n");
        if (h2o_str_at_position(errbuf + strlen(errbuf), config->source.base, config->source.len,
                                parser->error_buffer[0].lineno - config->lineno + 1, parser->error_buffer[0].column) != 0) {
            /* remove trailing "\n\n" in case we failed to append the source code at the error location */
            errbuf[strlen(errbuf) - 2] = '\0';
        }
        goto Exit;
    }
    /* generate code */
    if ((proc = mrb_generate_code(mrb, parser)) == NULL) {
        fprintf(stderr, "%s: internal error (mrb_generate_code failed)\n", H2O_MRUBY_MODULE_NAME);
        abort();
    }

Exit:
    mrb_parser_free(parser);
    mrbc_context_free(mrb, cxt);
    return proc;
}

static h2o_iovec_t convert_header_name_to_env(h2o_mem_pool_t *pool, const char *name, size_t len)
{
#define KEY_PREFIX "HTTP_"
#define KEY_PREFIX_LEN (sizeof(KEY_PREFIX) - 1)

    h2o_iovec_t ret;

    ret.len = len + KEY_PREFIX_LEN;
    ret.base = h2o_mem_alloc_pool(pool, ret.len);

    memcpy(ret.base, KEY_PREFIX, KEY_PREFIX_LEN);

    char *d = ret.base + KEY_PREFIX_LEN;
    for (; len != 0; ++name, --len)
        *d++ = *name == '-' ? '_' : h2o_toupper(*name);

    return ret;

#undef KEY_PREFIX
#undef KEY_PREFIX_LEN
}

static mrb_value build_constants(mrb_state *mrb, const char *server_name, size_t server_name_len)
{
    mrb_value ary = mrb_ary_new_capa(mrb, H2O_MRUBY_NUM_CONSTANTS);
    mrb_int i;

    int gc_arena = mrb_gc_arena_save(mrb);

    {
        h2o_mem_pool_t pool;
        h2o_mem_init_pool(&pool);
        for (i = 0; i != H2O_MAX_TOKENS; ++i) {
            const h2o_token_t *token = h2o__tokens + i;
            mrb_value lit = mrb_nil_value();
            if (token == H2O_TOKEN_CONTENT_TYPE) {
                lit = mrb_str_new_lit(mrb, "CONTENT_TYPE");
            } else if (token->buf.len != 0) {
                h2o_iovec_t n = convert_header_name_to_env(&pool, token->buf.base, token->buf.len);
                lit = mrb_str_new(mrb, n.base, n.len);
            }
            if (mrb_string_p(lit)) {
                FREEZE_STRING(lit);
                mrb_ary_set(mrb, ary, i, lit);
            }
        }
        h2o_mem_clear_pool(&pool);
    }

#define SET_STRING(idx, value)                                                                                                     \
    do {                                                                                                                           \
        mrb_value lit = (value);                                                                                                   \
        FREEZE_STRING(lit);                                                                                                        \
        mrb_ary_set(mrb, ary, idx, lit);                                                                                           \
    } while (0)
#define SET_LITERAL(idx, str) SET_STRING(idx, mrb_str_new_lit(mrb, str))

    SET_LITERAL(H2O_MRUBY_LIT_REQUEST_METHOD, "REQUEST_METHOD");
    SET_LITERAL(H2O_MRUBY_LIT_SCRIPT_NAME, "SCRIPT_NAME");
    SET_LITERAL(H2O_MRUBY_LIT_PATH_INFO, "PATH_INFO");
    SET_LITERAL(H2O_MRUBY_LIT_QUERY_STRING, "QUERY_STRING");
    SET_LITERAL(H2O_MRUBY_LIT_SERVER_NAME, "SERVER_NAME");
    SET_LITERAL(H2O_MRUBY_LIT_SERVER_ADDR, "SERVER_ADDR");
    SET_LITERAL(H2O_MRUBY_LIT_SERVER_PORT, "SERVER_PORT");
    SET_LITERAL(H2O_MRUBY_LIT_SERVER_PROTOCOL, "SERVER_PROTOCOL");
    SET_LITERAL(H2O_MRUBY_LIT_CONTENT_LENGTH, "CONTENT_LENGTH");
    SET_LITERAL(H2O_MRUBY_LIT_REMOTE_ADDR, "REMOTE_ADDR");
    SET_LITERAL(H2O_MRUBY_LIT_REMOTE_PORT, "REMOTE_PORT");
    SET_LITERAL(H2O_MRUBY_LIT_REMOTE_USER, "REMOTE_USER");
    SET_LITERAL(H2O_MRUBY_LIT_RACK_URL_SCHEME, "rack.url_scheme");
    SET_LITERAL(H2O_MRUBY_LIT_RACK_MULTITHREAD, "rack.multithread");
    SET_LITERAL(H2O_MRUBY_LIT_RACK_MULTIPROCESS, "rack.multiprocess");
    SET_LITERAL(H2O_MRUBY_LIT_RACK_RUN_ONCE, "rack.run_once");
    SET_LITERAL(H2O_MRUBY_LIT_RACK_HIJACK_, "rack.hijack?");
    SET_LITERAL(H2O_MRUBY_LIT_RACK_INPUT, "rack.input");
    SET_LITERAL(H2O_MRUBY_LIT_RACK_ERRORS, "rack.errors");
    SET_LITERAL(H2O_MRUBY_LIT_SERVER_SOFTWARE, "SERVER_SOFTWARE");
    SET_STRING(H2O_MRUBY_LIT_SERVER_SOFTWARE_VALUE, mrb_str_new(mrb, server_name, server_name_len));
    SET_LITERAL(H2O_MRUBY_LIT_SEPARATOR_COMMA, ", ");
    SET_LITERAL(H2O_MRUBY_LIT_SEPARATOR_SEMICOLON, "; ");

#undef SET_LITERAL
#undef SET_STRING

    h2o_mruby_eval_expr(mrb, H2O_MRUBY_CODE_CORE);
    h2o_mruby_assert(mrb);

    mrb_ary_set(mrb, ary, H2O_MRUBY_PROC_EACH_TO_ARRAY,
                mrb_funcall(mrb, mrb_obj_value(mrb->kernel_module), "_h2o_proc_each_to_array", 0));
    h2o_mruby_assert(mrb);

    mrb_gc_arena_restore(mrb, gc_arena);
    return ary;
}

static void handle_exception(h2o_mruby_context_t *ctx, h2o_mruby_generator_t *generator)
{
    mrb_state *mrb = ctx->shared->mrb;
    assert(mrb->exc != NULL);

    if (generator == NULL) {
        fprintf(stderr, "mruby raised: %s\n", RSTRING_PTR(mrb_inspect(mrb, mrb_obj_value(mrb->exc))));
    } else {
        assert(generator->req != NULL);
        h2o_req_log_error(generator->req, H2O_MRUBY_MODULE_NAME, "mruby raised: %s\n", RSTRING_PTR(mrb_inspect(mrb, mrb_obj_value(mrb->exc))));
        if (generator->req->_generator == NULL) {
            h2o_send_error_500(generator->req, "Internal Server Error", "Internal Server Error", 0);
        } else {
            h2o_mruby_send_chunked_close(generator);
        }
    }
    mrb->exc = NULL;
}

mrb_value send_error_callback(h2o_mruby_context_t *ctx, mrb_value input, mrb_value receiver, mrb_value args, int *run_again)
{
    mrb_state *mrb = ctx->shared->mrb;
    mrb->exc = mrb_obj_ptr(mrb_ary_entry(args, 0));
    h2o_mruby_generator_t *generator = h2o_mruby_get_generator(mrb, mrb_ary_entry(args, 1));
    handle_exception(ctx, generator);
    return mrb_nil_value();
}

mrb_value block_request_callback(h2o_mruby_context_t *ctx, mrb_value input, mrb_value receiver, mrb_value args, int *run_again)
{
    mrb_state *mrb = ctx->shared->mrb;
    mrb_value blocking_req = mrb_ary_new_capa(mrb, 2);
    mrb_ary_set(mrb, blocking_req, 0, ctx->proc);
    mrb_ary_set(mrb, blocking_req, 1, input);
    mrb_ary_push(mrb, ctx->blocking_reqs, blocking_req);
    return mrb_nil_value();
}

mrb_value run_blocking_requests_callback(h2o_mruby_context_t *ctx, mrb_value input, mrb_value receiver, mrb_value args, int *run_again)
{
    mrb_state *mrb = ctx->shared->mrb;

    mrb_value exc = mrb_ary_entry(args, 0);
    if (! mrb_nil_p(exc)) {
        mrb->exc = mrb_obj_ptr(exc);
        handle_exception(ctx, NULL);
    }

    mrb_int i;
    mrb_int len = RARRAY_LEN(ctx->blocking_reqs);
    for (i = 0; i != len; ++i) {
        mrb_value blocking_req = mrb_ary_entry(ctx->blocking_reqs, i);
        mrb_value blocking_req_resumer = mrb_ary_entry(blocking_req, 0);
        mrb_value blocking_req_input = mrb_ary_entry(blocking_req, 1);
        h2o_mruby_run_fiber(ctx, blocking_req_resumer, blocking_req_input, NULL);
    }
    mrb_ary_clear(mrb, ctx->blocking_reqs);

    return mrb_nil_value();
}

static h2o_mruby_shared_context_t *create_shared_context(h2o_context_t *ctx)
{
    /* init mruby in every thread */
    h2o_mruby_shared_context_t *shared_ctx = h2o_mem_alloc(sizeof(*shared_ctx));
    if ((shared_ctx->mrb = mrb_open()) == NULL) {
        fprintf(stderr, "%s: no memory\n", H2O_MRUBY_MODULE_NAME);
        abort();
    }
    shared_ctx->mrb->ud = shared_ctx;
    shared_ctx->ctx = ctx;
    shared_ctx->current_context = NULL;
    shared_ctx->callbacks = (h2o_mruby_callbacks_t){NULL};

    h2o_mruby_setup_globals(shared_ctx->mrb);
    shared_ctx->constants = build_constants(shared_ctx->mrb, ctx->globalconf->server_name.base, ctx->globalconf->server_name.len);

    shared_ctx->symbols.sym_call = mrb_intern_lit(shared_ctx->mrb, "call");
    shared_ctx->symbols.sym_close = mrb_intern_lit(shared_ctx->mrb, "close");
    shared_ctx->symbols.sym_method = mrb_intern_lit(shared_ctx->mrb, "method");
    shared_ctx->symbols.sym_headers = mrb_intern_lit(shared_ctx->mrb, "headers");
    shared_ctx->symbols.sym_body = mrb_intern_lit(shared_ctx->mrb, "body");
    shared_ctx->symbols.sym_async = mrb_intern_lit(shared_ctx->mrb, "async");

    h2o_mruby_define_callback(shared_ctx->mrb, "_h2o__send_error", send_error_callback);
    h2o_mruby_define_callback(shared_ctx->mrb, "_h2o__block_request", block_request_callback);
    h2o_mruby_define_callback(shared_ctx->mrb, "_h2o__run_blocking_requests", run_blocking_requests_callback);

    h2o_mruby_send_chunked_init_context(shared_ctx);
    h2o_mruby_http_request_init_context(shared_ctx);
    h2o_mruby_sleep_init_context(shared_ctx);
    h2o_mruby_channel_init_context(shared_ctx);

    struct RClass *module = mrb_define_module(shared_ctx->mrb, "H2O");
    struct RClass *generator_klass = mrb_define_class_under(shared_ctx->mrb, module, "Generator", shared_ctx->mrb->object_class);
    mrb_ary_set(shared_ctx->mrb, shared_ctx->constants, H2O_MRUBY_GENERATOR_CLASS, mrb_obj_value(generator_klass));

    return shared_ctx;
}

static void dispose_shared_context(void *data)
{
    if (data == NULL)
        return;
    h2o_mruby_shared_context_t *shared_ctx = (h2o_mruby_shared_context_t *)data;
    mrb_close(shared_ctx->mrb);
    free(shared_ctx);
}

static h2o_mruby_shared_context_t *get_shared_context(h2o_context_t *ctx)
{
    static size_t key = SIZE_MAX;
    void **data = h2o_context_get_storage(ctx, &key, dispose_shared_context);
    if (*data == NULL) {
        *data = create_shared_context(ctx);
    }
    return *data;
}

mrb_value prepare_fibers(h2o_mruby_context_t *ctx)
{
    mrb_state *mrb = ctx->shared->mrb;

    h2o_mruby_config_vars_t config = ctx->handler->config;
    mrb_value conf = mrb_hash_new_capa(mrb, 3);
    mrb_hash_set(mrb, conf, mrb_symbol_value(mrb_intern_lit(mrb, "code")), mrb_str_new(mrb, config.source.base, config.source.len));
    mrb_hash_set(mrb, conf, mrb_symbol_value(mrb_intern_lit(mrb, "file")), mrb_str_new(mrb, config.path, strlen(config.path)));
    mrb_hash_set(mrb, conf, mrb_symbol_value(mrb_intern_lit(mrb, "line")), mrb_fixnum_value(config.lineno));

    /* run code and generate handler */
    mrb_value result = mrb_funcall(mrb, mrb_obj_value(mrb->kernel_module), "_h2o_prepare_app", 1, conf);
    h2o_mruby_assert(mrb);
    assert(mrb_array_p(result));

    return result;
}

static void on_context_init(h2o_handler_t *_handler, h2o_context_t *ctx)
{
    h2o_mruby_handler_t *handler = (void *)_handler;
    h2o_mruby_context_t *handler_ctx = h2o_mem_alloc(sizeof(*handler_ctx));

    handler_ctx->handler = handler;
    handler_ctx->shared = get_shared_context(ctx);

    mrb_state *mrb = handler_ctx->shared->mrb;

    handler_ctx->blocking_reqs = mrb_ary_new(mrb);

    /* compile code (must be done for each thread) */
    int arena = mrb_gc_arena_save(mrb);

    mrb_value fibers = prepare_fibers(handler_ctx);
    assert(mrb_array_p(fibers));

    handler_ctx->proc = mrb_ary_entry(fibers, 0);

    /* run configurator */
    mrb_value configurator = mrb_ary_entry(fibers, 1);
    h2o_mruby_run_fiber(handler_ctx, configurator, mrb_nil_value(), NULL);
    h2o_mruby_assert(handler_ctx->shared->mrb);

    mrb_gc_arena_restore(mrb, arena);
    mrb_gc_protect(mrb, handler_ctx->proc);
    mrb_gc_protect(mrb, configurator);

    h2o_context_set_handler_context(ctx, &handler->super, handler_ctx);
}

static void on_context_dispose(h2o_handler_t *_handler, h2o_context_t *ctx)
{
    h2o_mruby_handler_t *handler = (void *)_handler;
    h2o_mruby_context_t *handler_ctx = h2o_context_get_handler_context(ctx, &handler->super);

    if (handler_ctx == NULL)
        return;

    free(handler_ctx);
}

static void on_handler_dispose(h2o_handler_t *_handler)
{
    h2o_mruby_handler_t *handler = (void *)_handler;

    free(handler->config.source.base);
    free(handler->config.path);
    free(handler);
}

static void stringify_address(h2o_conn_t *conn, socklen_t (*cb)(h2o_conn_t *conn, struct sockaddr *), mrb_state *mrb,
                              mrb_value *host, mrb_value *port)
{
    struct sockaddr_storage ss;
    socklen_t sslen;
    char buf[NI_MAXHOST];

    *host = mrb_nil_value();
    *port = mrb_nil_value();

    if ((sslen = cb(conn, (void *)&ss)) == 0)
        return;
    size_t l = h2o_socket_getnumerichost((void *)&ss, sslen, buf);
    if (l != SIZE_MAX)
        *host = mrb_str_new(mrb, buf, l);
    int32_t p = h2o_socket_getport((void *)&ss);
    if (p != -1) {
        l = (int)sprintf(buf, "%" PRIu16, (uint16_t)p);
        *port = mrb_str_new(mrb, buf, l);
    }
}

static void on_rack_input_free(mrb_state *mrb, const char *base, mrb_int len, void *_input_stream)
{
    /* reset ref to input_stream */
    mrb_value *input_stream = _input_stream;
    *input_stream = mrb_nil_value();
}

static int build_env_sort_header_cb(const void *_x, const void *_y)
{
    const h2o_header_t *x = *(const h2o_header_t **)_x, *y = *(const h2o_header_t **)_y;
    if (x->name->len < y->name->len)
        return -1;
    if (x->name->len > y->name->len)
        return 1;
    if (x->name->base != y->name->base) {
        int r = memcmp(x->name->base, y->name->base, x->name->len);
        if (r != 0)
            return r;
    }
    assert(x != y);
    /* the order of the headers having the same name needs to be retained */
    return x < y ? -1 : 1;
}

static mrb_value build_env(h2o_mruby_generator_t *generator)
{
    h2o_mruby_shared_context_t *shared = generator->ctx->shared;
    mrb_state *mrb = shared->mrb;
    mrb_value env = mrb_hash_new_capa(mrb, 16);
    char http_version[sizeof("HTTP/1.0")];
    size_t http_version_sz;

    /* environment */
    mrb_hash_set(mrb, env, mrb_ary_entry(shared->constants, H2O_MRUBY_LIT_REQUEST_METHOD),
                 mrb_str_new(mrb, generator->req->method.base, generator->req->method.len));
    size_t confpath_len_wo_slash = generator->req->pathconf->path.len;
    if (generator->req->pathconf->path.base[generator->req->pathconf->path.len - 1] == '/')
        --confpath_len_wo_slash;

    assert(confpath_len_wo_slash <= generator->req->path_normalized.len);
    size_t path_info_offset = generator->req->norm_indexes != NULL ? generator->req->norm_indexes[confpath_len_wo_slash - 1] : confpath_len_wo_slash;
    size_t path_info_length = (generator->req->query_at != SIZE_MAX ? generator->req->query_at : generator->req->path.len) - path_info_offset;

    mrb_hash_set(mrb, env, mrb_ary_entry(shared->constants, H2O_MRUBY_LIT_SCRIPT_NAME),
                 mrb_str_new(mrb, generator->req->pathconf->path.base, confpath_len_wo_slash));
    mrb_hash_set(mrb, env, mrb_ary_entry(shared->constants, H2O_MRUBY_LIT_PATH_INFO),
                 mrb_str_new(mrb, generator->req->path.base + path_info_offset, path_info_length));
    mrb_hash_set(mrb, env, mrb_ary_entry(shared->constants, H2O_MRUBY_LIT_QUERY_STRING),
                 generator->req->query_at != SIZE_MAX ? mrb_str_new(mrb, generator->req->path.base + generator->req->query_at + 1,
                                                                    generator->req->path.len - (generator->req->query_at + 1))
                                                      : mrb_str_new_lit(mrb, ""));
    mrb_hash_set(mrb, env, mrb_ary_entry(shared->constants, H2O_MRUBY_LIT_SERVER_NAME),
                 mrb_str_new(mrb, generator->req->hostconf->authority.host.base, generator->req->hostconf->authority.host.len));
    http_version_sz = h2o_stringify_protocol_version(http_version, generator->req->version);
    mrb_hash_set(mrb, env, mrb_ary_entry(shared->constants, H2O_MRUBY_LIT_SERVER_PROTOCOL),
                 mrb_str_new(mrb, http_version, http_version_sz));
    {
        mrb_value h, p;
        stringify_address(generator->req->conn, generator->req->conn->callbacks->get_sockname, mrb, &h, &p);
        if (!mrb_nil_p(h))
            mrb_hash_set(mrb, env, mrb_ary_entry(shared->constants, H2O_MRUBY_LIT_SERVER_ADDR), h);
        if (!mrb_nil_p(p))
            mrb_hash_set(mrb, env, mrb_ary_entry(shared->constants, H2O_MRUBY_LIT_SERVER_PORT), p);
    }
    mrb_hash_set(mrb, env, mrb_ary_entry(shared->constants, H2O_TOKEN_HOST - h2o__tokens),
                 mrb_str_new(mrb, generator->req->authority.base, generator->req->authority.len));
    if (generator->req->entity.base != NULL) {
        char buf[32];
        int l = sprintf(buf, "%zu", generator->req->entity.len);
        mrb_hash_set(mrb, env, mrb_ary_entry(shared->constants, H2O_MRUBY_LIT_CONTENT_LENGTH), mrb_str_new(mrb, buf, l));
        generator->rack_input = mrb_input_stream_value(mrb, NULL, 0);
        mrb_input_stream_set_data(mrb, generator->rack_input, generator->req->entity.base, (mrb_int)generator->req->entity.len, 0,
                                  on_rack_input_free, &generator->rack_input);
        mrb_hash_set(mrb, env, mrb_ary_entry(shared->constants, H2O_MRUBY_LIT_RACK_INPUT), generator->rack_input);
    }
    {
        mrb_value h, p;
        stringify_address(generator->req->conn, generator->req->conn->callbacks->get_peername, mrb, &h, &p);
        if (!mrb_nil_p(h))
            mrb_hash_set(mrb, env, mrb_ary_entry(shared->constants, H2O_MRUBY_LIT_REMOTE_ADDR), h);
        if (!mrb_nil_p(p))
            mrb_hash_set(mrb, env, mrb_ary_entry(shared->constants, H2O_MRUBY_LIT_REMOTE_PORT), p);
    }
    {
        size_t i;
        for (i = 0; i != generator->req->env.size; i += 2) {
            h2o_iovec_t *name = generator->req->env.entries + i, *value = name + 1;
            mrb_hash_set(mrb, env, mrb_str_new(mrb, name->base, name->len), mrb_str_new(mrb, value->base, value->len));
        }
    }

    { /* headers */
        h2o_header_t **headers_sorted = alloca(sizeof(*headers_sorted) * generator->req->headers.size);
        size_t i;
        for (i = 0; i != generator->req->headers.size; ++i)
            headers_sorted[i] = generator->req->headers.entries + i;
        qsort(headers_sorted, generator->req->headers.size, sizeof(*headers_sorted), build_env_sort_header_cb);
        for (i = 0; i != generator->req->headers.size; ++i) {
            const h2o_header_t *header = headers_sorted[i];
            mrb_value n, v;
            if (h2o_iovec_is_token(header->name)) {
                const h2o_token_t *token = H2O_STRUCT_FROM_MEMBER(h2o_token_t, buf, header->name);
                if (token == H2O_TOKEN_TRANSFER_ENCODING)
                    continue;
                n = mrb_ary_entry(shared->constants, (mrb_int)(token - h2o__tokens));
            } else {
                h2o_iovec_t vec = convert_header_name_to_env(&generator->req->pool, header->name->base, header->name->len);
                n = mrb_str_new(mrb, vec.base, vec.len);
            }
            v = mrb_str_new(mrb, header->value.base, header->value.len);
            while (i < generator->req->headers.size - 1) {
                if (!h2o_memis(headers_sorted[i + 1]->name->base, headers_sorted[i + 1]->name->len, header->name->base,
                               header->name->len))
                    break;
                header = headers_sorted[++i];
                v = mrb_str_append(mrb, v,
                                   mrb_ary_entry(shared->constants, header->name == &H2O_TOKEN_COOKIE->buf
                                                                        ? H2O_MRUBY_LIT_SEPARATOR_SEMICOLON
                                                                        : H2O_MRUBY_LIT_SEPARATOR_COMMA));
                v = mrb_str_append(mrb, v, mrb_str_new(mrb, header->value.base, header->value.len));
            }
            mrb_hash_set(mrb, env, n, v);
        }
    }

    /* rack.* */
    /* TBD rack.version? */
    mrb_hash_set(mrb, env, mrb_ary_entry(shared->constants, H2O_MRUBY_LIT_RACK_URL_SCHEME),
                 mrb_str_new(mrb, generator->req->scheme->name.base, generator->req->scheme->name.len));
    /* we are using shared-none architecture, and therefore declare ourselves as multiprocess */
    mrb_hash_set(mrb, env, mrb_ary_entry(shared->constants, H2O_MRUBY_LIT_RACK_MULTITHREAD), mrb_false_value());
    mrb_hash_set(mrb, env, mrb_ary_entry(shared->constants, H2O_MRUBY_LIT_RACK_MULTIPROCESS), mrb_true_value());
    mrb_hash_set(mrb, env, mrb_ary_entry(shared->constants, H2O_MRUBY_LIT_RACK_RUN_ONCE), mrb_false_value());
    mrb_hash_set(mrb, env, mrb_ary_entry(shared->constants, H2O_MRUBY_LIT_RACK_HIJACK_), mrb_false_value());
    mrb_hash_set(mrb, env, mrb_ary_entry(shared->constants, H2O_MRUBY_LIT_RACK_ERRORS),
                 mrb_gv_get(mrb, mrb_intern_lit(mrb, "$stderr")));

    /* server name */
    mrb_hash_set(mrb, env, mrb_ary_entry(shared->constants, H2O_MRUBY_LIT_SERVER_SOFTWARE),
                 mrb_ary_entry(shared->constants, H2O_MRUBY_LIT_SERVER_SOFTWARE_VALUE));

    return env;
}

static int handle_response_header(h2o_mruby_shared_context_t *shared_ctx, h2o_iovec_t name, h2o_iovec_t value, void *_req)
{
    h2o_req_t *req = _req;
    const h2o_token_t *token;
    static const h2o_iovec_t fallthru_set_prefix = {H2O_STRLIT(FALLTHRU_SET_PREFIX)};

    /* convert name to lowercase */
    name = h2o_strdup(&req->pool, name.base, name.len);
    h2o_strtolower(name.base, name.len);

    if ((token = h2o_lookup_token(name.base, name.len)) != NULL) {
        if (token->proxy_should_drop_for_res) {
            /* skip */
        } else if (token == H2O_TOKEN_CONTENT_LENGTH) {
            req->res.content_length = h2o_strtosize(value.base, value.len);
        } else {
            value = h2o_strdup(&req->pool, value.base, value.len);
            if (token == H2O_TOKEN_LINK) {
                h2o_iovec_t new_value = h2o_push_path_in_link_header(req, value.base, value.len);
                if (new_value.len)
                    h2o_add_header(&req->pool, &req->res.headers, token, NULL, new_value.base, new_value.len);
            } else {
                h2o_add_header(&req->pool, &req->res.headers, token, NULL, value.base, value.len);
            }
        }
    } else if (name.len > fallthru_set_prefix.len &&
               h2o_memis(name.base, fallthru_set_prefix.len, fallthru_set_prefix.base, fallthru_set_prefix.len)) {
        /* register environment variables (with the name converted to uppercase, and using `_`) */
        size_t i;
        name.base += fallthru_set_prefix.len;
        name.len -= fallthru_set_prefix.len;
        for (i = 0; i != name.len; ++i)
            name.base[i] = name.base[i] == '-' ? '_' : h2o_toupper(name.base[i]);
        h2o_iovec_t *slot = h2o_req_getenv(req, name.base, name.len, 1);
        *slot = h2o_strdup(&req->pool, value.base, value.len);
    } else {
        value = h2o_strdup(&req->pool, value.base, value.len);
        h2o_add_header_by_str(&req->pool, &req->res.headers, name.base, name.len, 0, NULL, value.base, value.len);
    }

    return 0;
}

static void clear_rack_input(h2o_mruby_generator_t *generator)
{
    if (!mrb_nil_p(generator->rack_input))
        mrb_input_stream_set_data(generator->ctx->shared->mrb, generator->rack_input, NULL, -1, 0, NULL, NULL);
}

static void on_generator_dispose(void *_generator)
{
    h2o_mruby_generator_t *generator = _generator;

    clear_rack_input(generator);
    generator->req = NULL;

    if (!mrb_nil_p(generator->refs.generator))
        DATA_PTR(generator->refs.generator) = NULL;

    if (generator->chunked != NULL)
        h2o_mruby_send_chunked_dispose(generator);
}

static int on_req(h2o_handler_t *_handler, h2o_req_t *req)
{
    h2o_mruby_handler_t *handler = (void *)_handler;
    h2o_mruby_shared_context_t *shared = get_shared_context(req->conn->ctx);
    int gc_arena = mrb_gc_arena_save(shared->mrb);

    h2o_mruby_context_t *ctx = h2o_context_get_handler_context(req->conn->ctx, &handler->super);

    h2o_mruby_generator_t *generator = h2o_mem_alloc_shared(&req->pool, sizeof(*generator), on_generator_dispose);
    generator->super.proceed = NULL;
    generator->super.stop = NULL;
    generator->req = req;
    generator->ctx = ctx;
    generator->rack_input = mrb_nil_value();
    generator->chunked = NULL;

    mrb_value env = build_env(generator);

    mrb_value gen = h2o_mruby_create_data_instance(shared->mrb, mrb_ary_entry(shared->constants, H2O_MRUBY_GENERATOR_CLASS),
                                                   generator, &generator_type);
    generator->refs.generator = gen;

    mrb_value args = mrb_ary_new(shared->mrb);
    mrb_ary_set(shared->mrb, args, 0, env);
    mrb_ary_set(shared->mrb, args, 1, gen);

    int is_delegate = 0;
    h2o_mruby_run_fiber(ctx, ctx->proc, args, &is_delegate);

    mrb_gc_arena_restore(shared->mrb, gc_arena);
    if (is_delegate)
        return -1;
    return 0;
}

static int send_response(h2o_mruby_generator_t *generator, mrb_int status, mrb_value resp, int *is_delegate)
{
    mrb_state *mrb = generator->ctx->shared->mrb;
    mrb_value body;
    h2o_iovec_t content = {NULL};

    /* set status */
    generator->req->res.status = (int)status;

    /* set headers */
    if (h2o_mruby_iterate_headers(generator->ctx->shared, mrb_ary_entry(resp, 1), handle_response_header, generator->req) != 0) {
        return -1;
    }

    /* return without processing body, if status is fallthru */
    if (generator->req->res.status == STATUS_FALLTHRU) {
        if (is_delegate != NULL)
            *is_delegate = 1;
        else
            h2o_delegate_request_deferred(generator->req, &generator->ctx->handler->super);
        return 0;
    }

    /* obtain body */
    body = mrb_ary_entry(resp, 2);

    /* flatten body if possible */
    if (mrb_array_p(body)) {
        mrb_int i, len = RARRAY_LEN(body);
        /* calculate the length of the output, while at the same time converting the elements of the output array to string */
        content.len = 0;
        for (i = 0; i != len; ++i) {
            mrb_value e = mrb_ary_entry(body, i);
            if (!mrb_string_p(e)) {
                e = h2o_mruby_to_str(mrb, e);
                if (mrb->exc != NULL)
                    return -1;
                mrb_ary_set(mrb, body, i, e);
            }
            content.len += RSTRING_LEN(e);
        }
        /* allocate memory, and copy the response */
        char *dst = content.base = h2o_mem_alloc_pool(&generator->req->pool, content.len);
        for (i = 0; i != len; ++i) {
            mrb_value e = mrb_ary_entry(body, i);
            assert(mrb_string_p(e));
            memcpy(dst, RSTRING_PTR(e), RSTRING_LEN(e));
            dst += RSTRING_LEN(e);
        }
        /* reset body to nil, now that we have read all data */
        body = mrb_nil_value();
    }

    /* use fiber in case we need to call #each */
    if (!mrb_nil_p(body)) {
        mrb_value receiver = h2o_mruby_send_chunked_init(generator, body);
        if (mrb->exc != NULL)
            return -1;
        if (!mrb_nil_p(receiver)) {
            mrb_value input = mrb_ary_new_capa(mrb, 2);
            mrb_ary_set(mrb, input, 0, body);
            mrb_ary_set(mrb, input, 1, generator->refs.generator);
            h2o_mruby_run_fiber(generator->ctx, receiver, input, 0);
        }
        return 0;
    }

    /* send the entire response immediately */
    if (status == 101 || status == 204 || status == 304 ||
        h2o_memis(generator->req->input.method.base, generator->req->input.method.len, H2O_STRLIT("HEAD"))) {
        h2o_start_response(generator->req, &generator->super);
        h2o_send(generator->req, NULL, 0, H2O_SEND_STATE_FINAL);
    } else {
        if (content.len < generator->req->res.content_length) {
            generator->req->res.content_length = content.len;
        } else {
            content.len = generator->req->res.content_length;
        }
        h2o_start_response(generator->req, &generator->super);
        h2o_send(generator->req, &content, 1, H2O_SEND_STATE_FINAL);
    }

    return 0;
}

void h2o_mruby_run_fiber(h2o_mruby_context_t *ctx, mrb_value receiver, mrb_value input, int *is_delegate)
{
    ctx->shared->current_context = ctx;

    mrb_state *mrb = ctx->shared->mrb;
    mrb_value output;
    mrb_int status;
    h2o_mruby_generator_t *generator = NULL;

    mrb_value resumers = mrb_ary_new(mrb);

    while (1) {
        /* send input to fiber */
        output = mrb_funcall_argv(mrb, receiver, ctx->shared->symbols.sym_call, 1, &input);
        if (mrb->exc != NULL)
            goto GotException;

        if (!mrb_array_p(output)) {
            mrb->exc = mrb_obj_ptr(mrb_exc_new_str_lit(mrb, E_RUNTIME_ERROR, "rack app did not return an array"));
            goto GotException;
        }

        /* fetch status */
        mrb_value v = mrb_to_int(mrb, mrb_ary_entry(output, 0));
        if (mrb->exc != NULL)
            goto GotException;

        status = mrb_fixnum(v);
        if (status >= 0)
            break;

        receiver = mrb_ary_entry(output, 1);
        mrb_value args = mrb_ary_entry(output, 2);
        int run_again = 0;

<<<<<<< HEAD
        if (mrb_array_p(args)) {
            int run_again = 0;
            switch (status) {
            case H2O_MRUBY_CALLBACK_ID_SEND_CHUNKED_EOS:
                input = h2o_mruby_send_chunked_eos_callback(ctx, receiver, args, &run_again);
                break;
            case H2O_MRUBY_CALLBACK_ID_HTTP_JOIN_RESPONSE:
                input = h2o_mruby_http_join_response_callback(ctx, receiver, args, &run_again);
                break;
            case H2O_MRUBY_CALLBACK_ID_HTTP_FETCH_CHUNK:
                input = h2o_mruby_http_fetch_chunk_callback(ctx, receiver, args, &run_again);
                break;
            case H2O_MRUBY_CALLBACK_ID_SLEEP:
                input = h2o_mruby_sleep_callback(ctx, receiver, args, &run_again);
                break;
            case H2O_MRUBY_CALLBACK_ID_CHANNEL_WAIT:
                input = h2o_mruby_channel_shift_callback(ctx, receiver, args, &run_again);
                break;
            case H2O_MRUBY_CALLBACK_ID_RUN_CHILD_FIBER: {
                mrb_value resumer = mrb_ary_entry(args, 0);
                mrb_ary_push(mrb, resumers, resumer);
                input = mrb_nil_value();
                run_again = 1;
                break;
            }
            default:
                input = mrb_exc_new_str_lit(mrb, E_RUNTIME_ERROR, "unexpected callback id sent from rack app");
                run_again = 1;
                break;
            }
            if (run_again == 0) {
                if (RARRAY_LEN(resumers) == 0)
                    goto Exit;
                input = mrb_nil_value();
                receiver = mrb_ary_pop(mrb, resumers);
            }
=======
        size_t callback_index = -status - 1;
        if (callback_index >= ctx->shared->callbacks.size) {
            input = mrb_exc_new_str_lit(mrb, E_RUNTIME_ERROR, "unexpected callback id sent from rack app");
            run_again = 1;
>>>>>>> 68336c9c
        } else {
            h2o_mruby_callback_t callback = ctx->shared->callbacks.entries[callback_index];
            input = callback(ctx, input, receiver, args, &run_again);
        }
        if (mrb->exc != NULL)
            goto GotException;
        if (run_again == 0)
            goto Exit;

        mrb_gc_protect(mrb, receiver);
        mrb_gc_protect(mrb, input);
        mrb_gc_protect(mrb, resumers);
    }

    if (status == 0) {
        goto Exit;
    }

    if (!(100 <= status && status <= 999)) {
        mrb->exc = mrb_obj_ptr(mrb_exc_new_str_lit(mrb, E_RUNTIME_ERROR, "status returned from rack app is out of range"));
        goto GotException;
    }

    generator = h2o_mruby_get_generator(mrb, mrb_ary_entry(output, 3));

    /* send the response (unless req is already closed) */
    if (generator == NULL)
        goto Exit;
    assert(generator->req != NULL);

    if (generator->req->_generator != NULL) {
        mrb->exc = mrb_obj_ptr(mrb_exc_new_str_lit(mrb, E_RUNTIME_ERROR, "unexpectedly received a rack response"));
        goto GotException;
    }

    if (send_response(generator, status, output, is_delegate) != 0)
        goto GotException;

    goto Exit;

GotException:
    handle_exception(ctx, generator);

Exit:
    ctx->shared->current_context = NULL;
}

h2o_mruby_handler_t *h2o_mruby_register(h2o_pathconf_t *pathconf, h2o_mruby_config_vars_t *vars)
{
    h2o_mruby_handler_t *handler = (void *)h2o_create_handler(pathconf, sizeof(*handler));

    handler->super.on_context_init = on_context_init;
    handler->super.on_context_dispose = on_context_dispose;
    handler->super.dispose = on_handler_dispose;
    handler->super.on_req = on_req;
    handler->config.source = h2o_strdup(NULL, vars->source.base, vars->source.len);
    if (vars->path != NULL)
        handler->config.path = h2o_strdup(NULL, vars->path, SIZE_MAX).base;
    handler->config.lineno = vars->lineno;

    return handler;
}

mrb_value h2o_mruby_each_to_array(h2o_mruby_shared_context_t *shared_ctx, mrb_value src)
{
    return mrb_funcall_argv(shared_ctx->mrb, mrb_ary_entry(shared_ctx->constants, H2O_MRUBY_PROC_EACH_TO_ARRAY),
                            shared_ctx->symbols.sym_call, 1, &src);
}

static int iterate_headers_handle_pair(h2o_mruby_shared_context_t *shared_ctx, mrb_value name, mrb_value value,
                                       int (*cb)(h2o_mruby_shared_context_t *, h2o_iovec_t, h2o_iovec_t, void *), void *cb_data)
{
    mrb_state *mrb = shared_ctx->mrb;

    /* convert name and value to string */
    name = h2o_mruby_to_str(mrb, name);
    if (mrb->exc != NULL)
        return -1;
    value = h2o_mruby_to_str(mrb, value);
    if (mrb->exc != NULL)
        return -1;

    /* call the callback, splitting the values with '\n' */
    const char *vstart = RSTRING_PTR(value), *vend = vstart + RSTRING_LEN(value), *eol;
    while (1) {
        for (eol = vstart; eol != vend; ++eol)
            if (*eol == '\n')
                break;
        if (cb(shared_ctx, h2o_iovec_init(RSTRING_PTR(name), RSTRING_LEN(name)), h2o_iovec_init(vstart, eol - vstart), cb_data) !=
            0)
            return -1;
        if (eol == vend)
            break;
        vstart = eol + 1;
    }

    return 0;
}

int h2o_mruby_iterate_headers(h2o_mruby_shared_context_t *shared_ctx, mrb_value headers,
                              int (*cb)(h2o_mruby_shared_context_t *, h2o_iovec_t, h2o_iovec_t, void *), void *cb_data)
{
    mrb_state *mrb = shared_ctx->mrb;

    if (!(mrb_hash_p(headers) || mrb_array_p(headers))) {
        headers = h2o_mruby_each_to_array(shared_ctx, headers);
        if (mrb->exc != NULL)
            return -1;
        assert(mrb_array_p(headers));
    }

    if (mrb_hash_p(headers)) {
        mrb_value keys = mrb_hash_keys(mrb, headers);
        mrb_int i, len = RARRAY_LEN(keys);
        for (i = 0; i != len; ++i) {
            mrb_value k = mrb_ary_entry(keys, i);
            mrb_value v = mrb_hash_get(mrb, headers, k);
            if (iterate_headers_handle_pair(shared_ctx, k, v, cb, cb_data) != 0)
                return -1;
        }
    } else {
        assert(mrb_array_p(headers));
        mrb_int i, len = RARRAY_LEN(headers);
        for (i = 0; i != len; ++i) {
            mrb_value pair = mrb_ary_entry(headers, i);
            if (!mrb_array_p(pair)) {
                mrb->exc = mrb_obj_ptr(mrb_exc_new_str_lit(mrb, E_ARGUMENT_ERROR, "array element of headers MUST by an array"));
                return -1;
            }
            if (iterate_headers_handle_pair(shared_ctx, mrb_ary_entry(pair, 0), mrb_ary_entry(pair, 1), cb, cb_data) != 0)
                return -1;
        }
    }

    return 0;
}<|MERGE_RESOLUTION|>--- conflicted
+++ resolved
@@ -288,7 +288,7 @@
     mrb->exc = NULL;
 }
 
-mrb_value send_error_callback(h2o_mruby_context_t *ctx, mrb_value input, mrb_value receiver, mrb_value args, int *run_again)
+mrb_value send_error_callback(h2o_mruby_context_t *ctx, mrb_value input, mrb_value *receiver, mrb_value args, int *run_again)
 {
     mrb_state *mrb = ctx->shared->mrb;
     mrb->exc = mrb_obj_ptr(mrb_ary_entry(args, 0));
@@ -297,7 +297,7 @@
     return mrb_nil_value();
 }
 
-mrb_value block_request_callback(h2o_mruby_context_t *ctx, mrb_value input, mrb_value receiver, mrb_value args, int *run_again)
+mrb_value block_request_callback(h2o_mruby_context_t *ctx, mrb_value input, mrb_value *receiver, mrb_value args, int *run_again)
 {
     mrb_state *mrb = ctx->shared->mrb;
     mrb_value blocking_req = mrb_ary_new_capa(mrb, 2);
@@ -307,7 +307,7 @@
     return mrb_nil_value();
 }
 
-mrb_value run_blocking_requests_callback(h2o_mruby_context_t *ctx, mrb_value input, mrb_value receiver, mrb_value args, int *run_again)
+mrb_value run_blocking_requests_callback(h2o_mruby_context_t *ctx, mrb_value input, mrb_value *receiver, mrb_value args, int *run_again)
 {
     mrb_state *mrb = ctx->shared->mrb;
 
@@ -330,6 +330,19 @@
     return mrb_nil_value();
 }
 
+mrb_value run_child_fiber_callback(h2o_mruby_context_t *ctx, mrb_value input, mrb_value *receiver, mrb_value args, int *run_again)
+{
+    mrb_state *mrb = ctx->shared->mrb;
+
+    mrb_value resumer = mrb_ary_entry(args, 0);
+
+    mrb_ary_push(mrb, ctx->resumers, *receiver);
+    *receiver = resumer;
+    *run_again = 1;
+
+    return mrb_nil_value();
+}
+
 static h2o_mruby_shared_context_t *create_shared_context(h2o_context_t *ctx)
 {
     /* init mruby in every thread */
@@ -357,6 +370,8 @@
     h2o_mruby_define_callback(shared_ctx->mrb, "_h2o__block_request", block_request_callback);
     h2o_mruby_define_callback(shared_ctx->mrb, "_h2o__run_blocking_requests", run_blocking_requests_callback);
 
+    h2o_mruby_define_callback(shared_ctx->mrb, "_h2o__run_child_fiber", run_child_fiber_callback);
+
     h2o_mruby_send_chunked_init_context(shared_ctx);
     h2o_mruby_http_request_init_context(shared_ctx);
     h2o_mruby_sleep_init_context(shared_ctx);
@@ -417,6 +432,7 @@
     mrb_state *mrb = handler_ctx->shared->mrb;
 
     handler_ctx->blocking_reqs = mrb_ary_new(mrb);
+    handler_ctx->resumers = mrb_ary_new(mrb);
 
     /* compile code (must be done for each thread) */
     int arena = mrb_gc_arena_save(mrb);
@@ -816,8 +832,6 @@
     mrb_int status;
     h2o_mruby_generator_t *generator = NULL;
 
-    mrb_value resumers = mrb_ary_new(mrb);
-
     while (1) {
         /* send input to fiber */
         output = mrb_funcall_argv(mrb, receiver, ctx->shared->symbols.sym_call, 1, &input);
@@ -842,61 +856,24 @@
         mrb_value args = mrb_ary_entry(output, 2);
         int run_again = 0;
 
-<<<<<<< HEAD
-        if (mrb_array_p(args)) {
-            int run_again = 0;
-            switch (status) {
-            case H2O_MRUBY_CALLBACK_ID_SEND_CHUNKED_EOS:
-                input = h2o_mruby_send_chunked_eos_callback(ctx, receiver, args, &run_again);
-                break;
-            case H2O_MRUBY_CALLBACK_ID_HTTP_JOIN_RESPONSE:
-                input = h2o_mruby_http_join_response_callback(ctx, receiver, args, &run_again);
-                break;
-            case H2O_MRUBY_CALLBACK_ID_HTTP_FETCH_CHUNK:
-                input = h2o_mruby_http_fetch_chunk_callback(ctx, receiver, args, &run_again);
-                break;
-            case H2O_MRUBY_CALLBACK_ID_SLEEP:
-                input = h2o_mruby_sleep_callback(ctx, receiver, args, &run_again);
-                break;
-            case H2O_MRUBY_CALLBACK_ID_CHANNEL_WAIT:
-                input = h2o_mruby_channel_shift_callback(ctx, receiver, args, &run_again);
-                break;
-            case H2O_MRUBY_CALLBACK_ID_RUN_CHILD_FIBER: {
-                mrb_value resumer = mrb_ary_entry(args, 0);
-                mrb_ary_push(mrb, resumers, resumer);
-                input = mrb_nil_value();
-                run_again = 1;
-                break;
-            }
-            default:
-                input = mrb_exc_new_str_lit(mrb, E_RUNTIME_ERROR, "unexpected callback id sent from rack app");
-                run_again = 1;
-                break;
-            }
-            if (run_again == 0) {
-                if (RARRAY_LEN(resumers) == 0)
-                    goto Exit;
-                input = mrb_nil_value();
-                receiver = mrb_ary_pop(mrb, resumers);
-            }
-=======
         size_t callback_index = -status - 1;
         if (callback_index >= ctx->shared->callbacks.size) {
             input = mrb_exc_new_str_lit(mrb, E_RUNTIME_ERROR, "unexpected callback id sent from rack app");
             run_again = 1;
->>>>>>> 68336c9c
         } else {
             h2o_mruby_callback_t callback = ctx->shared->callbacks.entries[callback_index];
-            input = callback(ctx, input, receiver, args, &run_again);
+            input = callback(ctx, input, &receiver, args, &run_again);
         }
         if (mrb->exc != NULL)
             goto GotException;
-        if (run_again == 0)
-            goto Exit;
+        if (run_again == 0) {
+            if (RARRAY_LEN(ctx->resumers) == 0)
+                goto Exit;
+            receiver = mrb_ary_pop(mrb, ctx->resumers);
+        }
 
         mrb_gc_protect(mrb, receiver);
         mrb_gc_protect(mrb, input);
-        mrb_gc_protect(mrb, resumers);
     }
 
     if (status == 0) {
