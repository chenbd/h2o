/*
 * Copyright (c) 2014-2016 DeNA Co., Ltd., Kazuho Oku, Ryosuke Matsumoto
 *
 * Permission is hereby granted, free of charge, to any person obtaining a copy
 * of this software and associated documentation files (the "Software"), to
 * deal in the Software without restriction, including without limitation the
 * rights to use, copy, modify, merge, publish, distribute, sublicense, and/or
 * sell copies of the Software, and to permit persons to whom the Software is
 * furnished to do so, subject to the following conditions:
 *
 * The above copyright notice and this permission notice shall be included in
 * all copies or substantial portions of the Software.
 *
 * THE SOFTWARE IS PROVIDED "AS IS", WITHOUT WARRANTY OF ANY KIND, EXPRESS OR
 * IMPLIED, INCLUDING BUT NOT LIMITED TO THE WARRANTIES OF MERCHANTABILITY,
 * FITNESS FOR A PARTICULAR PURPOSE AND NONINFRINGEMENT. IN NO EVENT SHALL THE
 * AUTHORS OR COPYRIGHT HOLDERS BE LIABLE FOR ANY CLAIM, DAMAGES OR OTHER
 * LIABILITY, WHETHER IN AN ACTION OF CONTRACT, TORT OR OTHERWISE, ARISING
 * FROM, OUT OF OR IN CONNECTION WITH THE SOFTWARE OR THE USE OR OTHER DEALINGS
 * IN THE SOFTWARE.
 */
#ifndef H20_MRUBY_H
#define H20_MRUBY_H

#include "h2o.h"
#include <mruby.h>
#include <mruby/data.h>
#include <mruby/proc.h>
#include <mruby/compile.h>

#define H2O_MRUBY_MODULE_NAME "h2o_mruby"

enum {
    H2O_MRUBY_LIT_REQUEST_METHOD = H2O_MAX_TOKENS,
    H2O_MRUBY_LIT_SCRIPT_NAME,
    H2O_MRUBY_LIT_PATH_INFO,
    H2O_MRUBY_LIT_QUERY_STRING,
    H2O_MRUBY_LIT_SERVER_NAME,
    H2O_MRUBY_LIT_SERVER_ADDR,
    H2O_MRUBY_LIT_SERVER_PORT,
    H2O_MRUBY_LIT_SERVER_PROTOCOL,
    H2O_MRUBY_LIT_CONTENT_LENGTH,
    H2O_MRUBY_LIT_REMOTE_ADDR,
    H2O_MRUBY_LIT_REMOTE_PORT,
    H2O_MRUBY_LIT_REMOTE_USER,
    H2O_MRUBY_LIT_RACK_URL_SCHEME,
    H2O_MRUBY_LIT_RACK_MULTITHREAD,
    H2O_MRUBY_LIT_RACK_MULTIPROCESS,
    H2O_MRUBY_LIT_RACK_RUN_ONCE,
    H2O_MRUBY_LIT_RACK_HIJACK_,
    H2O_MRUBY_LIT_RACK_INPUT,
    H2O_MRUBY_LIT_RACK_ERRORS,
    H2O_MRUBY_LIT_SERVER_SOFTWARE,
    H2O_MRUBY_LIT_SERVER_SOFTWARE_VALUE,
    H2O_MRUBY_PROC_EACH_TO_ARRAY,
    H2O_MRUBY_PROC_APP_TO_FIBER,

    H2O_MRUBY_H2O_MODULE,
    H2O_MRUBY_GENERATOR_CLASS,

    /* used by chunked.c */
    H2O_MRUBY_CHUNKED_PROC_EACH_TO_FIBER,

    /* used by http_request.c */
    H2O_MRUBY_HTTP_REQUEST_CLASS,
    H2O_MRUBY_HTTP_INPUT_STREAM_CLASS,
    H2O_MRUBY_HTTP_EMPTY_INPUT_STREAM_CLASS,

    /* used by channel.c */
    H2O_MRUBY_CHANNEL_CLASS,

    H2O_MRUBY_NUM_CONSTANTS
};

typedef struct st_h2o_mruby_config_vars_t {
    h2o_iovec_t source;
    char *path;
    int lineno;
} h2o_mruby_config_vars_t;

typedef struct st_h2o_mruby_handler_t {
    h2o_handler_t super;
    h2o_mruby_config_vars_t config;
} h2o_mruby_handler_t;

typedef struct st_h2o_mruby_context_t h2o_mruby_context_t;
typedef mrb_value (*h2o_mruby_callback_t)(h2o_mruby_context_t *ctx, mrb_value input, mrb_value *receiver, mrb_value args,
                                          int *run_again);
typedef H2O_VECTOR(h2o_mruby_callback_t) h2o_mruby_callbacks_t;

typedef struct st_h2o_mruby_shared_context_t {
    h2o_context_t *ctx;
    mrb_state *mrb;
    mrb_value constants;
    struct st_h2o_mruby_context_t *current_context;
    struct {
        mrb_sym sym_call;
        mrb_sym sym_close;
        mrb_sym sym_method;
        mrb_sym sym_headers;
        mrb_sym sym_body;
        mrb_sym sym_async;
    } symbols;
    h2o_mruby_callbacks_t callbacks;
} h2o_mruby_shared_context_t;

struct st_h2o_mruby_context_t {
    h2o_mruby_handler_t *handler;
    mrb_value proc;
    h2o_mruby_shared_context_t *shared;
<<<<<<< HEAD
    h2o_context_t *ctx;
    mrb_value pendings;
} h2o_mruby_context_t;
=======
    mrb_value blocking_reqs;
    mrb_value resumers;
};
>>>>>>> 05e8a683

typedef struct st_h2o_mruby_chunked_t h2o_mruby_chunked_t;
typedef struct st_h2o_mruby_http_request_context_t h2o_mruby_http_request_context_t;
typedef struct st_h2o_mruby_channel_context_t h2o_mruby_channel_context_t;

typedef struct st_h2o_mruby_generator_t {
    h2o_generator_t super;
    h2o_req_t *req; /* becomes NULL once the underlying connection gets terminated */
    h2o_mruby_context_t *ctx;
    mrb_value rack_input;
    h2o_mruby_chunked_t *chunked;
    struct {
        mrb_value generator;
    } refs;
} h2o_mruby_generator_t;

<<<<<<< HEAD
#define H2O_MRUBY_CALLBACK_ID_NOOP 0
#define H2O_MRUBY_CALLBACK_ID_EXCEPTION_RAISED -1 /* used to notify exception, does not execution to mruby code */
#define H2O_MRUBY_CALLBACK_ID_CONFIGURING_APP -2
#define H2O_MRUBY_CALLBACK_ID_CONFIGURED_APP -3
#define H2O_MRUBY_CALLBACK_ID_SEND_CHUNKED_EOS -4
#define H2O_MRUBY_CALLBACK_ID_HTTP_JOIN_RESPONSE -5
#define H2O_MRUBY_CALLBACK_ID_HTTP_FETCH_CHUNK -6
#define H2O_MRUBY_CALLBACK_ID_REDIS_JOIN_REPLY -7
#define H2O_MRUBY_CALLBACK_ID_SLEEP -999

=======
>>>>>>> 05e8a683
#define h2o_mruby_assert(mrb)                                                                                                      \
    do {                                                                                                                           \
        if (mrb->exc != NULL)                                                                                                      \
            h2o_mruby__abort_exc(mrb, "unexpected ruby error", __FILE__, __LINE__);                                                \
    } while (0)

#define h2o_mruby_new_str(mrb, s, l) h2o_mruby__new_str((mrb), (s), (l), __FILE__, __LINE__)

/* source files using this macro should include mruby/throw.h */
#define H2O_MRUBY_EXEC_GUARD(block)                                                                                                \
    do {                                                                                                                           \
        struct mrb_jmpbuf *prev_jmp = mrb->jmp;                                                                                    \
        struct mrb_jmpbuf c_jmp;                                                                                                   \
        MRB_TRY(&c_jmp)                                                                                                            \
        {                                                                                                                          \
            mrb->jmp = &c_jmp;                                                                                                     \
            do {                                                                                                                   \
                block                                                                                                              \
            } while (0);                                                                                                           \
            mrb->jmp = prev_jmp;                                                                                                   \
        }                                                                                                                          \
        MRB_CATCH(&c_jmp)                                                                                                          \
        {                                                                                                                          \
            mrb->jmp = prev_jmp;                                                                                                   \
        }                                                                                                                          \
        MRB_END_EXC(&c_jmp);                                                                                                       \
    } while (0)

/* handler/mruby.c */
void h2o_mruby__abort_exc(mrb_state *mrb, const char *mess, const char *file, int line);
mrb_value h2o_mruby__new_str(mrb_state *mrb, const char *s, size_t len, const char *file, int line);
mrb_value h2o_mruby_to_str(mrb_state *mrb, mrb_value v);
mrb_value h2o_mruby_eval_expr(mrb_state *mrb, const char *expr);
mrb_value h2o_mruby_eval_expr_location(mrb_state *mrb, const char *expr, const char *path, const int lineno);
void h2o_mruby_define_callback(mrb_state *mrb, const char *name, h2o_mruby_callback_t callback);
mrb_value h2o_mruby_create_data_instance(mrb_state *mrb, mrb_value class_obj, void *ptr, const mrb_data_type *type);
void h2o_mruby_setup_globals(mrb_state *mrb);
struct RProc *h2o_mruby_compile_code(mrb_state *mrb, h2o_mruby_config_vars_t *config, char *errbuf);
h2o_mruby_handler_t *h2o_mruby_register(h2o_pathconf_t *pathconf, h2o_mruby_config_vars_t *config);

void h2o_mruby_run_fiber(h2o_mruby_context_t *ctx, mrb_value receiver, mrb_value input, int *is_delegate);
mrb_value h2o_mruby_each_to_array(h2o_mruby_shared_context_t *shared_ctx, mrb_value src);
int h2o_mruby_iterate_headers(h2o_mruby_shared_context_t *shared_ctx, mrb_value headers,
                              int (*cb)(h2o_mruby_shared_context_t *, h2o_iovec_t, h2o_iovec_t, void *), void *cb_data);

/* handler/mruby/chunked.c */
void h2o_mruby_send_chunked_init_context(h2o_mruby_shared_context_t *ctx);
void h2o_mruby_send_chunked_close(h2o_mruby_generator_t *generator);
mrb_value h2o_mruby_send_chunked_init(h2o_mruby_generator_t *generator, mrb_value body);
void h2o_mruby_send_chunked_dispose(h2o_mruby_generator_t *generator);

/* handler/mruby/http_request.c */
void h2o_mruby_http_request_init_context(h2o_mruby_shared_context_t *ctx);
h2o_mruby_http_request_context_t *h2o_mruby_http_set_shortcut(mrb_state *mrb, mrb_value obj, void (*cb)(h2o_mruby_generator_t *),
                                                              h2o_mruby_generator_t *generator);
void h2o_mruby_http_unset_shortcut(mrb_state *mrb, h2o_mruby_http_request_context_t *ctx, h2o_mruby_generator_t *generator);
h2o_buffer_t **h2o_mruby_http_peek_content(h2o_mruby_http_request_context_t *ctx, int *is_final);

/* handler/mruby/redis.c */
void h2o_mruby_redis_init_context(h2o_mruby_shared_context_t *ctx);
mrb_value h2o_mruby_redis_join_reply_callback(h2o_mruby_context_t *ctx, mrb_value receiver, mrb_value args, int *next_action);

/* handler/mruby/sleep.c */
void h2o_mruby_sleep_init_context(h2o_mruby_shared_context_t *ctx);

/* handler/mruby/channel.c */
void h2o_mruby_channel_init_context(h2o_mruby_shared_context_t *ctx);

/* handler/configurator/mruby.c */
void h2o_mruby_register_configurator(h2o_globalconf_t *conf);

h2o_mruby_generator_t *h2o_mruby_get_generator(mrb_state *mrb, mrb_value obj);

#endif<|MERGE_RESOLUTION|>--- conflicted
+++ resolved
@@ -108,15 +108,9 @@
     h2o_mruby_handler_t *handler;
     mrb_value proc;
     h2o_mruby_shared_context_t *shared;
-<<<<<<< HEAD
-    h2o_context_t *ctx;
-    mrb_value pendings;
-} h2o_mruby_context_t;
-=======
     mrb_value blocking_reqs;
     mrb_value resumers;
 };
->>>>>>> 05e8a683
 
 typedef struct st_h2o_mruby_chunked_t h2o_mruby_chunked_t;
 typedef struct st_h2o_mruby_http_request_context_t h2o_mruby_http_request_context_t;
@@ -133,19 +127,6 @@
     } refs;
 } h2o_mruby_generator_t;
 
-<<<<<<< HEAD
-#define H2O_MRUBY_CALLBACK_ID_NOOP 0
-#define H2O_MRUBY_CALLBACK_ID_EXCEPTION_RAISED -1 /* used to notify exception, does not execution to mruby code */
-#define H2O_MRUBY_CALLBACK_ID_CONFIGURING_APP -2
-#define H2O_MRUBY_CALLBACK_ID_CONFIGURED_APP -3
-#define H2O_MRUBY_CALLBACK_ID_SEND_CHUNKED_EOS -4
-#define H2O_MRUBY_CALLBACK_ID_HTTP_JOIN_RESPONSE -5
-#define H2O_MRUBY_CALLBACK_ID_HTTP_FETCH_CHUNK -6
-#define H2O_MRUBY_CALLBACK_ID_REDIS_JOIN_REPLY -7
-#define H2O_MRUBY_CALLBACK_ID_SLEEP -999
-
-=======
->>>>>>> 05e8a683
 #define h2o_mruby_assert(mrb)                                                                                                      \
     do {                                                                                                                           \
         if (mrb->exc != NULL)                                                                                                      \
@@ -206,7 +187,6 @@
 
 /* handler/mruby/redis.c */
 void h2o_mruby_redis_init_context(h2o_mruby_shared_context_t *ctx);
-mrb_value h2o_mruby_redis_join_reply_callback(h2o_mruby_context_t *ctx, mrb_value receiver, mrb_value args, int *next_action);
 
 /* handler/mruby/sleep.c */
 void h2o_mruby_sleep_init_context(h2o_mruby_shared_context_t *ctx);
