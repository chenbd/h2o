/*
 * Copyright (c) 2014-2016 DeNA Co., Ltd., Kazuho Oku, Fastly, Inc.
 *
 * Permission is hereby granted, free of charge, to any person obtaining a copy
 * of this software and associated documentation files (the "Software"), to
 * deal in the Software without restriction, including without limitation the
 * rights to use, copy, modify, merge, publish, distribute, sublicense, and/or
 * sell copies of the Software, and to permit persons to whom the Software is
 * furnished to do so, subject to the following conditions:
 *
 * The above copyright notice and this permission notice shall be included in
 * all copies or substantial portions of the Software.
 *
 * THE SOFTWARE IS PROVIDED "AS IS", WITHOUT WARRANTY OF ANY KIND, EXPRESS OR
 * IMPLIED, INCLUDING BUT NOT LIMITED TO THE WARRANTIES OF MERCHANTABILITY,
 * FITNESS FOR A PARTICULAR PURPOSE AND NONINFRINGEMENT. IN NO EVENT SHALL THE
 * AUTHORS OR COPYRIGHT HOLDERS BE LIABLE FOR ANY CLAIM, DAMAGES OR OTHER
 * LIABILITY, WHETHER IN AN ACTION OF CONTRACT, TORT OR OTHERWISE, ARISING
 * FROM, OUT OF OR IN CONNECTION WITH THE SOFTWARE OR THE USE OR OTHER DEALINGS
 * IN THE SOFTWARE.
 */
#include <inttypes.h>
#include <stdio.h>
#include <stdlib.h>
#include "h2o.h"
#include "h2o/http1.h"
#include "h2o/http2.h"
#include "h2o/http2_internal.h"

static const h2o_iovec_t CONNECTION_PREFACE = {H2O_STRLIT("PRI * HTTP/2.0\r\n\r\nSM\r\n\r\n")};

const h2o_http2_priority_t h2o_http2_default_priority = {
    0, /* exclusive */
    0, /* dependency */
    16 /* weight */
};

const h2o_http2_settings_t H2O_HTTP2_SETTINGS_HOST = {
    4096,  /* header_table_size */
    0,     /* enable_push (clients are never allowed to initiate server push; RFC 7540 Section 8.2) */
    100,   /* max_concurrent_streams */
    65535, /* initial_window_size */
    16384  /* max_frame_size */
};

static const h2o_iovec_t SERVER_PREFACE = {H2O_STRLIT("\x00\x00\x06"     /* frame size */
                                                      "\x04"             /* settings frame */
                                                      "\x00"             /* no flags */
                                                      "\x00\x00\x00\x00" /* stream id */
                                                      "\x00\x03"
                                                      "\x00\x00\x00\x64" /* max_concurrent_streams = 100 */
                                                      "\x00\x00\x04"     /* frame size */
                                                      "\x08"             /* window_update */
                                                      "\x00"             /* no flags */
                                                      "\x00\x00\x00\x00" /* stream id */
                                                      "\x00\xff\x00\x01" /* 16777216 - 65535 */
                                                      )};

static __thread h2o_buffer_prototype_t wbuf_buffer_prototype = {{16}, {H2O_HTTP2_DEFAULT_OUTBUF_SIZE}};

static void initiate_graceful_shutdown(h2o_context_t *ctx);
static int close_connection(h2o_http2_conn_t *conn);
static ssize_t expect_default(h2o_http2_conn_t *conn, const uint8_t *src, size_t len, const char **err_desc);
static void do_emit_writereq(h2o_http2_conn_t *conn);
static void on_read(h2o_socket_t *sock, const char *err);
static void push_path(h2o_req_t *src_req, const char *abspath, size_t abspath_len, int is_critical);
static int foreach_request(h2o_context_t *ctx, int (*cb)(h2o_req_t *req, void *cbdata), void *cbdata);
static void stream_send_error(h2o_http2_conn_t *conn, uint32_t stream_id, int errnum);

const h2o_protocol_callbacks_t H2O_HTTP2_CALLBACKS = {initiate_graceful_shutdown, foreach_request};

static int is_idle_stream_id(h2o_http2_conn_t *conn, uint32_t stream_id)
{
    return (h2o_http2_stream_is_push(stream_id) ? conn->push_stream_ids.max_open : conn->pull_stream_ids.max_open) < stream_id;
}

static void enqueue_goaway(h2o_http2_conn_t *conn, int errnum, h2o_iovec_t additional_data)
{
    if (conn->state < H2O_HTTP2_CONN_STATE_IS_CLOSING) {
        /* http2 spec allows sending GOAWAY more than once (for one reason since errors may arise after sending the first one) */
        h2o_http2_encode_goaway_frame(&conn->_write.buf, conn->pull_stream_ids.max_open, errnum, additional_data);
        h2o_http2_conn_request_write(conn);
        conn->state = H2O_HTTP2_CONN_STATE_HALF_CLOSED;
    }
}

static void graceful_shutdown_close_stragglers(h2o_timeout_timer_t *entry)
{
    h2o_context_t *ctx = H2O_STRUCT_FROM_MEMBER(h2o_context_t, http2._graceful_shutdown_timeout, entry);
    h2o_linklist_t *node, *next;

    /* We've sent two GOAWAY frames, close the remaining connections */
    for (node = ctx->http2._conns.next; node != &ctx->http2._conns; node = next) {
        h2o_http2_conn_t *conn = H2O_STRUCT_FROM_MEMBER(h2o_http2_conn_t, _conns, node);
        next = node->next;
        close_connection(conn);
    }
}

static void graceful_shutdown_resend_goaway(h2o_timeout_timer_t *entry)
{
    h2o_context_t *ctx = H2O_STRUCT_FROM_MEMBER(h2o_context_t, http2._graceful_shutdown_timeout, entry);
    h2o_linklist_t *node;
    int do_close_stragglers = 0;

    for (node = ctx->http2._conns.next; node != &ctx->http2._conns; node = node->next) {
        h2o_http2_conn_t *conn = H2O_STRUCT_FROM_MEMBER(h2o_http2_conn_t, _conns, node);
        if (conn->state < H2O_HTTP2_CONN_STATE_HALF_CLOSED) {
            enqueue_goaway(conn, H2O_HTTP2_ERROR_NONE, (h2o_iovec_t){NULL});
            do_close_stragglers = 1;
        }
    }

    /* After waiting a second, we still had active connections. If configured, wait one
     * final timeout before closing the connections */
    if (do_close_stragglers && ctx->globalconf->http2.graceful_shutdown_timeout.set &&
        ctx->globalconf->http2.graceful_shutdown_timeout.val) {
        h2o_timeout_del_timer(&ctx->http2._graceful_shutdown_timeout);
        h2o_timeout_init_timer(&ctx->http2._graceful_shutdown_timeout, graceful_shutdown_close_stragglers);
        h2o_timeout_add_timer(ctx->loop, &ctx->http2._graceful_shutdown_timeout,
                                  ctx->globalconf->http2.graceful_shutdown_timeout);
    }
}

static void initiate_graceful_shutdown(h2o_context_t *ctx)
{
    /* draft-16 6.8
     * A server that is attempting to gracefully shut down a connection SHOULD send an initial GOAWAY frame with the last stream
     * identifier set to 231-1 and a NO_ERROR code. This signals to the client that a shutdown is imminent and that no further
     * requests can be initiated. After waiting at least one round trip time, the server can send another GOAWAY frame with an
     * updated last stream identifier. This ensures that a connection can be cleanly shut down without losing requests.
     */
    h2o_linklist_t *node;

    /* only doit once */
    if (ctx->http2._graceful_shutdown_timeout.cb != NULL)
        return;
    h2o_timeout_del_timer(&ctx->http2._graceful_shutdown_timeout);
    h2o_timeout_init_timer(&ctx->http2._graceful_shutdown_timeout, graceful_shutdown_resend_goaway);

    for (node = ctx->http2._conns.next; node != &ctx->http2._conns; node = node->next) {
        h2o_http2_conn_t *conn = H2O_STRUCT_FROM_MEMBER(h2o_http2_conn_t, _conns, node);
        if (conn->state < H2O_HTTP2_CONN_STATE_HALF_CLOSED) {
            h2o_http2_encode_goaway_frame(&conn->_write.buf, INT32_MAX, H2O_HTTP2_ERROR_NONE,
                                          (h2o_iovec_t){H2O_STRLIT("graceful shutdown")});
            h2o_http2_conn_request_write(conn);
        }
    }
    h2o_timeout_add_timer(ctx->loop, &ctx->http2._graceful_shutdown_timeout, h2o_timeout_val_from_uint(1000));
}

static void on_idle_timeout(h2o_timeout_timer_t *entry)
{
    h2o_http2_conn_t *conn = H2O_STRUCT_FROM_MEMBER(h2o_http2_conn_t, _timeout_entry, entry);

    enqueue_goaway(conn, H2O_HTTP2_ERROR_NONE, h2o_iovec_init(H2O_STRLIT("idle timeout")));
    close_connection(conn);
}

static void update_idle_timeout(h2o_http2_conn_t *conn)
{
    h2o_timeout_del_timer(&conn->_timeout_entry);

<<<<<<< HEAD
    if (!conn->num_streams.response_blocked_by_server && !conn->num_streams.request_blocked_by_server &&
        conn->_write.buf_in_flight == NULL) {
        h2o_timeout_init_timer(&conn->_timeout_entry, on_idle_timeout);
        h2o_timeout_add_timer(conn->super.ctx->loop, &conn->_timeout_entry, conn->super.ctx->globalconf->http2.idle_timeout);
=======
    if (conn->num_streams.blocked_by_server == 0 && conn->_write.buf_in_flight == NULL) {
        conn->_timeout_entry.cb = on_idle_timeout;
        h2o_timeout_link(conn->super.ctx->loop, &conn->super.ctx->http2.idle_timeout, &conn->_timeout_entry);
>>>>>>> 7c172689
    }
}

static int can_run_requests(h2o_http2_conn_t *conn)
{
    return conn->num_streams.pull.half_closed + conn->num_streams.push.half_closed <
           conn->super.ctx->globalconf->http2.max_concurrent_requests_per_connection;
}

static void run_pending_requests(h2o_http2_conn_t *conn)
{
    h2o_linklist_t *link, *lnext;
    int ran_one_request;

    do {
        ran_one_request = 0;

        for (link = conn->_pending_reqs.next; link != &conn->_pending_reqs && can_run_requests(conn); link = lnext) {
            /* fetch and detach a pending stream */
            h2o_http2_stream_t *stream = H2O_STRUCT_FROM_MEMBER(h2o_http2_stream_t, _refs.link, link);

            lnext = link->next;

            if (stream->req.proceed_req != NULL) {
                if (conn->num_streams._request_body_in_progress) {
                    continue;
                }
                conn->num_streams._request_body_in_progress++;
                stream->_conn_stream_in_progress = 1;
            } else {
                if (stream->state < H2O_HTTP2_STREAM_STATE_SEND_HEADERS) {
                    h2o_http2_stream_set_state(conn, stream, H2O_HTTP2_STREAM_STATE_REQ_PENDING);
                    h2o_http2_stream_set_state(conn, stream, H2O_HTTP2_STREAM_STATE_SEND_HEADERS);
                }
            }

            h2o_linklist_unlink(&stream->_refs.link);
            ran_one_request = 1;

            /* handle it */
            if (!h2o_http2_stream_is_push(stream->stream_id) && conn->pull_stream_ids.max_processed < stream->stream_id)
                conn->pull_stream_ids.max_processed = stream->stream_id;
            h2o_process_request(&stream->req);
        }

    } while (ran_one_request && !h2o_linklist_is_empty(&conn->_pending_reqs));
}

static void execute_or_enqueue_request_core(h2o_http2_conn_t *conn, h2o_http2_stream_t *stream)
{
    /* TODO schedule the pending reqs using the scheduler */
    h2o_linklist_insert(&conn->_pending_reqs, &stream->_refs.link);

    run_pending_requests(conn);
    update_idle_timeout(conn);
}

static void execute_or_enqueue_request(h2o_http2_conn_t *conn, h2o_http2_stream_t *stream)
{
    assert(stream->state == H2O_HTTP2_STREAM_STATE_RECV_HEADERS || stream->state == H2O_HTTP2_STREAM_STATE_REQ_PENDING);

    h2o_http2_stream_set_state(conn, stream, H2O_HTTP2_STREAM_STATE_REQ_PENDING);
    if (!stream->blocked_by_server)
        h2o_http2_stream_set_blocked_by_server(conn, stream, 1);
    execute_or_enqueue_request_core(conn, stream);
}

void h2o_http2_conn_register_stream(h2o_http2_conn_t *conn, h2o_http2_stream_t *stream)
{
    khiter_t iter;
    int r;

    iter = kh_put(h2o_http2_stream_t, conn->streams, stream->stream_id, &r);
    assert(iter != kh_end(conn->streams));
    kh_val(conn->streams, iter) = stream;
}

void h2o_http2_conn_unregister_stream(h2o_http2_conn_t *conn, h2o_http2_stream_t *stream)
{
    khiter_t iter = kh_get(h2o_http2_stream_t, conn->streams, stream->stream_id);
    assert(iter != kh_end(conn->streams));
    kh_del(h2o_http2_stream_t, conn->streams, iter);

    assert(h2o_http2_scheduler_is_open(&stream->_refs.scheduler));
    h2o_http2_scheduler_close(&stream->_refs.scheduler);

    if (stream->_conn_stream_in_progress) {
        h2o_http2_conn_t *conn = (h2o_http2_conn_t *)stream->req.conn;
        stream->_conn_stream_in_progress = 0;
        conn->num_streams._request_body_in_progress--;
    }

    switch (stream->state) {
    case H2O_HTTP2_STREAM_STATE_RECV_BODY:
        if (h2o_linklist_is_linked(&stream->_refs.link))
            h2o_linklist_unlink(&stream->_refs.link);
    /* fallthru */
    case H2O_HTTP2_STREAM_STATE_IDLE:
    case H2O_HTTP2_STREAM_STATE_RECV_HEADERS:
        assert(!h2o_linklist_is_linked(&stream->_refs.link));
        break;
    case H2O_HTTP2_STREAM_STATE_REQ_PENDING:
        assert(h2o_linklist_is_linked(&stream->_refs.link));
        h2o_linklist_unlink(&stream->_refs.link);
        break;
    case H2O_HTTP2_STREAM_STATE_SEND_HEADERS:
    case H2O_HTTP2_STREAM_STATE_SEND_BODY:
    case H2O_HTTP2_STREAM_STATE_SEND_BODY_IS_FINAL:
    case H2O_HTTP2_STREAM_STATE_END_STREAM:
        if (h2o_linklist_is_linked(&stream->_refs.link))
            h2o_linklist_unlink(&stream->_refs.link);
        break;
    }
    if (stream->state != H2O_HTTP2_STREAM_STATE_END_STREAM)
        h2o_http2_stream_set_state(conn, stream, H2O_HTTP2_STREAM_STATE_END_STREAM);

    if (conn->state < H2O_HTTP2_CONN_STATE_IS_CLOSING) {
        run_pending_requests(conn);
        update_idle_timeout(conn);
    }
}

static void close_connection_now(h2o_http2_conn_t *conn)
{
    h2o_http2_stream_t *stream;

    assert(!h2o_timer_is_linked(&conn->_write.timeout_entry));

    kh_foreach_value(conn->streams, stream, { h2o_http2_stream_close(conn, stream); });

    assert(conn->num_streams.pull.open == 0);
    assert(conn->num_streams.pull.half_closed == 0);
    assert(conn->num_streams.pull.send_body == 0);
    assert(conn->num_streams.push.half_closed == 0);
    assert(conn->num_streams.push.send_body == 0);
    assert(conn->num_streams.priority.open == 0);
    kh_destroy(h2o_http2_stream_t, conn->streams);
    assert(conn->_http1_req_input == NULL);
    h2o_hpack_dispose_header_table(&conn->_input_header_table);
    h2o_hpack_dispose_header_table(&conn->_output_header_table);
    assert(h2o_linklist_is_empty(&conn->_pending_reqs));
    h2o_timeout_del_timer(&conn->_timeout_entry);

    h2o_buffer_dispose(&conn->_write.buf);
    if (conn->_write.buf_in_flight != NULL)
        h2o_buffer_dispose(&conn->_write.buf_in_flight);
    h2o_http2_scheduler_dispose(&conn->scheduler);
    assert(h2o_linklist_is_empty(&conn->_write.streams_to_proceed));
    assert(!h2o_timer_is_linked(&conn->_write.timeout_entry));
    if (conn->_headers_unparsed != NULL)
        h2o_buffer_dispose(&conn->_headers_unparsed);
    if (conn->push_memo != NULL)
        h2o_cache_destroy(conn->push_memo);
    if (conn->casper != NULL)
        h2o_http2_casper_destroy(conn->casper);
    h2o_linklist_unlink(&conn->_conns);

    if (conn->sock != NULL)
        h2o_socket_close(conn->sock);
    free(conn);
}

int close_connection(h2o_http2_conn_t *conn)
{
    conn->state = H2O_HTTP2_CONN_STATE_IS_CLOSING;

    if (conn->_write.buf_in_flight != NULL || h2o_timer_is_linked(&conn->_write.timeout_entry)) {
        /* there is a pending write, let on_write_complete actually close the connection */
    } else {
        close_connection_now(conn);
        return -1;
    }
    return 0;
}

static void stream_send_error(h2o_http2_conn_t *conn, uint32_t stream_id, int errnum)
{
    assert(stream_id != 0);
    assert(conn->state < H2O_HTTP2_CONN_STATE_IS_CLOSING);

    conn->super.ctx->http2.events.protocol_level_errors[-errnum]++;

    h2o_http2_encode_rst_stream_frame(&conn->_write.buf, stream_id, -errnum);
    h2o_http2_conn_request_write(conn);
}

static void request_gathered_write(h2o_http2_conn_t *conn)
{
    assert(conn->state < H2O_HTTP2_CONN_STATE_IS_CLOSING);
    if (conn->sock->_cb.write == NULL && !h2o_timer_is_linked(&conn->_write.timeout_entry)) {
        h2o_timeout_add_timer(conn->super.ctx->loop, &conn->_write.timeout_entry, h2o_timeout_val_from_uint(0));
    }
}

static int update_stream_output_window(h2o_http2_stream_t *stream, ssize_t delta)
{
    ssize_t cur = h2o_http2_window_get_window(&stream->output_window);
    if (h2o_http2_window_update(&stream->output_window, delta) != 0)
        return -1;
    if (cur <= 0 && h2o_http2_window_get_window(&stream->output_window) > 0 &&
        (h2o_http2_stream_has_pending_data(stream) || stream->state >= H2O_HTTP2_STREAM_STATE_SEND_BODY_IS_FINAL)) {
        assert(!h2o_linklist_is_linked(&stream->_refs.link));
        h2o_http2_scheduler_activate(&stream->_refs.scheduler);
    }
    return 0;
}

static void handle_request_body_chunk(h2o_http2_conn_t *conn, h2o_http2_stream_t *stream, h2o_iovec_t payload, int is_end_stream)
{
    stream->_req_body.bytes_received += payload.len;

    /* check size */
    if (stream->_req_body.bytes_received > conn->super.ctx->globalconf->max_request_entity_size) {
        stream_send_error(conn, stream->stream_id, H2O_HTTP2_ERROR_REFUSED_STREAM);
        h2o_http2_stream_reset(conn, stream);
        return;
    }
    if (stream->req.content_length != SIZE_MAX) {
        size_t received = stream->_req_body.bytes_received, cl = stream->req.content_length;
        if (is_end_stream ? (received != cl) : (received > cl)) {
            stream_send_error(conn, stream->stream_id, H2O_HTTP2_ERROR_PROTOCOL);
            h2o_http2_stream_reset(conn, stream);
            return;
        }
    }

    /* update timer */
    if (!stream->blocked_by_server)
        h2o_http2_stream_set_blocked_by_server(conn, stream, 1);

    /* handle input */
    if (is_end_stream) {
        h2o_http2_stream_set_state(conn, stream, H2O_HTTP2_STREAM_STATE_REQ_PENDING);
        if (stream->req.proceed_req != NULL)
            h2o_http2_stream_set_state(conn, stream, H2O_HTTP2_STREAM_STATE_SEND_HEADERS);
    }
    if (stream->req.write_req.cb(stream->req.write_req.ctx, payload, is_end_stream) != 0) {
        stream_send_error(conn, stream->stream_id, H2O_HTTP2_ERROR_STREAM_CLOSED);
        h2o_http2_stream_reset(conn, stream);
    }
}

static int handle_incoming_request(h2o_http2_conn_t *conn, h2o_http2_stream_t *stream, const uint8_t *src, size_t len,
                                   const char **err_desc)
{
    int ret, header_exists_map;

    assert(stream->state == H2O_HTTP2_STREAM_STATE_RECV_HEADERS);

    header_exists_map = 0;
    if ((ret = h2o_hpack_parse_headers(&stream->req, &conn->_input_header_table, src, len, &header_exists_map,
                                       &stream->req.content_length, &stream->cache_digests, err_desc)) != 0) {
        if (ret == H2O_HTTP2_ERROR_INVALID_HEADER_CHAR) {
            /* fast forward the stream's state so that we can start sending the response */
            h2o_http2_stream_set_state(conn, stream, H2O_HTTP2_STREAM_STATE_REQ_PENDING);
            h2o_http2_stream_set_state(conn, stream, H2O_HTTP2_STREAM_STATE_SEND_HEADERS);
            h2o_send_error_400(&stream->req, "Invalid Headers", *err_desc, 0);
            return 0;
        }
        return ret;
    }

#define EXPECTED_MAP                                                                                                               \
    (H2O_HPACK_PARSE_HEADERS_METHOD_EXISTS | H2O_HPACK_PARSE_HEADERS_PATH_EXISTS | H2O_HPACK_PARSE_HEADERS_SCHEME_EXISTS)
    if ((header_exists_map & EXPECTED_MAP) != EXPECTED_MAP) {
        ret = H2O_HTTP2_ERROR_PROTOCOL;
        goto SendRSTStream;
    }
#undef EXPECTED_MAP

    /* handle the request */
    if (conn->num_streams.pull.open > H2O_HTTP2_SETTINGS_HOST.max_concurrent_streams) {
        ret = H2O_HTTP2_ERROR_REFUSED_STREAM;
        goto SendRSTStream;
    }

    if (stream->_req_body.body == NULL) {
        execute_or_enqueue_request(conn, stream);
    } else {
        h2o_http2_stream_set_state(conn, stream, H2O_HTTP2_STREAM_STATE_RECV_BODY);
    }
    return 0;

SendRSTStream:
    stream_send_error(conn, stream->stream_id, ret);
    h2o_http2_stream_reset(conn, stream);
    return 0;
}

static int handle_trailing_headers(h2o_http2_conn_t *conn, h2o_http2_stream_t *stream, const uint8_t *src, size_t len,
                                   const char **err_desc)
{
    size_t dummy_content_length;
    int ret;

    if ((ret = h2o_hpack_parse_headers(&stream->req, &conn->_input_header_table, src, len, NULL, &dummy_content_length, NULL,
                                       err_desc)) != 0)
        return ret;
    handle_request_body_chunk(conn, stream, h2o_iovec_init(NULL, 0), 1);
    return 0;
}

static ssize_t expect_continuation_of_headers(h2o_http2_conn_t *conn, const uint8_t *src, size_t len, const char **err_desc)
{
    h2o_http2_frame_t frame;
    ssize_t ret;
    h2o_http2_stream_t *stream;
    int hret;

    if ((ret = h2o_http2_decode_frame(&frame, src, len, &H2O_HTTP2_SETTINGS_HOST, err_desc)) < 0)
        return ret;
    if (frame.type != H2O_HTTP2_FRAME_TYPE_CONTINUATION) {
        *err_desc = "expected CONTINUATION frame";
        return H2O_HTTP2_ERROR_PROTOCOL;
    }

    if (conn->state >= H2O_HTTP2_CONN_STATE_HALF_CLOSED)
        return 0;

    if ((stream = h2o_http2_conn_get_stream(conn, frame.stream_id)) == NULL ||
        !(stream->state == H2O_HTTP2_STREAM_STATE_RECV_HEADERS || stream->state == H2O_HTTP2_STREAM_STATE_RECV_BODY)) {
        *err_desc = "unexpected stream id in CONTINUATION frame";
        return H2O_HTTP2_ERROR_PROTOCOL;
    }

    if (conn->_headers_unparsed->size + frame.length <= H2O_MAX_REQLEN) {
        h2o_buffer_reserve(&conn->_headers_unparsed, frame.length);
        memcpy(conn->_headers_unparsed->bytes + conn->_headers_unparsed->size, frame.payload, frame.length);
        conn->_headers_unparsed->size += frame.length;

        if ((frame.flags & H2O_HTTP2_FRAME_FLAG_END_HEADERS) != 0) {
            conn->_read_expect = expect_default;
            if (stream->state == H2O_HTTP2_STREAM_STATE_RECV_HEADERS) {
                hret = handle_incoming_request(conn, stream, (const uint8_t *)conn->_headers_unparsed->bytes,
                                               conn->_headers_unparsed->size, err_desc);
            } else {
                hret = handle_trailing_headers(conn, stream, (const uint8_t *)conn->_headers_unparsed->bytes,
                                               conn->_headers_unparsed->size, err_desc);
            }
            if (hret != 0)
                ret = hret;
            h2o_buffer_dispose(&conn->_headers_unparsed);
            conn->_headers_unparsed = NULL;
        }
    } else {
        /* request is too large (TODO log) */
        stream_send_error(conn, stream->stream_id, H2O_HTTP2_ERROR_REFUSED_STREAM);
        h2o_http2_stream_reset(conn, stream);
    }

    return ret;
}

static void update_input_window(h2o_http2_conn_t *conn, uint32_t stream_id, h2o_http2_window_t *window, size_t consumed)
{
    h2o_http2_window_consume_window(window, consumed);
    if (h2o_http2_window_get_window(window) * 2 < H2O_HTTP2_SETTINGS_HOST.initial_window_size) {
        int32_t delta = (int32_t)(H2O_HTTP2_SETTINGS_HOST.initial_window_size - h2o_http2_window_get_window(window));
        h2o_http2_encode_window_update_frame(&conn->_write.buf, stream_id, delta);
        h2o_http2_conn_request_write(conn);
        h2o_http2_window_update(window, delta);
    }
}

static void set_priority(h2o_http2_conn_t *conn, h2o_http2_stream_t *stream, const h2o_http2_priority_t *priority,
                         int scheduler_is_open)
{
    h2o_http2_scheduler_node_t *parent_sched;

    /* determine the parent */
    if (priority->dependency != 0) {
        h2o_http2_stream_t *parent_stream = h2o_http2_conn_get_stream(conn, priority->dependency);
        if (parent_stream != NULL) {
            parent_sched = &parent_stream->_refs.scheduler.node;
        } else {
            /* A dependency on a stream that is not currently in the tree - such as a stream in the "idle" state - results in that
             * stream being given a default priority. (RFC 7540 5.3.1)
             * It is possible for a stream to become closed while prioritization information that creates a dependency on that
             * stream is in transit. If a stream identified in a dependency has no associated priority information, then the
             * dependent stream is instead assigned a default priority. (RFC 7540 5.3.4)
             */
            parent_sched = &conn->scheduler;
            priority = &h2o_http2_default_priority;
        }
    } else {
        parent_sched = &conn->scheduler;
    }

    /* setup the scheduler */
    if (!scheduler_is_open) {
        h2o_http2_scheduler_open(&stream->_refs.scheduler, parent_sched, priority->weight, priority->exclusive);
    } else {
        h2o_http2_scheduler_rebind(&stream->_refs.scheduler, parent_sched, priority->weight, priority->exclusive);
    }
}

static void proceed_request(h2o_req_t *req, size_t written, int is_end_stream)
{
    h2o_http2_stream_t *stream = H2O_STRUCT_FROM_MEMBER(h2o_http2_stream_t, req, req);
    h2o_http2_conn_t *conn = (h2o_http2_conn_t *)stream->req.conn;

    if (stream->blocked_by_server && stream->state == H2O_HTTP2_STREAM_STATE_RECV_BODY) {
        h2o_http2_stream_set_blocked_by_server(conn, stream, 0);
        update_idle_timeout(conn);
    }

    update_input_window(conn, stream->stream_id, &stream->input_window, written);
}

static int write_req_non_streaming(void *_req, h2o_iovec_t payload, int is_end_stream)
{
    h2o_http2_stream_t *stream = H2O_STRUCT_FROM_MEMBER(h2o_http2_stream_t, req, _req);

    if (h2o_buffer_append(&stream->_req_body.body, payload.base, payload.len) == 0)
        return -1;
    proceed_request(&stream->req, payload.len, is_end_stream);

    if (is_end_stream) {
        stream->req.entity = h2o_iovec_init(stream->_req_body.body->bytes, stream->_req_body.body->size);
        execute_or_enqueue_request((h2o_http2_conn_t *)stream->req.conn, stream);
    }
    return 0;
}

static int write_req_streaming_pre_dispatch(void *_req, h2o_iovec_t payload, int is_end_stream)
{
    h2o_http2_stream_t *stream = H2O_STRUCT_FROM_MEMBER(h2o_http2_stream_t, req, _req);

    if (h2o_buffer_append(&stream->_req_body.body, payload.base, payload.len) == 0)
        return -1;
    stream->req.entity = h2o_iovec_init(stream->_req_body.body->bytes, stream->_req_body.body->size);

    /* mark that we have seen eos */
    if (is_end_stream)
        stream->req.proceed_req = NULL;

    return 0;
}

static int write_req_first(void *_req, h2o_iovec_t payload, int is_end_stream)
{
    h2o_http2_stream_t *stream = H2O_STRUCT_FROM_MEMBER(h2o_http2_stream_t, req, _req);
    h2o_handler_t *first_handler;

    /* if possible, switch to either streaming request body mode */
    if (!is_end_stream && (first_handler = h2o_get_first_handler(&stream->req)) != NULL &&
        first_handler->supports_request_streaming) {
        if (h2o_buffer_append(&stream->_req_body.body, payload.base, payload.len) == 0)
            return -1;
        stream->req.entity = h2o_iovec_init(stream->_req_body.body->bytes, stream->_req_body.body->size);
        stream->req.write_req.cb = write_req_streaming_pre_dispatch;
        stream->req.proceed_req = proceed_request;
        execute_or_enqueue_request_core((h2o_http2_conn_t *)stream->req.conn, stream);
        return 0;
    }

    stream->req.write_req.cb = write_req_non_streaming;
    return write_req_non_streaming(stream->req.write_req.ctx, payload, is_end_stream);
}

static int handle_data_frame(h2o_http2_conn_t *conn, h2o_http2_frame_t *frame, const char **err_desc)
{
    h2o_http2_data_payload_t payload;
    h2o_http2_stream_t *stream;
    int ret;

    if ((ret = h2o_http2_decode_data_payload(&payload, frame, err_desc)) != 0)
        return ret;

    if (conn->state >= H2O_HTTP2_CONN_STATE_HALF_CLOSED)
        return 0;

    update_input_window(conn, 0, &conn->_input_window, payload.length);

    /* save the input in the request body buffer, or send error (and close the stream) */
    if ((stream = h2o_http2_conn_get_stream(conn, frame->stream_id)) == NULL) {
        if (frame->stream_id <= conn->pull_stream_ids.max_open) {
            stream_send_error(conn, frame->stream_id, H2O_HTTP2_ERROR_STREAM_CLOSED);
            return 0;
        } else {
            *err_desc = "invalid DATA frame";
            return H2O_HTTP2_ERROR_PROTOCOL;
        }
    }
    if (stream->state != H2O_HTTP2_STREAM_STATE_RECV_BODY) {
        stream_send_error(conn, frame->stream_id, H2O_HTTP2_ERROR_STREAM_CLOSED);
        h2o_http2_stream_reset(conn, stream);
        return 0;
    }
    handle_request_body_chunk(conn, stream, h2o_iovec_init(payload.data, payload.length),
                              (frame->flags & H2O_HTTP2_FRAME_FLAG_END_STREAM) != 0);
    return 0;
}

static int handle_headers_frame(h2o_http2_conn_t *conn, h2o_http2_frame_t *frame, const char **err_desc)
{
    h2o_http2_headers_payload_t payload;
    h2o_http2_stream_t *stream;
    int ret;

    /* decode */
    if ((ret = h2o_http2_decode_headers_payload(&payload, frame, err_desc)) != 0)
        return ret;
    if ((frame->stream_id & 1) == 0) {
        *err_desc = "invalid stream id in HEADERS frame";
        return H2O_HTTP2_ERROR_PROTOCOL;
    }
    if (!(conn->pull_stream_ids.max_open < frame->stream_id)) {
        if ((stream = h2o_http2_conn_get_stream(conn, frame->stream_id)) != NULL &&
            stream->state == H2O_HTTP2_STREAM_STATE_RECV_BODY) {
            /* is a trailer */
            if ((frame->flags & H2O_HTTP2_FRAME_FLAG_END_STREAM) == 0) {
                *err_desc = "trailing HEADERS frame MUST have END_STREAM flag set";
                return H2O_HTTP2_ERROR_PROTOCOL;
            }
            stream->req.entity = h2o_iovec_init(stream->_req_body.body->bytes, stream->_req_body.body->size);
            if ((frame->flags & H2O_HTTP2_FRAME_FLAG_END_HEADERS) == 0)
                goto PREPARE_FOR_CONTINUATION;
            return handle_trailing_headers(conn, stream, payload.headers, payload.headers_len, err_desc);
        } else if (!stream || stream->state != H2O_HTTP2_STREAM_STATE_IDLE) {
            /* it's legit that stream exists and is IDLE if a PRIORITY frame was received earlier */
            *err_desc = "invalid stream id in HEADERS frame";
            return H2O_HTTP2_ERROR_STREAM_CLOSED;
        }
    }
    if (frame->stream_id == payload.priority.dependency) {
        *err_desc = "stream cannot depend on itself";
        return H2O_HTTP2_ERROR_PROTOCOL;
    }

    if (conn->state >= H2O_HTTP2_CONN_STATE_HALF_CLOSED)
        return 0;

    /* open or determine the stream and prepare */
    if ((stream = h2o_http2_conn_get_stream(conn, frame->stream_id)) != NULL) {
        if ((frame->flags & H2O_HTTP2_FRAME_FLAG_PRIORITY) != 0) {
            set_priority(conn, stream, &payload.priority, 1);
            stream->received_priority = payload.priority;
        }
    } else {
        stream = h2o_http2_stream_open(conn, frame->stream_id, NULL, &payload.priority);
        set_priority(conn, stream, &payload.priority, 0);
    }
    h2o_http2_stream_prepare_for_request(conn, stream);
    stream->req.write_req.cb = write_req_first;
    stream->req.write_req.ctx = &stream->req;

    /* setup container for request body if it is expected to arrive */
    if ((frame->flags & H2O_HTTP2_FRAME_FLAG_END_STREAM) == 0)
        h2o_buffer_init(&stream->_req_body.body, &h2o_socket_buffer_prototype);

    if ((frame->flags & H2O_HTTP2_FRAME_FLAG_END_HEADERS) != 0) {
        /* request is complete, handle it */
        return handle_incoming_request(conn, stream, payload.headers, payload.headers_len, err_desc);
    }

PREPARE_FOR_CONTINUATION:
    /* request is not complete, store in buffer */
    conn->_read_expect = expect_continuation_of_headers;
    h2o_buffer_init(&conn->_headers_unparsed, &h2o_socket_buffer_prototype);
    h2o_buffer_reserve(&conn->_headers_unparsed, payload.headers_len);
    memcpy(conn->_headers_unparsed->bytes, payload.headers, payload.headers_len);
    conn->_headers_unparsed->size = payload.headers_len;
    return 0;
}

static int handle_priority_frame(h2o_http2_conn_t *conn, h2o_http2_frame_t *frame, const char **err_desc)
{
    h2o_http2_priority_t payload;
    h2o_http2_stream_t *stream;
    int ret;

    if ((ret = h2o_http2_decode_priority_payload(&payload, frame, err_desc)) != 0)
        return ret;
    if (frame->stream_id == payload.dependency) {
        *err_desc = "stream cannot depend on itself";
        return H2O_HTTP2_ERROR_PROTOCOL;
    }

    if ((stream = h2o_http2_conn_get_stream(conn, frame->stream_id)) != NULL) {
        stream->received_priority = payload;
        /* ignore priority changes to pushed streams with weight=257, since that is where we are trying to be smarter than the web
         * browsers
         */
        if (h2o_http2_scheduler_get_weight(&stream->_refs.scheduler) != 257)
            set_priority(conn, stream, &payload, 1);
    } else {
        if (h2o_http2_stream_is_push(frame->stream_id)) {
            /* Ignore PRIORITY frames for closed or idle pushed streams */
            return 0;
        } else {
            /* Ignore PRIORITY frames for closed pull streams */
            if (frame->stream_id <= conn->pull_stream_ids.max_open)
                return 0;
        }
        if (conn->num_streams.priority.open >= conn->super.ctx->globalconf->http2.max_streams_for_priority) {
            *err_desc = "too many streams in idle/closed state";
            /* RFC 7540 10.5: An endpoint MAY treat activity that is suspicious as a connection error (Section 5.4.1) of type
             * ENHANCE_YOUR_CALM.
             */
            return H2O_HTTP2_ERROR_ENHANCE_YOUR_CALM;
        }
        stream = h2o_http2_stream_open(conn, frame->stream_id, NULL, &payload);
        set_priority(conn, stream, &payload, 0);
    }

    return 0;
}

static void resume_send(h2o_http2_conn_t *conn)
{
    if (h2o_http2_conn_get_buffer_window(conn) <= 0)
        return;
#if 0 /* TODO reenable this check for performance? */
    if (conn->scheduler.list.size == 0)
        return;
#endif
    request_gathered_write(conn);
}

static int handle_settings_frame(h2o_http2_conn_t *conn, h2o_http2_frame_t *frame, const char **err_desc)
{
    if (frame->stream_id != 0) {
        *err_desc = "invalid stream id in SETTINGS frame";
        return H2O_HTTP2_ERROR_PROTOCOL;
    }

    if ((frame->flags & H2O_HTTP2_FRAME_FLAG_ACK) != 0) {
        if (frame->length != 0) {
            *err_desc = "invalid SETTINGS frame (+ACK)";
            return H2O_HTTP2_ERROR_FRAME_SIZE;
        }
    } else {
        uint32_t prev_initial_window_size = conn->peer_settings.initial_window_size;
        /* FIXME handle SETTINGS_HEADER_TABLE_SIZE */
        int ret = h2o_http2_update_peer_settings(&conn->peer_settings, frame->payload, frame->length, err_desc);
        if (ret != 0)
            return ret;
        { /* schedule ack */
            h2o_iovec_t header_buf = h2o_buffer_reserve(&conn->_write.buf, H2O_HTTP2_FRAME_HEADER_SIZE);
            h2o_http2_encode_frame_header((void *)header_buf.base, 0, H2O_HTTP2_FRAME_TYPE_SETTINGS, H2O_HTTP2_FRAME_FLAG_ACK, 0);
            conn->_write.buf->size += H2O_HTTP2_FRAME_HEADER_SIZE;
            h2o_http2_conn_request_write(conn);
        }
        /* apply the change to window size (to all the streams but not the connection, see 6.9.2 of draft-15) */
        if (prev_initial_window_size != conn->peer_settings.initial_window_size) {
            ssize_t delta = conn->peer_settings.initial_window_size - prev_initial_window_size;
            h2o_http2_stream_t *stream;
            kh_foreach_value(conn->streams, stream, { update_stream_output_window(stream, delta); });
            resume_send(conn);
        }
    }

    return 0;
}

static int handle_window_update_frame(h2o_http2_conn_t *conn, h2o_http2_frame_t *frame, const char **err_desc)
{
    h2o_http2_window_update_payload_t payload;
    int ret, err_is_stream_level;

    if ((ret = h2o_http2_decode_window_update_payload(&payload, frame, err_desc, &err_is_stream_level)) != 0) {
        if (err_is_stream_level) {
            h2o_http2_stream_t *stream = h2o_http2_conn_get_stream(conn, frame->stream_id);
            if (stream != NULL)
                h2o_http2_stream_reset(conn, stream);
            stream_send_error(conn, frame->stream_id, ret);
            return 0;
        } else {
            return ret;
        }
    }

    if (frame->stream_id == 0) {
        if (h2o_http2_window_update(&conn->_write.window, payload.window_size_increment) != 0) {
            *err_desc = "flow control window overflow";
            return H2O_HTTP2_ERROR_FLOW_CONTROL;
        }
    } else if (!is_idle_stream_id(conn, frame->stream_id)) {
        h2o_http2_stream_t *stream = h2o_http2_conn_get_stream(conn, frame->stream_id);
        if (stream != NULL) {
            if (update_stream_output_window(stream, payload.window_size_increment) != 0) {
                h2o_http2_stream_reset(conn, stream);
                stream_send_error(conn, frame->stream_id, H2O_HTTP2_ERROR_FLOW_CONTROL);
                return 0;
            }
        }
    } else {
        *err_desc = "invalid stream id in WINDOW_UPDATE frame";
        return H2O_HTTP2_ERROR_PROTOCOL;
    }

    resume_send(conn);

    return 0;
}

static int handle_goaway_frame(h2o_http2_conn_t *conn, h2o_http2_frame_t *frame, const char **err_desc)
{
    h2o_http2_goaway_payload_t payload;
    int ret;

    if ((ret = h2o_http2_decode_goaway_payload(&payload, frame, err_desc)) != 0)
        return ret;

    /* nothing to do, since we do not open new streams by ourselves */
    return 0;
}

static int handle_ping_frame(h2o_http2_conn_t *conn, h2o_http2_frame_t *frame, const char **err_desc)
{
    h2o_http2_ping_payload_t payload;
    int ret;

    if ((ret = h2o_http2_decode_ping_payload(&payload, frame, err_desc)) != 0)
        return ret;

    if ((frame->flags & H2O_HTTP2_FRAME_FLAG_ACK) == 0) {
        h2o_http2_encode_ping_frame(&conn->_write.buf, 1, payload.data);
        h2o_http2_conn_request_write(conn);
    }

    return 0;
}

static int handle_rst_stream_frame(h2o_http2_conn_t *conn, h2o_http2_frame_t *frame, const char **err_desc)
{
    h2o_http2_rst_stream_payload_t payload;
    h2o_http2_stream_t *stream;
    int ret;

    if ((ret = h2o_http2_decode_rst_stream_payload(&payload, frame, err_desc)) != 0)
        return ret;
    if (is_idle_stream_id(conn, frame->stream_id)) {
        *err_desc = "unexpected stream id in RST_STREAM frame";
        return H2O_HTTP2_ERROR_PROTOCOL;
    }

    stream = h2o_http2_conn_get_stream(conn, frame->stream_id);
    if (stream != NULL) {
        /* reset the stream */
        h2o_http2_stream_reset(conn, stream);
    }
    /* TODO log */

    return 0;
}

static int handle_push_promise_frame(h2o_http2_conn_t *conn, h2o_http2_frame_t *frame, const char **err_desc)
{
    *err_desc = "received PUSH_PROMISE frame";
    return H2O_HTTP2_ERROR_PROTOCOL;
}

static int handle_invalid_continuation_frame(h2o_http2_conn_t *conn, h2o_http2_frame_t *frame, const char **err_desc)
{
    *err_desc = "received invalid CONTINUATION frame";
    return H2O_HTTP2_ERROR_PROTOCOL;
}

ssize_t expect_default(h2o_http2_conn_t *conn, const uint8_t *src, size_t len, const char **err_desc)
{
    h2o_http2_frame_t frame;
    ssize_t ret;
    static int (*FRAME_HANDLERS[])(h2o_http2_conn_t * conn, h2o_http2_frame_t * frame, const char **err_desc) = {
        handle_data_frame,                /* DATA */
        handle_headers_frame,             /* HEADERS */
        handle_priority_frame,            /* PRIORITY */
        handle_rst_stream_frame,          /* RST_STREAM */
        handle_settings_frame,            /* SETTINGS */
        handle_push_promise_frame,        /* PUSH_PROMISE */
        handle_ping_frame,                /* PING */
        handle_goaway_frame,              /* GOAWAY */
        handle_window_update_frame,       /* WINDOW_UPDATE */
        handle_invalid_continuation_frame /* CONTINUATION */
    };

    if ((ret = h2o_http2_decode_frame(&frame, src, len, &H2O_HTTP2_SETTINGS_HOST, err_desc)) < 0)
        return ret;

    if (frame.type < sizeof(FRAME_HANDLERS) / sizeof(FRAME_HANDLERS[0])) {
        int hret = FRAME_HANDLERS[frame.type](conn, &frame, err_desc);
        if (hret != 0)
            ret = hret;
    } else {
        fprintf(stderr, "skipping frame (type:%d)\n", frame.type);
    }

    return ret;
}

static ssize_t expect_preface(h2o_http2_conn_t *conn, const uint8_t *src, size_t len, const char **err_desc)
{
    if (len < CONNECTION_PREFACE.len) {
        return H2O_HTTP2_ERROR_INCOMPLETE;
    }
    if (memcmp(src, CONNECTION_PREFACE.base, CONNECTION_PREFACE.len) != 0) {
        return H2O_HTTP2_ERROR_PROTOCOL_CLOSE_IMMEDIATELY;
    }

    { /* send SETTINGS and connection-level WINDOW_UPDATE */
        h2o_iovec_t vec = h2o_buffer_reserve(&conn->_write.buf, SERVER_PREFACE.len);
        memcpy(vec.base, SERVER_PREFACE.base, SERVER_PREFACE.len);
        conn->_write.buf->size += SERVER_PREFACE.len;
        h2o_http2_conn_request_write(conn);
    }

    conn->_read_expect = expect_default;
    return CONNECTION_PREFACE.len;
}

static int parse_input(h2o_http2_conn_t *conn)
{
    /* handle the input */
    while (conn->state < H2O_HTTP2_CONN_STATE_IS_CLOSING && conn->sock->input->size != 0) {
        /* process a frame */
        const char *err_desc = NULL;
        ssize_t ret = conn->_read_expect(conn, (uint8_t *)conn->sock->input->bytes, conn->sock->input->size, &err_desc);
        if (ret == H2O_HTTP2_ERROR_INCOMPLETE) {
            break;
        } else if (ret < 0) {
            if (ret != H2O_HTTP2_ERROR_PROTOCOL_CLOSE_IMMEDIATELY) {
                enqueue_goaway(conn, (int)ret,
                               err_desc != NULL ? (h2o_iovec_t){(char *)err_desc, strlen(err_desc)} : (h2o_iovec_t){NULL});
            }
            return close_connection(conn);
        }
        /* advance to the next frame */
        h2o_buffer_consume(&conn->sock->input, ret);
    }
    return 0;
}

static void on_read(h2o_socket_t *sock, const char *err)
{
    h2o_http2_conn_t *conn = sock->data;

    if (err != NULL) {
        conn->super.ctx->http2.events.read_closed++;
        h2o_socket_read_stop(conn->sock);
        close_connection(conn);
        return;
    }

    if (parse_input(conn) != 0)
        return;
    update_idle_timeout(conn);

    /* write immediately, if there is no write in flight and if pending write exists */
    if (h2o_timer_is_linked(&conn->_write.timeout_entry)) {
        h2o_timeout_del_timer(&conn->_write.timeout_entry);
        do_emit_writereq(conn);
    }
}

static void on_upgrade_complete(void *_conn, h2o_socket_t *sock, size_t reqsize)
{
    h2o_http2_conn_t *conn = _conn;

    if (sock == NULL) {
        close_connection(conn);
        return;
    }

    conn->sock = sock;
    sock->data = conn;
    conn->_http1_req_input = sock->input;
    h2o_buffer_init(&sock->input, &h2o_socket_buffer_prototype);

    /* setup inbound */
    h2o_socket_read_start(conn->sock, on_read);

    /* handle the request */
    execute_or_enqueue_request(conn, h2o_http2_conn_get_stream(conn, 1));

    if (conn->_http1_req_input->size > reqsize) {
        size_t remaining_bytes = conn->_http1_req_input->size - reqsize;
        h2o_buffer_reserve(&sock->input, remaining_bytes);
        memcpy(sock->input->bytes, conn->_http1_req_input->bytes + reqsize, remaining_bytes);
        sock->input->size += remaining_bytes;
        on_read(conn->sock, NULL);
    }
}

void h2o_http2_conn_request_write(h2o_http2_conn_t *conn)
{
    if (conn->state == H2O_HTTP2_CONN_STATE_IS_CLOSING)
        return;
    request_gathered_write(conn);
}

void h2o_http2_conn_register_for_proceed_callback(h2o_http2_conn_t *conn, h2o_http2_stream_t *stream)
{
    h2o_http2_conn_request_write(conn);

    if (h2o_http2_stream_has_pending_data(stream) || stream->state >= H2O_HTTP2_STREAM_STATE_SEND_BODY_IS_FINAL) {
        if (h2o_http2_window_get_window(&stream->output_window) > 0) {
            assert(!h2o_linklist_is_linked(&stream->_refs.link));
            h2o_http2_scheduler_activate(&stream->_refs.scheduler);
        }
    } else {
        h2o_linklist_insert(&conn->_write.streams_to_proceed, &stream->_refs.link);
    }
}

static void on_notify_write(h2o_socket_t *sock, const char *err)
{
    h2o_http2_conn_t *conn = sock->data;

    if (err != NULL) {
        close_connection_now(conn);
        return;
    }
    do_emit_writereq(conn);
}

static void on_write_complete(h2o_socket_t *sock, const char *err)
{
    h2o_http2_conn_t *conn = sock->data;

    assert(conn->_write.buf_in_flight != NULL);

    /* close by error if necessary */
    if (err != NULL) {
        conn->super.ctx->http2.events.write_closed++;
        close_connection_now(conn);
        return;
    }

    /* reset the other memory pool */
    h2o_buffer_dispose(&conn->_write.buf_in_flight);
    assert(conn->_write.buf_in_flight == NULL);

    /* call the proceed callback of the streams that have been flushed (while unlinking them from the list) */
    if (conn->state < H2O_HTTP2_CONN_STATE_IS_CLOSING) {
        while (!h2o_linklist_is_empty(&conn->_write.streams_to_proceed)) {
            h2o_http2_stream_t *stream =
                H2O_STRUCT_FROM_MEMBER(h2o_http2_stream_t, _refs.link, conn->_write.streams_to_proceed.next);
            assert(!h2o_http2_stream_has_pending_data(stream));
            h2o_linklist_unlink(&stream->_refs.link);
            h2o_http2_stream_proceed(conn, stream);
        }
    }

    /* update the timeout now that the states have been updated */
    update_idle_timeout(conn);

    /* cancel the write callback if scheduled (as the generator may have scheduled a write just before this function gets called) */
    h2o_timeout_del_timer(&conn->_write.timeout_entry);

#if !H2O_USE_LIBUV
    if (conn->state == H2O_HTTP2_CONN_STATE_OPEN) {
        if (conn->_write.buf->size != 0 || h2o_http2_scheduler_is_active(&conn->scheduler))
            h2o_socket_notify_write(sock, on_notify_write);
        return;
    }
#endif

    /* write more, if possible */
    do_emit_writereq(conn);
}

static int emit_writereq_of_openref(h2o_http2_scheduler_openref_t *ref, int *still_is_active, void *cb_arg)
{
    h2o_http2_conn_t *conn = cb_arg;
    h2o_http2_stream_t *stream = H2O_STRUCT_FROM_MEMBER(h2o_http2_stream_t, _refs.scheduler, ref);

    assert(h2o_http2_stream_has_pending_data(stream) || stream->state >= H2O_HTTP2_STREAM_STATE_SEND_BODY_IS_FINAL);

    *still_is_active = 0;

    h2o_http2_stream_send_pending_data(conn, stream);
    if (h2o_http2_stream_has_pending_data(stream)) {
        if (h2o_http2_window_get_window(&stream->output_window) <= 0) {
            /* is blocked */
        } else {
            *still_is_active = 1;
        }
    } else {
        h2o_linklist_insert(&conn->_write.streams_to_proceed, &stream->_refs.link);
    }

    return h2o_http2_conn_get_buffer_window(conn) > 0 ? 0 : -1;
}

void do_emit_writereq(h2o_http2_conn_t *conn)
{
    assert(conn->_write.buf_in_flight == NULL);

    /* push DATA frames */
    if (conn->state < H2O_HTTP2_CONN_STATE_IS_CLOSING && h2o_http2_conn_get_buffer_window(conn) > 0)
        h2o_http2_scheduler_run(&conn->scheduler, emit_writereq_of_openref, conn);

    if (conn->_write.buf->size != 0) {
        /* write and wait for completion */
        h2o_iovec_t buf = {conn->_write.buf->bytes, conn->_write.buf->size};
        h2o_socket_write(conn->sock, &buf, 1, on_write_complete);
        conn->_write.buf_in_flight = conn->_write.buf;
        h2o_buffer_init(&conn->_write.buf, &wbuf_buffer_prototype);
        update_idle_timeout(conn);
    }

    /* close the connection if necessary */
    switch (conn->state) {
    case H2O_HTTP2_CONN_STATE_OPEN:
        break;
    case H2O_HTTP2_CONN_STATE_HALF_CLOSED:
        if (conn->num_streams.pull.half_closed + conn->num_streams.push.half_closed != 0)
            break;
        conn->state = H2O_HTTP2_CONN_STATE_IS_CLOSING;
    /* fall-thru */
    case H2O_HTTP2_CONN_STATE_IS_CLOSING:
        close_connection_now(conn);
        break;
    }
}

static void emit_writereq(h2o_timeout_timer_t *entry)
{
    h2o_http2_conn_t *conn = H2O_STRUCT_FROM_MEMBER(h2o_http2_conn_t, _write.timeout_entry, entry);

    do_emit_writereq(conn);
}

static socklen_t get_sockname(h2o_conn_t *_conn, struct sockaddr *sa)
{
    h2o_http2_conn_t *conn = (void *)_conn;
    return h2o_socket_getsockname(conn->sock, sa);
}

static socklen_t get_peername(h2o_conn_t *_conn, struct sockaddr *sa)
{
    h2o_http2_conn_t *conn = (void *)_conn;
    return h2o_socket_getpeername(conn->sock, sa);
}

static h2o_socket_t *get_socket(h2o_conn_t *_conn)
{
    h2o_http2_conn_t *conn = (void *)_conn;
    return conn->sock;
}

#define DEFINE_TLS_LOGGER(name)                                                                                                    \
    static h2o_iovec_t log_##name(h2o_req_t *req)                                                                                  \
    {                                                                                                                              \
        h2o_http2_conn_t *conn = (void *)req->conn;                                                                                \
        return h2o_socket_log_ssl_##name(conn->sock, &req->pool);                                                                  \
    }

DEFINE_TLS_LOGGER(protocol_version)
DEFINE_TLS_LOGGER(session_reused)
DEFINE_TLS_LOGGER(cipher)
DEFINE_TLS_LOGGER(cipher_bits)
DEFINE_TLS_LOGGER(session_id)
#undef DEFINE_TLS_LOGGER

static h2o_iovec_t log_stream_id(h2o_req_t *req)
{
    h2o_http2_stream_t *stream = H2O_STRUCT_FROM_MEMBER(h2o_http2_stream_t, req, req);
    char *s = h2o_mem_alloc_pool(&stream->req.pool, sizeof(H2O_UINT32_LONGEST_STR));
    size_t len = (size_t)sprintf(s, "%" PRIu32, stream->stream_id);
    return h2o_iovec_init(s, len);
}

static h2o_iovec_t log_priority_received(h2o_req_t *req)
{
    h2o_http2_stream_t *stream = H2O_STRUCT_FROM_MEMBER(h2o_http2_stream_t, req, req);
    char *s = h2o_mem_alloc_pool(&stream->req.pool, sizeof("1:" H2O_UINT32_LONGEST_STR ":" H2O_UINT16_LONGEST_STR));
    size_t len = (size_t)sprintf(s, "%c:%" PRIu32 ":%" PRIu16, stream->received_priority.exclusive ? '1' : '0',
                                 stream->received_priority.dependency, stream->received_priority.weight);
    return h2o_iovec_init(s, len);
}

static h2o_iovec_t log_priority_received_exclusive(h2o_req_t *req)
{
    h2o_http2_stream_t *stream = H2O_STRUCT_FROM_MEMBER(h2o_http2_stream_t, req, req);
    return h2o_iovec_init(stream->received_priority.exclusive ? "1" : "0", 1);
}

static h2o_iovec_t log_priority_received_parent(h2o_req_t *req)
{
    h2o_http2_stream_t *stream = H2O_STRUCT_FROM_MEMBER(h2o_http2_stream_t, req, req);
    char *s = h2o_mem_alloc_pool(&stream->req.pool, sizeof(H2O_UINT32_LONGEST_STR));
    size_t len = sprintf(s, "%" PRIu32, stream->received_priority.dependency);
    return h2o_iovec_init(s, len);
}

static h2o_iovec_t log_priority_received_weight(h2o_req_t *req)
{
    h2o_http2_stream_t *stream = H2O_STRUCT_FROM_MEMBER(h2o_http2_stream_t, req, req);
    char *s = h2o_mem_alloc_pool(&stream->req.pool, sizeof(H2O_UINT16_LONGEST_STR));
    size_t len = sprintf(s, "%" PRIu16, stream->received_priority.weight);
    return h2o_iovec_init(s, len);
}

static uint32_t get_parent_stream_id(h2o_http2_conn_t *conn, h2o_http2_stream_t *stream)
{
    h2o_http2_scheduler_node_t *parent_sched = h2o_http2_scheduler_get_parent(&stream->_refs.scheduler);
    if (parent_sched == &conn->scheduler) {
        return 0;
    } else {
        h2o_http2_stream_t *parent_stream = H2O_STRUCT_FROM_MEMBER(h2o_http2_stream_t, _refs.scheduler, parent_sched);
        return parent_stream->stream_id;
    }
}

static h2o_iovec_t log_priority_actual(h2o_req_t *req)
{
    h2o_http2_conn_t *conn = (void *)req->conn;
    h2o_http2_stream_t *stream = H2O_STRUCT_FROM_MEMBER(h2o_http2_stream_t, req, req);
    char *s = h2o_mem_alloc_pool(&stream->req.pool, sizeof(H2O_UINT32_LONGEST_STR ":" H2O_UINT16_LONGEST_STR));
    size_t len = (size_t)sprintf(s, "%" PRIu32 ":%" PRIu16, get_parent_stream_id(conn, stream),
                                 h2o_http2_scheduler_get_weight(&stream->_refs.scheduler));
    return h2o_iovec_init(s, len);
}

static h2o_iovec_t log_priority_actual_parent(h2o_req_t *req)
{
    h2o_http2_conn_t *conn = (void *)req->conn;
    h2o_http2_stream_t *stream = H2O_STRUCT_FROM_MEMBER(h2o_http2_stream_t, req, req);
    char *s = h2o_mem_alloc_pool(&stream->req.pool, sizeof(H2O_UINT32_LONGEST_STR));
    size_t len = (size_t)sprintf(s, "%" PRIu32, get_parent_stream_id(conn, stream));
    return h2o_iovec_init(s, len);
}

static h2o_iovec_t log_priority_actual_weight(h2o_req_t *req)
{
    h2o_http2_stream_t *stream = H2O_STRUCT_FROM_MEMBER(h2o_http2_stream_t, req, req);
    char *s = h2o_mem_alloc_pool(&stream->req.pool, sizeof(H2O_UINT16_LONGEST_STR));
    size_t len = (size_t)sprintf(s, "%" PRIu16, h2o_http2_scheduler_get_weight(&stream->_refs.scheduler));
    return h2o_iovec_init(s, len);
}

static h2o_http2_conn_t *create_conn(h2o_context_t *ctx, h2o_hostconf_t **hosts, h2o_socket_t *sock, struct timeval connected_at)
{
    static const h2o_conn_callbacks_t callbacks = {
        get_sockname,              /* stringify address */
        get_peername,              /* ditto */
        push_path,                 /* HTTP2 push */
        get_socket,                /* get underlying socket */
        h2o_http2_get_debug_state, /* get debug state */
        {{
            {log_protocol_version, log_session_reused, log_cipher, log_cipher_bits, log_session_id}, /* ssl */
            {NULL},                                                                                  /* http1 */
            {log_stream_id, log_priority_received, log_priority_received_exclusive, log_priority_received_parent,
             log_priority_received_weight, log_priority_actual, log_priority_actual_parent, log_priority_actual_weight} /* http2 */
        }} /* loggers */
    };

    h2o_http2_conn_t *conn = (void *)h2o_create_connection(sizeof(*conn), ctx, hosts, connected_at, &callbacks);

    memset((char *)conn + sizeof(conn->super), 0, sizeof(*conn) - sizeof(conn->super));
    conn->sock = sock;
    conn->peer_settings = H2O_HTTP2_SETTINGS_DEFAULT;
    conn->streams = kh_init(h2o_http2_stream_t);
    h2o_http2_scheduler_init(&conn->scheduler);
    conn->state = H2O_HTTP2_CONN_STATE_OPEN;
    h2o_linklist_insert(&ctx->http2._conns, &conn->_conns);
    conn->_read_expect = expect_preface;
    conn->_input_header_table.hpack_capacity = conn->_input_header_table.hpack_max_capacity =
        H2O_HTTP2_SETTINGS_DEFAULT.header_table_size;
    h2o_http2_window_init(&conn->_input_window, &H2O_HTTP2_SETTINGS_DEFAULT);
    conn->_output_header_table.hpack_capacity = H2O_HTTP2_SETTINGS_HOST.header_table_size;
    h2o_linklist_init_anchor(&conn->_pending_reqs);
    h2o_buffer_init(&conn->_write.buf, &wbuf_buffer_prototype);
    h2o_linklist_init_anchor(&conn->_write.streams_to_proceed);
    conn->_write.timeout_entry.cb = emit_writereq;
    h2o_http2_window_init(&conn->_write.window, &conn->peer_settings);

    return conn;
}

static int update_push_memo(h2o_http2_conn_t *conn, h2o_req_t *src_req, const char *abspath, size_t abspath_len)
{

    if (conn->push_memo == NULL)
        conn->push_memo = h2o_cache_create(0, 1024, 1, NULL);

    /* uses the hash as the key */
    h2o_cache_hashcode_t url_hash = h2o_cache_calchash(src_req->input.scheme->name.base, src_req->input.scheme->name.len) ^
                                    h2o_cache_calchash(src_req->input.authority.base, src_req->input.authority.len) ^
                                    h2o_cache_calchash(abspath, abspath_len);
    return h2o_cache_set(conn->push_memo, 0, h2o_iovec_init(&url_hash, sizeof(url_hash)), url_hash, h2o_iovec_init(NULL, 0));
}

static void push_path(h2o_req_t *src_req, const char *abspath, size_t abspath_len, int is_critical)
{
    h2o_http2_conn_t *conn = (void *)src_req->conn;
    h2o_http2_stream_t *src_stream = H2O_STRUCT_FROM_MEMBER(h2o_http2_stream_t, req, src_req);

    /* RFC 7540 8.2.1: PUSH_PROMISE frames can be sent by the server in response to any client-initiated stream */
    if (h2o_http2_stream_is_push(src_stream->stream_id))
        return;

    if (!src_stream->req.hostconf->http2.push_preload || !conn->peer_settings.enable_push ||
        conn->num_streams.push.open >= conn->peer_settings.max_concurrent_streams)
        return;

    if (conn->push_stream_ids.max_open >= 0x7ffffff0)
        return;
    if (!(h2o_linklist_is_empty(&conn->_pending_reqs) && can_run_requests(conn)))
        return;

    if (h2o_find_header(&src_stream->req.headers, H2O_TOKEN_X_FORWARDED_FOR, -1) != -1)
        return;

    if (src_stream->cache_digests != NULL) {
        h2o_iovec_t url = h2o_concat(&src_stream->req.pool, src_stream->req.input.scheme->name, h2o_iovec_init(H2O_STRLIT("://")),
                                     src_stream->req.input.authority, h2o_iovec_init(abspath, abspath_len));
        if (h2o_cache_digests_lookup_by_url(src_stream->cache_digests, url.base, url.len) == H2O_CACHE_DIGESTS_STATE_FRESH)
            return;
    }

    /* delayed initialization of casper (cookie-based), that MAY be used together to cache-digests */
    if (src_stream->req.hostconf->http2.casper.capacity_bits != 0) {
        if (!src_stream->pull.casper_is_ready) {
            src_stream->pull.casper_is_ready = 1;
            if (conn->casper == NULL)
                h2o_http2_conn_init_casper(conn, src_stream->req.hostconf->http2.casper.capacity_bits);
            ssize_t header_index;
            for (header_index = -1;
                 (header_index = h2o_find_header(&src_stream->req.headers, H2O_TOKEN_COOKIE, header_index)) != -1;) {
                h2o_header_t *header = src_stream->req.headers.entries + header_index;
                h2o_http2_casper_consume_cookie(conn->casper, header->value.base, header->value.len);
            }
        }
    }

    /* update the push memo, and if it already pushed on the same connection, return */
    if (update_push_memo(conn, &src_stream->req, abspath, abspath_len))
        return;

    /* open the stream */
    h2o_http2_stream_t *stream = h2o_http2_stream_open(conn, conn->push_stream_ids.max_open + 2, NULL, &h2o_http2_default_priority);
    stream->received_priority.dependency = src_stream->stream_id;
    stream->push.parent_stream_id = src_stream->stream_id;
    if (is_critical) {
        h2o_http2_scheduler_open(&stream->_refs.scheduler, &conn->scheduler, 257, 0);
    } else {
        h2o_http2_scheduler_open(&stream->_refs.scheduler, &src_stream->_refs.scheduler.node, 16, 0);
    }
    h2o_http2_stream_prepare_for_request(conn, stream);

    /* setup request */
    stream->req.input.method = (h2o_iovec_t){H2O_STRLIT("GET")};
    stream->req.input.scheme = src_stream->req.input.scheme;
    stream->req.input.authority =
        h2o_strdup(&stream->req.pool, src_stream->req.input.authority.base, src_stream->req.input.authority.len);
    stream->req.input.path = h2o_strdup(&stream->req.pool, abspath, abspath_len);
    stream->req.version = 0x200;

    { /* copy headers that may affect the response (of a cacheable response) */
        size_t i;
        for (i = 0; i != src_stream->req.headers.size; ++i) {
            h2o_header_t *src_header = src_stream->req.headers.entries + i;
            if (h2o_iovec_is_token(src_header->name)) {
                h2o_token_t *token = H2O_STRUCT_FROM_MEMBER(h2o_token_t, buf, src_header->name);
                if (token->copy_for_push_request) {
                    h2o_add_header(&stream->req.pool, &stream->req.headers, token, NULL,
                                   h2o_strdup(&stream->req.pool, src_header->value.base, src_header->value.len).base,
                                   src_header->value.len);
                }
            }
        }
    }

    execute_or_enqueue_request(conn, stream);

    /* send push-promise ASAP (before the parent stream gets closed), even if execute_or_enqueue_request did not trigger the
     * invocation of send_headers */
    if (!stream->push.promise_sent && stream->state != H2O_HTTP2_STREAM_STATE_END_STREAM)
        h2o_http2_stream_send_push_promise(conn, stream);
}

static int foreach_request(h2o_context_t *ctx, int (*cb)(h2o_req_t *req, void *cbdata), void *cbdata)
{
    h2o_linklist_t *node;

    for (node = ctx->http2._conns.next; node != &ctx->http2._conns; node = node->next) {
        h2o_http2_conn_t *conn = H2O_STRUCT_FROM_MEMBER(h2o_http2_conn_t, _conns, node);
        h2o_http2_stream_t *stream;
        kh_foreach_value(conn->streams, stream, {
            int ret = cb(&stream->req, cbdata);
            if (ret != 0)
                return ret;
        });
    }
    return 0;
}

void h2o_http2_accept(h2o_accept_ctx_t *ctx, h2o_socket_t *sock, struct timeval connected_at)
{
    h2o_http2_conn_t *conn = create_conn(ctx->ctx, ctx->hosts, sock, connected_at);
    sock->data = conn;
    h2o_socket_read_start(conn->sock, on_read);
    update_idle_timeout(conn);
    if (sock->input->size != 0)
        on_read(sock, 0);
}

int h2o_http2_handle_upgrade(h2o_req_t *req, struct timeval connected_at)
{
    h2o_http2_conn_t *http2conn = create_conn(req->conn->ctx, req->conn->hosts, NULL, connected_at);
    h2o_http2_stream_t *stream;
    ssize_t connection_index, settings_index;
    h2o_iovec_t settings_decoded;
    const char *err_desc;

    assert(req->version < 0x200); /* from HTTP/1.x */

    /* check that "HTTP2-Settings" is declared in the connection header */
    connection_index = h2o_find_header(&req->headers, H2O_TOKEN_CONNECTION, -1);
    assert(connection_index != -1);
    if (!h2o_contains_token(req->headers.entries[connection_index].value.base, req->headers.entries[connection_index].value.len,
                            H2O_STRLIT("http2-settings"), ',')) {
        goto Error;
    }

    /* decode the settings */
    if ((settings_index = h2o_find_header(&req->headers, H2O_TOKEN_HTTP2_SETTINGS, -1)) == -1) {
        goto Error;
    }
    if ((settings_decoded = h2o_decode_base64url(&req->pool, req->headers.entries[settings_index].value.base,
                                                 req->headers.entries[settings_index].value.len))
            .base == NULL) {
        goto Error;
    }
    if (h2o_http2_update_peer_settings(&http2conn->peer_settings, (uint8_t *)settings_decoded.base, settings_decoded.len,
                                       &err_desc) != 0) {
        goto Error;
    }

    /* open the stream, now that the function is guaranteed to succeed */
    stream = h2o_http2_stream_open(http2conn, 1, req, &h2o_http2_default_priority);
    h2o_http2_scheduler_open(&stream->_refs.scheduler, &http2conn->scheduler, h2o_http2_default_priority.weight, 0);
    h2o_http2_stream_prepare_for_request(http2conn, stream);

    /* send response */
    req->res.status = 101;
    req->res.reason = "Switching Protocols";
    h2o_add_header(&req->pool, &req->res.headers, H2O_TOKEN_UPGRADE, NULL, H2O_STRLIT("h2c"));
    h2o_http1_upgrade(req, (h2o_iovec_t *)&SERVER_PREFACE, 1, on_upgrade_complete, http2conn);

    return 0;
Error:
    h2o_linklist_unlink(&http2conn->_conns);
    kh_destroy(h2o_http2_stream_t, http2conn->streams);
    free(http2conn);
    return -1;
}<|MERGE_RESOLUTION|>--- conflicted
+++ resolved
@@ -161,16 +161,9 @@
 {
     h2o_timeout_del_timer(&conn->_timeout_entry);
 
-<<<<<<< HEAD
-    if (!conn->num_streams.response_blocked_by_server && !conn->num_streams.request_blocked_by_server &&
-        conn->_write.buf_in_flight == NULL) {
+    if (conn->num_streams.blocked_by_server == 0 && conn->_write.buf_in_flight == NULL) {
         h2o_timeout_init_timer(&conn->_timeout_entry, on_idle_timeout);
         h2o_timeout_add_timer(conn->super.ctx->loop, &conn->_timeout_entry, conn->super.ctx->globalconf->http2.idle_timeout);
-=======
-    if (conn->num_streams.blocked_by_server == 0 && conn->_write.buf_in_flight == NULL) {
-        conn->_timeout_entry.cb = on_idle_timeout;
-        h2o_timeout_link(conn->super.ctx->loop, &conn->super.ctx->http2.idle_timeout, &conn->_timeout_entry);
->>>>>>> 7c172689
     }
 }
 
