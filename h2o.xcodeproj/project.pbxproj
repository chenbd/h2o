// !$*UTF8*$!
{
	archiveVersion = 1;
	classes = {
	};
	objectVersion = 46;
	objects = {

/* Begin PBXBuildFile section */
		080D35EB1D5E060D0029B7E5 /* http2_debug_state.c in Sources */ = {isa = PBXBuildFile; fileRef = 080D35EA1D5E060D0029B7E5 /* http2_debug_state.c */; };
		0812174E1E07B89600712F36 /* redis.c in Sources */ = {isa = PBXBuildFile; fileRef = 0812174C1E07B89600712F36 /* redis.c */; };
		0812AB201D7FCFEB00004F23 /* async.c in Sources */ = {isa = PBXBuildFile; fileRef = 0812AB1C1D7FCFEB00004F23 /* async.c */; };
		0812AB211D7FCFEB00004F23 /* async.h in Headers */ = {isa = PBXBuildFile; fileRef = 0812AB1D1D7FCFEB00004F23 /* async.h */; };
		0812AB221D7FCFEB00004F23 /* hiredis.c in Sources */ = {isa = PBXBuildFile; fileRef = 0812AB1E1D7FCFEB00004F23 /* hiredis.c */; };
		0812AB231D7FCFEB00004F23 /* hiredis.h in Headers */ = {isa = PBXBuildFile; fileRef = 0812AB1F1D7FCFEB00004F23 /* hiredis.h */; };
		0812AB2B1D7FD54700004F23 /* read.c in Sources */ = {isa = PBXBuildFile; fileRef = 0812AB291D7FD54700004F23 /* read.c */; };
		0812AB2C1D7FD54700004F23 /* read.h in Headers */ = {isa = PBXBuildFile; fileRef = 0812AB2A1D7FD54700004F23 /* read.h */; };
		084FC7C11D54B90D00E89F66 /* http2_debug_state.c in Sources */ = {isa = PBXBuildFile; fileRef = 084FC7C01D54B90D00E89F66 /* http2_debug_state.c */; };
		084FC7C51D54BB9200E89F66 /* http2_debug_state.c in Sources */ = {isa = PBXBuildFile; fileRef = 084FC7C31D54BB9200E89F66 /* http2_debug_state.c */; };
		08790DDA1D80153600A04BC1 /* net.c in Sources */ = {isa = PBXBuildFile; fileRef = 08790DD91D80153600A04BC1 /* net.c */; };
		08790DDC1D80154C00A04BC1 /* sds.c in Sources */ = {isa = PBXBuildFile; fileRef = 08790DDB1D80154C00A04BC1 /* sds.c */; };
		08790DDF1D8015A400A04BC1 /* net.h in Headers */ = {isa = PBXBuildFile; fileRef = 08790DDD1D8015A400A04BC1 /* net.h */; };
		08790DE01D8015A400A04BC1 /* sds.h in Headers */ = {isa = PBXBuildFile; fileRef = 08790DDE1D8015A400A04BC1 /* sds.h */; };
		08790DE21D8275DE00A04BC1 /* redis.h in Headers */ = {isa = PBXBuildFile; fileRef = 08790DE11D8275C100A04BC1 /* redis.h */; };
		08790DE51D82782900A04BC1 /* redis.c in Sources */ = {isa = PBXBuildFile; fileRef = 08790DE31D8276EA00A04BC1 /* redis.c */; };
		08790E091D8BD7F100A04BC1 /* libh2o.a in Frameworks */ = {isa = PBXBuildFile; fileRef = 1079231519A320A700C52AD6 /* libh2o.a */; };
		08790E111D8BD85700A04BC1 /* redis-client.c in Sources */ = {isa = PBXBuildFile; fileRef = 08790DF41D8BD72500A04BC1 /* redis-client.c */; };
		08E9CC4E1E41F6660049DD26 /* embedded.c.h in Headers */ = {isa = PBXBuildFile; fileRef = 08E9CC4D1E41F6660049DD26 /* embedded.c.h */; };
		08F320DD1E7A9CA60038FA5A /* redis.c in Sources */ = {isa = PBXBuildFile; fileRef = 08790DE31D8276EA00A04BC1 /* redis.c */; };
		08F320DE1E7A9CB80038FA5A /* async.c in Sources */ = {isa = PBXBuildFile; fileRef = 0812AB1C1D7FCFEB00004F23 /* async.c */; settings = {COMPILER_FLAGS = "-Wno-conversion"; }; };
		08F320DF1E7A9CBB0038FA5A /* hiredis.c in Sources */ = {isa = PBXBuildFile; fileRef = 0812AB1E1D7FCFEB00004F23 /* hiredis.c */; settings = {COMPILER_FLAGS = "-Wno-conversion"; }; };
		08F320E01E7A9CBD0038FA5A /* net.c in Sources */ = {isa = PBXBuildFile; fileRef = 08790DD91D80153600A04BC1 /* net.c */; settings = {COMPILER_FLAGS = "-Wno-conversion"; }; };
		08F320E11E7A9CBF0038FA5A /* read.c in Sources */ = {isa = PBXBuildFile; fileRef = 0812AB291D7FD54700004F23 /* read.c */; settings = {COMPILER_FLAGS = "-Wno-conversion"; }; };
		08F320E21E7A9CC20038FA5A /* sds.c in Sources */ = {isa = PBXBuildFile; fileRef = 08790DDB1D80154C00A04BC1 /* sds.c */; settings = {COMPILER_FLAGS = "-Wno-conversion"; }; };
		100A55101C2BB15600C4E3E0 /* http_request.c in Sources */ = {isa = PBXBuildFile; fileRef = 100A550E1C2BB15100C4E3E0 /* http_request.c */; };
		100A55151C30C5BC00C4E3E0 /* chunked.c in Sources */ = {isa = PBXBuildFile; fileRef = 100A55141C30C5BC00C4E3E0 /* chunked.c */; };
		101788B219B561AA0084C6D8 /* socket.c in Sources */ = {isa = PBXBuildFile; fileRef = 101788B119B561AA0084C6D8 /* socket.c */; };
		101B670C19ADD3380084A351 /* access_log.c in Sources */ = {isa = PBXBuildFile; fileRef = 101B670B19ADD3380084A351 /* access_log.c */; };
		1022E7C11CA8BC9E00CE2A05 /* send_text.c in Sources */ = {isa = PBXBuildFile; fileRef = 1022E7C01CA8BC9E00CE2A05 /* send_text.c */; };
		1022E7C31CA8BCCE00CE2A05 /* text_mode.c in Sources */ = {isa = PBXBuildFile; fileRef = 1022E7C21CA8BCCE00CE2A05 /* text_mode.c */; };
		1022E7C61CA8BCEB00CE2A05 /* yrmcds_portability.h in Headers */ = {isa = PBXBuildFile; fileRef = 1022E7C41CA8BCEB00CE2A05 /* yrmcds_portability.h */; };
		1022E7C71CA8BCEB00CE2A05 /* yrmcds_text.h in Headers */ = {isa = PBXBuildFile; fileRef = 1022E7C51CA8BCEB00CE2A05 /* yrmcds_text.h */; };
		1024A3FC1D22315000EB13F1 /* cache_digests.c in Sources */ = {isa = PBXBuildFile; fileRef = 1024A3FB1D22315000EB13F1 /* cache_digests.c */; };
		1024A3FE1D22546800EB13F1 /* cache_digests.h in Headers */ = {isa = PBXBuildFile; fileRef = 1024A3FD1D22546800EB13F1 /* cache_digests.h */; };
		1024A4001D23606300EB13F1 /* cache_digests.c in Sources */ = {isa = PBXBuildFile; fileRef = 1024A3FF1D23606300EB13F1 /* cache_digests.c */; };
		103BAB361B130666000694F4 /* socket.c in Sources */ = {isa = PBXBuildFile; fileRef = 103BAB351B130666000694F4 /* socket.c */; };
		1044812E1BFD0FBE0007863F /* filecache.h in Headers */ = {isa = PBXBuildFile; fileRef = 1044812D1BFD0FBE0007863F /* filecache.h */; };
		104481301BFD10450007863F /* filecache.c in Sources */ = {isa = PBXBuildFile; fileRef = 1044812F1BFD10450007863F /* filecache.c */; };
		1047A9FF1D0E6D5900CC4BCE /* rand.h in Headers */ = {isa = PBXBuildFile; fileRef = 1047A9FE1D0E6D5900CC4BCE /* rand.h */; };
		104B9A261A4A5041009EEE64 /* serverutil.h in Headers */ = {isa = PBXBuildFile; fileRef = 104B9A231A4A4FAF009EEE64 /* serverutil.h */; };
		104B9A281A4A5139009EEE64 /* serverutil.c in Sources */ = {isa = PBXBuildFile; fileRef = 104B9A271A4A5139009EEE64 /* serverutil.c */; };
		104B9A2D1A4BE029009EEE64 /* version.h in Headers */ = {isa = PBXBuildFile; fileRef = 104B9A2C1A4BE029009EEE64 /* version.h */; };
		104B9A461A5F608A009EEE64 /* serverutil.c in Sources */ = {isa = PBXBuildFile; fileRef = 104B9A241A4A4FEE009EEE64 /* serverutil.c */; };
		104B9A481A5F9472009EEE64 /* headers.c in Sources */ = {isa = PBXBuildFile; fileRef = 104B9A471A5F9472009EEE64 /* headers.c */; };
		104B9A491A5F9638009EEE64 /* headers.c in Sources */ = {isa = PBXBuildFile; fileRef = 107923B019A3217300C52AD6 /* headers.c */; };
		104B9A511A5FB096009EEE64 /* expires.c in Sources */ = {isa = PBXBuildFile; fileRef = 104B9A501A5FB096009EEE64 /* expires.c */; };
		104B9A531A5FC7C4009EEE64 /* expires.c in Sources */ = {isa = PBXBuildFile; fileRef = 104B9A521A5FC7C4009EEE64 /* expires.c */; };
		105534BE1A3B8F7700627ECB /* file.c in Sources */ = {isa = PBXBuildFile; fileRef = 105534BD1A3B8F7700627ECB /* file.c */; };
		105534C11A3B911300627ECB /* hpack.c in Sources */ = {isa = PBXBuildFile; fileRef = 105534C01A3B911300627ECB /* hpack.c */; };
		105534C31A3B917000627ECB /* mimemap.c in Sources */ = {isa = PBXBuildFile; fileRef = 105534C21A3B917000627ECB /* mimemap.c */; };
		105534C71A3BB29100627ECB /* string.c in Sources */ = {isa = PBXBuildFile; fileRef = 105534C61A3BB29100627ECB /* string.c */; };
		105534C91A3BB41C00627ECB /* proxy.c in Sources */ = {isa = PBXBuildFile; fileRef = 105534C81A3BB41C00627ECB /* proxy.c */; };
		105534CA1A3BB46900627ECB /* string.c in Sources */ = {isa = PBXBuildFile; fileRef = 10D0905A19F230280043D458 /* string.c */; };
		105534D81A3C791B00627ECB /* configurator.h in Headers */ = {isa = PBXBuildFile; fileRef = 105534D71A3C785000627ECB /* configurator.h */; };
		105534DB1A3C7A5400627ECB /* access_log.c in Sources */ = {isa = PBXBuildFile; fileRef = 105534DA1A3C7A5400627ECB /* access_log.c */; };
		105534DD1A3C7AA900627ECB /* file.c in Sources */ = {isa = PBXBuildFile; fileRef = 105534DC1A3C7AA900627ECB /* file.c */; };
		105534DF1A3C7B9800627ECB /* proxy.c in Sources */ = {isa = PBXBuildFile; fileRef = 105534DE1A3C7B9800627ECB /* proxy.c */; };
		105534EB1A42A87E00627ECB /* _templates.c.h in Headers */ = {isa = PBXBuildFile; fileRef = 105534EA1A42A87E00627ECB /* _templates.c.h */; };
		105534ED1A42AD5E00627ECB /* templates.c.h in Headers */ = {isa = PBXBuildFile; fileRef = 105534EC1A42AD5E00627ECB /* templates.c.h */; };
		105534EF1A440FC800627ECB /* config.c in Sources */ = {isa = PBXBuildFile; fileRef = 105534EE1A440FC800627ECB /* config.c */; };
		10583C001AEF368A004A3AD6 /* 293.c in Sources */ = {isa = PBXBuildFile; fileRef = 10583BFF1AEF368A004A3AD6 /* 293.c */; };
		1058C87D1AA41789008D6180 /* headers.c in Sources */ = {isa = PBXBuildFile; fileRef = 1058C87C1AA41789008D6180 /* headers.c */; };
		1058C87E1AA41A1F008D6180 /* headers.c in Sources */ = {isa = PBXBuildFile; fileRef = 10AA2EBD1AA019D8004322AC /* headers.c */; };
		1058C8881AA6DE4B008D6180 /* hostinfo.h in Headers */ = {isa = PBXBuildFile; fileRef = 1058C8871AA6DE4B008D6180 /* hostinfo.h */; };
		1058C88A1AA6E5E3008D6180 /* hostinfo.c in Sources */ = {isa = PBXBuildFile; fileRef = 1058C8891AA6E5E3008D6180 /* hostinfo.c */; };
		1058F6ED1D7CC99B00FFFFA3 /* openssl_backport.h in Headers */ = {isa = PBXBuildFile; fileRef = 1058F6EC1D7CC81E00FFFFA3 /* openssl_backport.h */; };
		106530A71D82C0A6005B2C60 /* percent-encode-zero-byte.c in Sources */ = {isa = PBXBuildFile; fileRef = 106530A51D82C09E005B2C60 /* percent-encode-zero-byte.c */; };
		1065E6ED19B7B9CB00686E72 /* websocket.c in Sources */ = {isa = PBXBuildFile; fileRef = 107923C119A3217300C52AD6 /* websocket.c */; };
		1065E6EE19B7BA5A00686E72 /* websocket.h in Headers */ = {isa = PBXBuildFile; fileRef = 107923A319A3215F00C52AD6 /* websocket.h */; };
		1065E6F919BEBAC600686E72 /* timeout.c in Sources */ = {isa = PBXBuildFile; fileRef = 1065E6F819BEBAC600686E72 /* timeout.c */; };
		1065E70C19BF664300686E72 /* evloop.h in Headers */ = {isa = PBXBuildFile; fileRef = 1065E70419BF145700686E72 /* evloop.h */; };
		1065E70D19BF6D4600686E72 /* uv-binding.h in Headers */ = {isa = PBXBuildFile; fileRef = 1065E70619BF14E500686E72 /* uv-binding.h */; };
		1065E70E19BF6D9400686E72 /* uv-binding.c.h in Headers */ = {isa = PBXBuildFile; fileRef = 1065E70719BF17FE00686E72 /* uv-binding.c.h */; };
		106C22F81C040F6400405689 /* tunnel.c in Sources */ = {isa = PBXBuildFile; fileRef = 106C22F71C040F6400405689 /* tunnel.c */; };
		106C22FA1C040F7800405689 /* tunnel.h in Headers */ = {isa = PBXBuildFile; fileRef = 106C22F91C040F7800405689 /* tunnel.h */; };
		106C22FF1C05436100405689 /* errordoc.c in Sources */ = {isa = PBXBuildFile; fileRef = 106C22FE1C05436100405689 /* errordoc.c */; };
		106C23011C0544CE00405689 /* errordoc.c in Sources */ = {isa = PBXBuildFile; fileRef = 106C23001C0544CE00405689 /* errordoc.c */; };
		1070866A1B70A00F002B8F18 /* casper.c in Sources */ = {isa = PBXBuildFile; fileRef = 107086691B70A00F002B8F18 /* casper.c */; };
		1070866C1B787D06002B8F18 /* compress.c in Sources */ = {isa = PBXBuildFile; fileRef = 1070866B1B787D06002B8F18 /* compress.c */; };
		107086701B7925D5002B8F18 /* compress.c in Sources */ = {isa = PBXBuildFile; fileRef = 1070866F1B7925D5002B8F18 /* compress.c */; };
		107086721B798488002B8F18 /* compress.c in Sources */ = {isa = PBXBuildFile; fileRef = 107086711B798487002B8F18 /* compress.c */; };
		1070E1631B4508B0001CCAFA /* util.c in Sources */ = {isa = PBXBuildFile; fileRef = 1070E1621B4508B0001CCAFA /* util.c */; };
		10756E2A1AC126420009BF57 /* api.c in Sources */ = {isa = PBXBuildFile; fileRef = 10756E261AC126420009BF57 /* api.c */; settings = {COMPILER_FLAGS = "-Wno-conversion"; }; };
		10756E2B1AC126420009BF57 /* dumper.c in Sources */ = {isa = PBXBuildFile; fileRef = 10756E271AC126420009BF57 /* dumper.c */; };
		10756E2C1AC126420009BF57 /* emitter.c in Sources */ = {isa = PBXBuildFile; fileRef = 10756E281AC126420009BF57 /* emitter.c */; };
		10756E2D1AC126420009BF57 /* loader.c in Sources */ = {isa = PBXBuildFile; fileRef = 10756E291AC126420009BF57 /* loader.c */; settings = {COMPILER_FLAGS = "-Wno-conversion"; }; };
		10756E331AC1264D0009BF57 /* parser.c in Sources */ = {isa = PBXBuildFile; fileRef = 10756E2E1AC1264D0009BF57 /* parser.c */; settings = {COMPILER_FLAGS = "-Wno-uninitialized"; }; };
		10756E341AC1264D0009BF57 /* reader.c in Sources */ = {isa = PBXBuildFile; fileRef = 10756E2F1AC1264D0009BF57 /* reader.c */; };
		10756E351AC1264D0009BF57 /* scanner.c in Sources */ = {isa = PBXBuildFile; fileRef = 10756E301AC1264D0009BF57 /* scanner.c */; settings = {COMPILER_FLAGS = "-Wno-conversion"; }; };
		10756E361AC1264D0009BF57 /* writer.c in Sources */ = {isa = PBXBuildFile; fileRef = 10756E311AC1264D0009BF57 /* writer.c */; };
		1079236A19A3210E00C52AD6 /* khash.h in Headers */ = {isa = PBXBuildFile; fileRef = 1079232619A3210D00C52AD6 /* khash.h */; };
		1079239619A3210E00C52AD6 /* picohttpparser.c in Sources */ = {isa = PBXBuildFile; fileRef = 1079235A19A3210D00C52AD6 /* picohttpparser.c */; };
		1079239719A3210E00C52AD6 /* picohttpparser.h in Headers */ = {isa = PBXBuildFile; fileRef = 1079235B19A3210D00C52AD6 /* picohttpparser.h */; };
		107923A519A3215F00C52AD6 /* http1.h in Headers */ = {isa = PBXBuildFile; fileRef = 107923A019A3215F00C52AD6 /* http1.h */; };
		107923A619A3215F00C52AD6 /* http2.h in Headers */ = {isa = PBXBuildFile; fileRef = 107923A119A3215F00C52AD6 /* http2.h */; };
		107923A719A3215F00C52AD6 /* token.h in Headers */ = {isa = PBXBuildFile; fileRef = 107923A219A3215F00C52AD6 /* token.h */; };
		107923A919A3215F00C52AD6 /* h2o.h in Headers */ = {isa = PBXBuildFile; fileRef = 107923A419A3215F00C52AD6 /* h2o.h */; };
		107923C219A3217300C52AD6 /* chunked.c in Sources */ = {isa = PBXBuildFile; fileRef = 107923AE19A3217300C52AD6 /* chunked.c */; };
		107923C319A3217300C52AD6 /* file.c in Sources */ = {isa = PBXBuildFile; fileRef = 107923AF19A3217300C52AD6 /* file.c */; };
		107923C519A3217300C52AD6 /* http1.c in Sources */ = {isa = PBXBuildFile; fileRef = 107923B119A3217300C52AD6 /* http1.c */; };
		107923C619A3217300C52AD6 /* connection.c in Sources */ = {isa = PBXBuildFile; fileRef = 107923B319A3217300C52AD6 /* connection.c */; };
		107923C719A3217300C52AD6 /* hpack.c in Sources */ = {isa = PBXBuildFile; fileRef = 107923B419A3217300C52AD6 /* hpack.c */; };
		107923C819A3217300C52AD6 /* hpack_huffman_table.h in Headers */ = {isa = PBXBuildFile; fileRef = 107923B519A3217300C52AD6 /* hpack_huffman_table.h */; };
		107923C919A3217300C52AD6 /* hpack_static_table.h in Headers */ = {isa = PBXBuildFile; fileRef = 107923B619A3217300C52AD6 /* hpack_static_table.h */; };
		107923CB19A3217300C52AD6 /* frame.c in Sources */ = {isa = PBXBuildFile; fileRef = 107923B819A3217300C52AD6 /* frame.c */; };
		107923CC19A3217300C52AD6 /* context.c in Sources */ = {isa = PBXBuildFile; fileRef = 107923B919A3217300C52AD6 /* context.c */; };
		107923CD19A3217300C52AD6 /* memory.c in Sources */ = {isa = PBXBuildFile; fileRef = 107923BA19A3217300C52AD6 /* memory.c */; };
		107923CE19A3217300C52AD6 /* mimemap.c in Sources */ = {isa = PBXBuildFile; fileRef = 107923BB19A3217300C52AD6 /* mimemap.c */; };
		107923CF19A3217300C52AD6 /* request.c in Sources */ = {isa = PBXBuildFile; fileRef = 107923BC19A3217300C52AD6 /* request.c */; };
		107923D219A3217300C52AD6 /* token.c in Sources */ = {isa = PBXBuildFile; fileRef = 107923BF19A3217300C52AD6 /* token.c */; };
		107923D319A3217300C52AD6 /* util.c in Sources */ = {isa = PBXBuildFile; fileRef = 107923C019A3217300C52AD6 /* util.c */; };
		1079240119A3241A00C52AD6 /* libh2o.a in Frameworks */ = {isa = PBXBuildFile; fileRef = 1079231519A320A700C52AD6 /* libh2o.a */; };
		1079240819A3247A00C52AD6 /* libh2o.a in Frameworks */ = {isa = PBXBuildFile; fileRef = 1079231519A320A700C52AD6 /* libh2o.a */; };
		1079241619A324B400C52AD6 /* websocket.c in Sources */ = {isa = PBXBuildFile; fileRef = 1079241319A324B400C52AD6 /* websocket.c */; settings = {COMPILER_FLAGS = "-Wno-deprecated-declarations"; }; };
		1079242919A325BE00C52AD6 /* simple.c in Sources */ = {isa = PBXBuildFile; fileRef = 107923FC19A3238500C52AD6 /* simple.c */; settings = {COMPILER_FLAGS = "-Wno-deprecated-declarations"; }; };
		1079243019A3260E00C52AD6 /* libh2o.a in Frameworks */ = {isa = PBXBuildFile; fileRef = 1079231519A320A700C52AD6 /* libh2o.a */; };
		1079244119A3264300C52AD6 /* picohttpparser.c in Sources */ = {isa = PBXBuildFile; fileRef = 1079235A19A3210D00C52AD6 /* picohttpparser.c */; };
		1079244419A3265C00C52AD6 /* chunked.c in Sources */ = {isa = PBXBuildFile; fileRef = 107923AE19A3217300C52AD6 /* chunked.c */; };
		1079244719A3265C00C52AD6 /* http1.c in Sources */ = {isa = PBXBuildFile; fileRef = 107923B119A3217300C52AD6 /* http1.c */; };
		1079244819A3265C00C52AD6 /* connection.c in Sources */ = {isa = PBXBuildFile; fileRef = 107923B319A3217300C52AD6 /* connection.c */; };
		1079244A19A3266700C52AD6 /* frame.c in Sources */ = {isa = PBXBuildFile; fileRef = 107923B819A3217300C52AD6 /* frame.c */; };
		1079244B19A3266700C52AD6 /* context.c in Sources */ = {isa = PBXBuildFile; fileRef = 107923B919A3217300C52AD6 /* context.c */; };
		1079244C19A3266700C52AD6 /* memory.c in Sources */ = {isa = PBXBuildFile; fileRef = 107923BA19A3217300C52AD6 /* memory.c */; };
		1079244E19A3266700C52AD6 /* request.c in Sources */ = {isa = PBXBuildFile; fileRef = 107923BC19A3217300C52AD6 /* request.c */; };
		1079245119A3266700C52AD6 /* token.c in Sources */ = {isa = PBXBuildFile; fileRef = 107923BF19A3217300C52AD6 /* token.c */; };
		1079245419A32C0800C52AD6 /* token_table.h in Headers */ = {isa = PBXBuildFile; fileRef = 1079245319A32C0800C52AD6 /* token_table.h */; };
		107D4D441B588021004A9B21 /* ssl.c in Sources */ = {isa = PBXBuildFile; fileRef = 107D4D431B588021004A9B21 /* ssl.c */; };
		107D4D451B5880BC004A9B21 /* api.c in Sources */ = {isa = PBXBuildFile; fileRef = 10756E261AC126420009BF57 /* api.c */; };
		107D4D461B5880BC004A9B21 /* dumper.c in Sources */ = {isa = PBXBuildFile; fileRef = 10756E271AC126420009BF57 /* dumper.c */; };
		107D4D471B5880BC004A9B21 /* emitter.c in Sources */ = {isa = PBXBuildFile; fileRef = 10756E281AC126420009BF57 /* emitter.c */; };
		107D4D481B5880BC004A9B21 /* loader.c in Sources */ = {isa = PBXBuildFile; fileRef = 10756E291AC126420009BF57 /* loader.c */; };
		107D4D491B5880BC004A9B21 /* parser.c in Sources */ = {isa = PBXBuildFile; fileRef = 10756E2E1AC1264D0009BF57 /* parser.c */; };
		107D4D4A1B5880BC004A9B21 /* reader.c in Sources */ = {isa = PBXBuildFile; fileRef = 10756E2F1AC1264D0009BF57 /* reader.c */; };
		107D4D4B1B5880BC004A9B21 /* scanner.c in Sources */ = {isa = PBXBuildFile; fileRef = 10756E301AC1264D0009BF57 /* scanner.c */; };
		107D4D4C1B5880BC004A9B21 /* writer.c in Sources */ = {isa = PBXBuildFile; fileRef = 10756E311AC1264D0009BF57 /* writer.c */; };
		107D4D4F1B58970D004A9B21 /* ssl.c in Sources */ = {isa = PBXBuildFile; fileRef = 107D4D4D1B58970D004A9B21 /* ssl.c */; };
		107D4D531B5B2412004A9B21 /* file.h in Headers */ = {isa = PBXBuildFile; fileRef = 107D4D521B5B2412004A9B21 /* file.h */; };
		107D4D551B5B30EE004A9B21 /* file.c in Sources */ = {isa = PBXBuildFile; fileRef = 107D4D541B5B30EE004A9B21 /* file.c */; };
		107E34101C7EB13F00AEF5F8 /* gzip.c in Sources */ = {isa = PBXBuildFile; fileRef = 107E340F1C7EB13F00AEF5F8 /* gzip.c */; };
		107E34131C7FAC2000AEF5F8 /* brotli.c in Sources */ = {isa = PBXBuildFile; fileRef = 107E34111C7EE0D200AEF5F8 /* brotli.c */; };
		107E34221C7FEE2200AEF5F8 /* brotli.c in Sources */ = {isa = PBXBuildFile; fileRef = 107E34111C7EE0D200AEF5F8 /* brotli.c */; };
		10835E011C9A6C2400197E59 /* logconf.c in Sources */ = {isa = PBXBuildFile; fileRef = 10835E001C9A6C2400197E59 /* logconf.c */; };
		10835E031C9A860000197E59 /* status.c in Sources */ = {isa = PBXBuildFile; fileRef = 10835E021C9A860000197E59 /* status.c */; };
		10835E051C9B3C6200197E59 /* status.c in Sources */ = {isa = PBXBuildFile; fileRef = 10835E041C9B3C6200197E59 /* status.c */; };
		108867751AD9069900987967 /* defaults.c.h in Headers */ = {isa = PBXBuildFile; fileRef = 108867741AD9069900987967 /* defaults.c.h */; };
		108DD0861BA22E46004167DC /* mruby.c in Sources */ = {isa = PBXBuildFile; fileRef = 10B38A651B8D345D007DC191 /* mruby.c */; };
		10A3D3D21B4CDBDC00327CF9 /* memcached.c in Sources */ = {isa = PBXBuildFile; fileRef = 10A3D3D11B4CDBDC00327CF9 /* memcached.c */; };
		10A3D3D31B4CDF1200327CF9 /* memcached.h in Headers */ = {isa = PBXBuildFile; fileRef = 10A3D3D01B4CDBC700327CF9 /* memcached.h */; };
		10A3D4081B50DAB700327CF9 /* close.c in Sources */ = {isa = PBXBuildFile; fileRef = 10A3D3ED1B4FAAEC00327CF9 /* close.c */; };
		10A3D4091B50DAB700327CF9 /* connect.c in Sources */ = {isa = PBXBuildFile; fileRef = 10A3D3EE1B4FAAEC00327CF9 /* connect.c */; };
		10A3D40A1B50DAB700327CF9 /* recv.c in Sources */ = {isa = PBXBuildFile; fileRef = 10A3D3F61B4FAAF500327CF9 /* recv.c */; };
		10A3D40B1B50DAB700327CF9 /* send.c in Sources */ = {isa = PBXBuildFile; fileRef = 10A3D3F71B4FAAF500327CF9 /* send.c */; };
		10A3D40C1B50DAB700327CF9 /* socket.c in Sources */ = {isa = PBXBuildFile; fileRef = 10A3D3F91B4FAAF500327CF9 /* socket.c */; };
		10A3D40D1B50DAB700327CF9 /* strerror.c in Sources */ = {isa = PBXBuildFile; fileRef = 10A3D3FA1B4FAAF500327CF9 /* strerror.c */; };
		10AA2E941A80A592004322AC /* time_.h in Headers */ = {isa = PBXBuildFile; fileRef = 10AA2E931A80A592004322AC /* time_.h */; };
		10AA2E961A80A612004322AC /* time.c in Sources */ = {isa = PBXBuildFile; fileRef = 10AA2E951A80A612004322AC /* time.c */; };
		10AA2E991A81F68A004322AC /* time.c in Sources */ = {isa = PBXBuildFile; fileRef = 10AA2E981A81F68A004322AC /* time.c */; };
		10AA2E9F1A8807CF004322AC /* url.h in Headers */ = {isa = PBXBuildFile; fileRef = 10AA2E9E1A8807CF004322AC /* url.h */; };
		10AA2EA11A88082E004322AC /* url.c in Sources */ = {isa = PBXBuildFile; fileRef = 10AA2EA01A88082E004322AC /* url.c */; };
		10AA2EA31A88090B004322AC /* url.c in Sources */ = {isa = PBXBuildFile; fileRef = 10AA2EA21A88090B004322AC /* url.c */; };
		10AA2EA51A8D9999004322AC /* redirect.c in Sources */ = {isa = PBXBuildFile; fileRef = 10AA2EA41A8D9999004322AC /* redirect.c */; };
		10AA2EA71A8DA93C004322AC /* redirect.c in Sources */ = {isa = PBXBuildFile; fileRef = 10AA2EA61A8DA93C004322AC /* redirect.c */; };
		10AA2EAA1A8DDC57004322AC /* multithread.h in Headers */ = {isa = PBXBuildFile; fileRef = 10AA2EA91A8DDC57004322AC /* multithread.h */; };
		10AA2EAC1A8DE0AE004322AC /* multithread.c in Sources */ = {isa = PBXBuildFile; fileRef = 10AA2EAB1A8DE0AE004322AC /* multithread.c */; };
		10AA2EAE1A8E22DA004322AC /* multithread.c in Sources */ = {isa = PBXBuildFile; fileRef = 10AA2EAD1A8E22DA004322AC /* multithread.c */; };
		10AA2EB71A970EFC004322AC /* http2_internal.h in Headers */ = {isa = PBXBuildFile; fileRef = 10AA2EB61A970EFC004322AC /* http2_internal.h */; };
		10AA2EB91A971280004322AC /* http2_scheduler.h in Headers */ = {isa = PBXBuildFile; fileRef = 10AA2EB81A971280004322AC /* http2_scheduler.h */; };
		10AA2EBC1A9EEDF8004322AC /* proxy.c in Sources */ = {isa = PBXBuildFile; fileRef = 10AA2EBB1A9EEDF8004322AC /* proxy.c */; };
		10AA2EC01AA019FC004322AC /* headers.c in Sources */ = {isa = PBXBuildFile; fileRef = 10AA2EBF1AA019FC004322AC /* headers.c */; };
		10AA2EC21AA0402E004322AC /* reproxy.c in Sources */ = {isa = PBXBuildFile; fileRef = 10AA2EC11AA0402E004322AC /* reproxy.c */; };
		10AA2EC41AA0403A004322AC /* reproxy.c in Sources */ = {isa = PBXBuildFile; fileRef = 10AA2EC31AA0403A004322AC /* reproxy.c */; };
		10AAAC631B6C7A7D004487C3 /* http2_casper.h in Headers */ = {isa = PBXBuildFile; fileRef = 10AAAC621B6C7A7D004487C3 /* http2_casper.h */; };
		10AAAC651B6C9275004487C3 /* casper.c in Sources */ = {isa = PBXBuildFile; fileRef = 10AAAC641B6C9275004487C3 /* casper.c */; };
		10B38A721B8D34BB007DC191 /* mruby_.h in Headers */ = {isa = PBXBuildFile; fileRef = 10B38A711B8D34BB007DC191 /* mruby_.h */; };
		10BA72AA19AAD6300059392A /* stream.c in Sources */ = {isa = PBXBuildFile; fileRef = 10BA72A919AAD6300059392A /* stream.c */; };
		10BCF2FD1B168CAE0076939D /* fastcgi.c in Sources */ = {isa = PBXBuildFile; fileRef = 10BCF2FC1B168CAE0076939D /* fastcgi.c */; };
		10BCF2FF1B1A892F0076939D /* fastcgi.c in Sources */ = {isa = PBXBuildFile; fileRef = 10BCF2FE1B1A892F0076939D /* fastcgi.c */; };
		10BCF3011B214C460076939D /* fastcgi.c in Sources */ = {isa = PBXBuildFile; fileRef = 10BCF3001B214C460076939D /* fastcgi.c */; };
		10C45D4F1CFD15FA0096DB06 /* throttle_resp.c in Sources */ = {isa = PBXBuildFile; fileRef = 10C45D4E1CFD15FA0096DB06 /* throttle_resp.c */; };
		10C45D511CFD160A0096DB06 /* throttle_resp.c in Sources */ = {isa = PBXBuildFile; fileRef = 10C45D501CFD160A0096DB06 /* throttle_resp.c */; };
		10C45D551CFE9B300096DB06 /* events.c in Sources */ = {isa = PBXBuildFile; fileRef = 10C45D531CFE9B300096DB06 /* events.c */; };
		10C45D561CFE9B300096DB06 /* requests.c in Sources */ = {isa = PBXBuildFile; fileRef = 10C45D541CFE9B300096DB06 /* requests.c */; };
		10D0903A19F0A51C0043D458 /* memory.h in Headers */ = {isa = PBXBuildFile; fileRef = 10D0903919F0A51C0043D458 /* memory.h */; };
		10D0903E19F0A8190043D458 /* socket.h in Headers */ = {isa = PBXBuildFile; fileRef = 10D0903D19F0A8190043D458 /* socket.h */; };
		10D0904119F0B9CD0043D458 /* timeout.h in Headers */ = {isa = PBXBuildFile; fileRef = 10D0904019F0B9CD0043D458 /* timeout.h */; };
		10D0904319F0BA780043D458 /* linklist.h in Headers */ = {isa = PBXBuildFile; fileRef = 10D0904219F0BA780043D458 /* linklist.h */; };
		10D0904A19F0CA9C0043D458 /* libh2o.a in Frameworks */ = {isa = PBXBuildFile; fileRef = 1079231519A320A700C52AD6 /* libh2o.a */; };
		10D0905519F102C70043D458 /* http1client.c in Sources */ = {isa = PBXBuildFile; fileRef = 10D0905419F102C70043D458 /* http1client.c */; };
		10D0905919F22FA10043D458 /* string_.h in Headers */ = {isa = PBXBuildFile; fileRef = 10D0905819F22FA10043D458 /* string_.h */; };
		10D0906219F38B2E0043D458 /* libh2o.a in Frameworks */ = {isa = PBXBuildFile; fileRef = 1079231519A320A700C52AD6 /* libh2o.a */; };
		10D0906B19F38B850043D458 /* http1client.c in Sources */ = {isa = PBXBuildFile; fileRef = 10D0906A19F38B850043D458 /* http1client.c */; };
		10D0906C19F395FC0043D458 /* socket-client.c in Sources */ = {isa = PBXBuildFile; fileRef = 10D0905219F0CB130043D458 /* socket-client.c */; };
		10D0907019F494CC0043D458 /* test.c in Sources */ = {isa = PBXBuildFile; fileRef = 10D0906E19F494CC0043D458 /* test.c */; };
		10D0907319F633B00043D458 /* proxy.c in Sources */ = {isa = PBXBuildFile; fileRef = 10D0907219F633B00043D458 /* proxy.c */; };
		10DA969C1CD2BF9000679165 /* cache.h in Headers */ = {isa = PBXBuildFile; fileRef = 10DA969B1CD2BF9000679165 /* cache.h */; };
		10DA969E1CD2BFAC00679165 /* cache.c in Sources */ = {isa = PBXBuildFile; fileRef = 10DA969D1CD2BFAC00679165 /* cache.c */; };
		10DA96A01CD2BFEE00679165 /* cache.c in Sources */ = {isa = PBXBuildFile; fileRef = 10DA969F1CD2BFEE00679165 /* cache.c */; };
		10E299581A67E68500701AA6 /* scheduler.c in Sources */ = {isa = PBXBuildFile; fileRef = 10E299571A67E68500701AA6 /* scheduler.c */; };
		10E2995A1A68D03100701AA6 /* scheduler.c in Sources */ = {isa = PBXBuildFile; fileRef = 10E299591A68D03100701AA6 /* scheduler.c */; };
		10E598011CE1683A000D7B94 /* mruby.c in Sources */ = {isa = PBXBuildFile; fileRef = 10B38A731B8D3544007DC191 /* mruby.c */; };
		10EA45D81D0949BF00769A2B /* libh2o.a in Frameworks */ = {isa = PBXBuildFile; fileRef = 1079231519A320A700C52AD6 /* libh2o.a */; };
		10EA45E11D094A1200769A2B /* latency-optimization.c in Sources */ = {isa = PBXBuildFile; fileRef = 10EA45E01D094A1200769A2B /* latency-optimization.c */; };
		10EC2A361A0B4D370083514F /* socketpool.h in Headers */ = {isa = PBXBuildFile; fileRef = 10EC2A351A0B4D370083514F /* socketpool.h */; };
		10EC2A381A0B4DC70083514F /* socketpool.c in Sources */ = {isa = PBXBuildFile; fileRef = 10EC2A371A0B4DC70083514F /* socketpool.c */; };
		10F417D619C190F800B6E31A /* main.c in Sources */ = {isa = PBXBuildFile; fileRef = 10F417D519C190F800B6E31A /* main.c */; settings = {COMPILER_FLAGS = "-Wno-deprecated-declarations"; }; };
		10F417FF19C2D2F800B6E31A /* picotest.c in Sources */ = {isa = PBXBuildFile; fileRef = 10F417FD19C2D2F800B6E31A /* picotest.c */; };
		10F4180119C2D31600B6E31A /* yoml.h in Headers */ = {isa = PBXBuildFile; fileRef = 10F4180019C2D31600B6E31A /* yoml.h */; };
		10F4180519CA75C500B6E31A /* configurator.c in Sources */ = {isa = PBXBuildFile; fileRef = 10F4180419CA75C500B6E31A /* configurator.c */; };
		10F419801B64E70D00BEAEAC /* golombset.h in Headers */ = {isa = PBXBuildFile; fileRef = 10F4197F1B64E70D00BEAEAC /* golombset.h */; };
		10F9F2651AF4795D0056F26B /* redirect.c in Sources */ = {isa = PBXBuildFile; fileRef = 10F9F2641AF4795D0056F26B /* redirect.c */; };
		10F9F2671AFC5F550056F26B /* hostinfo.c in Sources */ = {isa = PBXBuildFile; fileRef = 10F9F2661AFC5F550056F26B /* hostinfo.c */; };
		10FCC13E1B2E4A4500F13674 /* cloexec.c in Sources */ = {isa = PBXBuildFile; fileRef = 10FCC13C1B2E4A4500F13674 /* cloexec.c */; };
		10FCC13F1B2E4A4500F13674 /* cloexec.h in Headers */ = {isa = PBXBuildFile; fileRef = 10FCC13D1B2E4A4500F13674 /* cloexec.h */; };
		10FCC1401B2E59E600F13674 /* cloexec.c in Sources */ = {isa = PBXBuildFile; fileRef = 10FCC13C1B2E4A4500F13674 /* cloexec.c */; };
		10FEF24A1D6FC6F600E11B1D /* durations.c in Sources */ = {isa = PBXBuildFile; fileRef = 10FEF2491D6FC6F600E11B1D /* durations.c */; };
		10FEF24E1D6FC8E200E11B1D /* gkc.c in Sources */ = {isa = PBXBuildFile; fileRef = 10FEF24C1D6FC8E200E11B1D /* gkc.c */; };
		10FEF24F1D6FC8E200E11B1D /* gkc.h in Headers */ = {isa = PBXBuildFile; fileRef = 10FEF24D1D6FC8E200E11B1D /* gkc.h */; };
		10FFEE0A1BB23A8C0087AD75 /* neverbleed.c in Sources */ = {isa = PBXBuildFile; fileRef = 10FFEE081BB23A8C0087AD75 /* neverbleed.c */; };
		7D0285C91EF422D40094292B /* sleep.c in Sources */ = {isa = PBXBuildFile; fileRef = 7D0285C81EF422D40094292B /* sleep.c */; };
<<<<<<< HEAD
		7D0341FB1FE4D5B60052E0A1 /* http2client.c in Sources */ = {isa = PBXBuildFile; fileRef = 7D0341FA1FE4D5B60052E0A1 /* http2client.c */; };
		7D0341FC1FE4D5BD0052E0A1 /* http2client.c in Sources */ = {isa = PBXBuildFile; fileRef = 7D0341FA1FE4D5B60052E0A1 /* http2client.c */; };
		7D10CC6B205D0F950054A8E2 /* httpclient_internal.h in Headers */ = {isa = PBXBuildFile; fileRef = 7D10CC6A205D0F8E0054A8E2 /* httpclient_internal.h */; };
		7D519F8A20A3ECEC000B5313 /* httpclient_internal_h1.h in Headers */ = {isa = PBXBuildFile; fileRef = 7D519F8820A3ECEC000B5313 /* httpclient_internal_h1.h */; };
		7D519F8B20A3ECEC000B5313 /* httpclient_internal_h2.h in Headers */ = {isa = PBXBuildFile; fileRef = 7D519F8920A3ECEC000B5313 /* httpclient_internal_h2.h */; };
		7D67C721204F8C0E0049E935 /* httpclient.c in Sources */ = {isa = PBXBuildFile; fileRef = 7D67C720204F8C0E0049E935 /* httpclient.c */; };
		7D67C722204F8C0E0049E935 /* httpclient.c in Sources */ = {isa = PBXBuildFile; fileRef = 7D67C720204F8C0E0049E935 /* httpclient.c */; };
		7D67C724204F8CA50049E935 /* httpclient.h in Headers */ = {isa = PBXBuildFile; fileRef = 7D67C723204F8C9B0049E935 /* httpclient.h */; };
=======
		7D0E5D5A20761BD800DA3E5A /* hiredis_.h in Headers */ = {isa = PBXBuildFile; fileRef = 7DF88EF820761972005DB8D8 /* hiredis_.h */; };
>>>>>>> ff0d8660
		7D9372FE202AC70F005FE6AB /* server_timing.c in Sources */ = {isa = PBXBuildFile; fileRef = 7D9372FD202AC70F005FE6AB /* server_timing.c */; };
		7D9372FF202AC717005FE6AB /* server_timing.c in Sources */ = {isa = PBXBuildFile; fileRef = 7D9372FD202AC70F005FE6AB /* server_timing.c */; };
		7D937300202AC717005FE6AB /* server_timing.c in Sources */ = {isa = PBXBuildFile; fileRef = 7D9372FD202AC70F005FE6AB /* server_timing.c */; };
		7D937302202AC7BA005FE6AB /* server_timing.c in Sources */ = {isa = PBXBuildFile; fileRef = 7D937301202AC7BA005FE6AB /* server_timing.c */; };
		7D937303202AC7BA005FE6AB /* server_timing.c in Sources */ = {isa = PBXBuildFile; fileRef = 7D937301202AC7BA005FE6AB /* server_timing.c */; };
		7D9FA53A1FC323B200189F88 /* channel.c in Sources */ = {isa = PBXBuildFile; fileRef = 7D9FA5381FC323AC00189F88 /* channel.c */; };
		D081373A1FD400F4004679DF /* least_conn.c in Sources */ = {isa = PBXBuildFile; fileRef = D08137381FD400F4004679DF /* least_conn.c */; };
		D081373B1FD400F4004679DF /* roundrobin.c in Sources */ = {isa = PBXBuildFile; fileRef = D08137391FD400F4004679DF /* roundrobin.c */; };
		D08137421FD408C2004679DF /* balancer.h in Headers */ = {isa = PBXBuildFile; fileRef = D08137411FD408C1004679DF /* balancer.h */; };
		E90A95F31E30795100483D6C /* headers_util.c in Sources */ = {isa = PBXBuildFile; fileRef = E90A95F21E30795100483D6C /* headers_util.c */; };
		E90A95F51E30797D00483D6C /* headers_util.c in Sources */ = {isa = PBXBuildFile; fileRef = E90A95F41E30797D00483D6C /* headers_util.c */; };
		E927CD632074855D00D4797E /* sha512.c in Sources */ = {isa = PBXBuildFile; fileRef = E927CD612074855300D4797E /* sha512.c */; };
		E9708AE01E49A2120029E0A5 /* picotls.h in Headers */ = {isa = PBXBuildFile; fileRef = E9708ADF1E49A2120029E0A5 /* picotls.h */; };
		E9708AE61E49A2420029E0A5 /* cifra.c in Sources */ = {isa = PBXBuildFile; fileRef = E9708AD81E499E040029E0A5 /* cifra.c */; };
		E9708AE71E49A2420029E0A5 /* openssl.c in Sources */ = {isa = PBXBuildFile; fileRef = E9708AD91E499E040029E0A5 /* openssl.c */; };
		E9708AE81E49A2420029E0A5 /* picotls.c in Sources */ = {isa = PBXBuildFile; fileRef = E9708ADA1E499E040029E0A5 /* picotls.c */; };
		E9708B1C1E49A3480029E0A5 /* handy.h in Headers */ = {isa = PBXBuildFile; fileRef = E9708B1B1E49A3480029E0A5 /* handy.h */; };
		E9708B1D1E49BABC0029E0A5 /* aes.c in Sources */ = {isa = PBXBuildFile; fileRef = E9708AEC1E49A2910029E0A5 /* aes.c */; };
		E9708B1E1E49BAC10029E0A5 /* blockwise.c in Sources */ = {isa = PBXBuildFile; fileRef = E9708AF11E49A2B90029E0A5 /* blockwise.c */; };
		E9708B1F1E49BAC60029E0A5 /* chash.c in Sources */ = {isa = PBXBuildFile; fileRef = E9708AF71E49A3130029E0A5 /* chash.c */; };
		E9708B201E49BACA0029E0A5 /* curve25519.c in Sources */ = {isa = PBXBuildFile; fileRef = E9708AF91E49A3130029E0A5 /* curve25519.c */; settings = {COMPILER_FLAGS = "-Wno-conversion"; }; };
		E9708B221E49BAD00029E0A5 /* drbg.c in Sources */ = {isa = PBXBuildFile; fileRef = E9708AFC1E49A3130029E0A5 /* drbg.c */; settings = {COMPILER_FLAGS = "-Wno-conversion"; }; };
		E9708B231E49BAD40029E0A5 /* gcm.c in Sources */ = {isa = PBXBuildFile; fileRef = E9708AFE1E49A3130029E0A5 /* gcm.c */; };
		E9708B241E49BAD70029E0A5 /* gf128.c in Sources */ = {isa = PBXBuildFile; fileRef = E9708AFF1E49A3130029E0A5 /* gf128.c */; };
		E9708B251E49BADA0029E0A5 /* hmac.c in Sources */ = {isa = PBXBuildFile; fileRef = E9708B011E49A3130029E0A5 /* hmac.c */; };
		E9708B261E49BADE0029E0A5 /* modes.c in Sources */ = {isa = PBXBuildFile; fileRef = E9708B031E49A3130029E0A5 /* modes.c */; };
		E9708B271E49BAE10029E0A5 /* sha256.c in Sources */ = {isa = PBXBuildFile; fileRef = E9708B061E49A3130029E0A5 /* sha256.c */; };
		E9708B391E52C75A0029E0A5 /* cloexec.c in Sources */ = {isa = PBXBuildFile; fileRef = 10FCC13C1B2E4A4500F13674 /* cloexec.c */; };
		E9708B3A1E52C7640029E0A5 /* gkc.c in Sources */ = {isa = PBXBuildFile; fileRef = 10FEF24C1D6FC8E200E11B1D /* gkc.c */; };
		E9708B3B1E52C7730029E0A5 /* close.c in Sources */ = {isa = PBXBuildFile; fileRef = 10A3D3ED1B4FAAEC00327CF9 /* close.c */; };
		E9708B3C1E52C7860029E0A5 /* connect.c in Sources */ = {isa = PBXBuildFile; fileRef = 10A3D3EE1B4FAAEC00327CF9 /* connect.c */; };
		E9708B3D1E52C7860029E0A5 /* recv.c in Sources */ = {isa = PBXBuildFile; fileRef = 10A3D3F61B4FAAF500327CF9 /* recv.c */; };
		E9708B3E1E52C7860029E0A5 /* send.c in Sources */ = {isa = PBXBuildFile; fileRef = 10A3D3F71B4FAAF500327CF9 /* send.c */; };
		E9708B3F1E52C7860029E0A5 /* send_text.c in Sources */ = {isa = PBXBuildFile; fileRef = 1022E7C01CA8BC9E00CE2A05 /* send_text.c */; };
		E9708B401E52C7860029E0A5 /* socket.c in Sources */ = {isa = PBXBuildFile; fileRef = 10A3D3F91B4FAAF500327CF9 /* socket.c */; };
		E9708B411E52C7860029E0A5 /* strerror.c in Sources */ = {isa = PBXBuildFile; fileRef = 10A3D3FA1B4FAAF500327CF9 /* strerror.c */; };
		E9708B421E52C7860029E0A5 /* text_mode.c in Sources */ = {isa = PBXBuildFile; fileRef = 1022E7C21CA8BCCE00CE2A05 /* text_mode.c */; };
		E9708B431E52C7AA0029E0A5 /* picohttpparser.c in Sources */ = {isa = PBXBuildFile; fileRef = 1079235A19A3210D00C52AD6 /* picohttpparser.c */; };
		E9708B441E52C7DF0029E0A5 /* cache.c in Sources */ = {isa = PBXBuildFile; fileRef = 10DA969D1CD2BFAC00679165 /* cache.c */; };
		E9708B451E52C7DF0029E0A5 /* file.c in Sources */ = {isa = PBXBuildFile; fileRef = 107D4D541B5B30EE004A9B21 /* file.c */; };
		E9708B461E52C7DF0029E0A5 /* filecache.c in Sources */ = {isa = PBXBuildFile; fileRef = 1044812F1BFD10450007863F /* filecache.c */; };
		E9708B471E52C7DF0029E0A5 /* hostinfo.c in Sources */ = {isa = PBXBuildFile; fileRef = 1058C8891AA6E5E3008D6180 /* hostinfo.c */; };
		E9708B481E52C7DF0029E0A5 /* http1client.c in Sources */ = {isa = PBXBuildFile; fileRef = 10D0905419F102C70043D458 /* http1client.c */; };
		E9708B491E52C7DF0029E0A5 /* memcached.c in Sources */ = {isa = PBXBuildFile; fileRef = 10A3D3D11B4CDBDC00327CF9 /* memcached.c */; };
		E9708B4A1E52C7DF0029E0A5 /* memory.c in Sources */ = {isa = PBXBuildFile; fileRef = 107923BA19A3217300C52AD6 /* memory.c */; };
		E9708B4B1E52C7DF0029E0A5 /* multithread.c in Sources */ = {isa = PBXBuildFile; fileRef = 10AA2EAB1A8DE0AE004322AC /* multithread.c */; };
		E9708B4C1E52C7DF0029E0A5 /* serverutil.c in Sources */ = {isa = PBXBuildFile; fileRef = 104B9A241A4A4FEE009EEE64 /* serverutil.c */; };
		E9708B4D1E52C7DF0029E0A5 /* socket.c in Sources */ = {isa = PBXBuildFile; fileRef = 101788B119B561AA0084C6D8 /* socket.c */; };
		E9708B4E1E52C7E50029E0A5 /* socketpool.c in Sources */ = {isa = PBXBuildFile; fileRef = 10EC2A371A0B4DC70083514F /* socketpool.c */; };
		E9708B4F1E52C7E50029E0A5 /* string.c in Sources */ = {isa = PBXBuildFile; fileRef = 10D0905A19F230280043D458 /* string.c */; };
		E9708B501E52C7E50029E0A5 /* time.c in Sources */ = {isa = PBXBuildFile; fileRef = 10AA2E951A80A612004322AC /* time.c */; };
		E9708B511E52C7E50029E0A5 /* timeout.c in Sources */ = {isa = PBXBuildFile; fileRef = 1065E6F819BEBAC600686E72 /* timeout.c */; };
		E9708B521E52C7E50029E0A5 /* url.c in Sources */ = {isa = PBXBuildFile; fileRef = 10AA2EA01A88082E004322AC /* url.c */; };
		E9708B531E52C7EE0029E0A5 /* config.c in Sources */ = {isa = PBXBuildFile; fileRef = 105534EE1A440FC800627ECB /* config.c */; };
		E9708B541E52C7EE0029E0A5 /* configurator.c in Sources */ = {isa = PBXBuildFile; fileRef = 10F4180419CA75C500B6E31A /* configurator.c */; };
		E9708B551E52C7EE0029E0A5 /* context.c in Sources */ = {isa = PBXBuildFile; fileRef = 107923B919A3217300C52AD6 /* context.c */; };
		E9708B561E52C7EE0029E0A5 /* headers.c in Sources */ = {isa = PBXBuildFile; fileRef = 107923B019A3217300C52AD6 /* headers.c */; };
		E9708B571E52C7EE0029E0A5 /* logconf.c in Sources */ = {isa = PBXBuildFile; fileRef = 10835E001C9A6C2400197E59 /* logconf.c */; };
		E9708B581E52C7EE0029E0A5 /* proxy.c in Sources */ = {isa = PBXBuildFile; fileRef = 10AA2EBB1A9EEDF8004322AC /* proxy.c */; };
		E9708B591E52C7EE0029E0A5 /* request.c in Sources */ = {isa = PBXBuildFile; fileRef = 107923BC19A3217300C52AD6 /* request.c */; };
		E9708B5A1E52C7EE0029E0A5 /* token.c in Sources */ = {isa = PBXBuildFile; fileRef = 107923BF19A3217300C52AD6 /* token.c */; };
		E9708B5B1E52C7F30029E0A5 /* util.c in Sources */ = {isa = PBXBuildFile; fileRef = 107923C019A3217300C52AD6 /* util.c */; };
		E9708B5C1E52C80F0029E0A5 /* access_log.c in Sources */ = {isa = PBXBuildFile; fileRef = 105534DA1A3C7A5400627ECB /* access_log.c */; };
		E9708B5D1E52C80F0029E0A5 /* compress.c in Sources */ = {isa = PBXBuildFile; fileRef = 107086711B798487002B8F18 /* compress.c */; };
		E9708B5E1E52C80F0029E0A5 /* expires.c in Sources */ = {isa = PBXBuildFile; fileRef = 104B9A521A5FC7C4009EEE64 /* expires.c */; };
		E9708B5F1E52C80F0029E0A5 /* errordoc.c in Sources */ = {isa = PBXBuildFile; fileRef = 106C23001C0544CE00405689 /* errordoc.c */; };
		E9708B601E52C80F0029E0A5 /* fastcgi.c in Sources */ = {isa = PBXBuildFile; fileRef = 10BCF2FE1B1A892F0076939D /* fastcgi.c */; };
		E9708B611E52C80F0029E0A5 /* file.c in Sources */ = {isa = PBXBuildFile; fileRef = 105534DC1A3C7AA900627ECB /* file.c */; };
		E9708B621E52C80F0029E0A5 /* headers.c in Sources */ = {isa = PBXBuildFile; fileRef = 10AA2EBF1AA019FC004322AC /* headers.c */; };
		E9708B631E52C80F0029E0A5 /* headers_util.c in Sources */ = {isa = PBXBuildFile; fileRef = E90A95F41E30797D00483D6C /* headers_util.c */; };
		E9708B641E52C80F0029E0A5 /* proxy.c in Sources */ = {isa = PBXBuildFile; fileRef = 105534DE1A3C7B9800627ECB /* proxy.c */; };
		E9708B651E52C80F0029E0A5 /* redirect.c in Sources */ = {isa = PBXBuildFile; fileRef = 10AA2EA61A8DA93C004322AC /* redirect.c */; };
		E9708B661E52C80F0029E0A5 /* reproxy.c in Sources */ = {isa = PBXBuildFile; fileRef = 10AA2EC11AA0402E004322AC /* reproxy.c */; };
		E9708B671E52C80F0029E0A5 /* status.c in Sources */ = {isa = PBXBuildFile; fileRef = 10835E041C9B3C6200197E59 /* status.c */; };
		E9708B681E52C80F0029E0A5 /* throttle_resp.c in Sources */ = {isa = PBXBuildFile; fileRef = 10C45D4E1CFD15FA0096DB06 /* throttle_resp.c */; };
		E9708B691E52C80F0029E0A5 /* http2_debug_state.c in Sources */ = {isa = PBXBuildFile; fileRef = 084FC7C31D54BB9200E89F66 /* http2_debug_state.c */; };
		E9708B6A1E52C81D0029E0A5 /* access_log.c in Sources */ = {isa = PBXBuildFile; fileRef = 101B670B19ADD3380084A351 /* access_log.c */; };
		E9708B6B1E52C81D0029E0A5 /* chunked.c in Sources */ = {isa = PBXBuildFile; fileRef = 107923AE19A3217300C52AD6 /* chunked.c */; };
		E9708B6C1E52C81D0029E0A5 /* compress.c in Sources */ = {isa = PBXBuildFile; fileRef = 1070866B1B787D06002B8F18 /* compress.c */; };
		E9708B6D1E52C8250029E0A5 /* gzip.c in Sources */ = {isa = PBXBuildFile; fileRef = 107E340F1C7EB13F00AEF5F8 /* gzip.c */; };
		E9708B721E52C82A0029E0A5 /* errordoc.c in Sources */ = {isa = PBXBuildFile; fileRef = 106C22FE1C05436100405689 /* errordoc.c */; };
		E9708B731E52C82A0029E0A5 /* expires.c in Sources */ = {isa = PBXBuildFile; fileRef = 104B9A501A5FB096009EEE64 /* expires.c */; };
		E9708B741E52C82A0029E0A5 /* fastcgi.c in Sources */ = {isa = PBXBuildFile; fileRef = 10BCF2FC1B168CAE0076939D /* fastcgi.c */; };
		E9708B751E52C82A0029E0A5 /* file.c in Sources */ = {isa = PBXBuildFile; fileRef = 107923AF19A3217300C52AD6 /* file.c */; };
		E9708B761E52C8330029E0A5 /* headers.c in Sources */ = {isa = PBXBuildFile; fileRef = 10AA2EBD1AA019D8004322AC /* headers.c */; };
		E9708B771E52C8330029E0A5 /* headers_util.c in Sources */ = {isa = PBXBuildFile; fileRef = E90A95F21E30795100483D6C /* headers_util.c */; };
		E9708B781E52C8330029E0A5 /* mimemap.c in Sources */ = {isa = PBXBuildFile; fileRef = 107923BB19A3217300C52AD6 /* mimemap.c */; };
		E9708B791E52C83D0029E0A5 /* proxy.c in Sources */ = {isa = PBXBuildFile; fileRef = 10D0907219F633B00043D458 /* proxy.c */; };
		E9708B7A1E52C83D0029E0A5 /* redirect.c in Sources */ = {isa = PBXBuildFile; fileRef = 10AA2EA41A8D9999004322AC /* redirect.c */; };
		E9708B7B1E52C83D0029E0A5 /* reproxy.c in Sources */ = {isa = PBXBuildFile; fileRef = 10AA2EC31AA0403A004322AC /* reproxy.c */; };
		E9708B7C1E52C83D0029E0A5 /* status.c in Sources */ = {isa = PBXBuildFile; fileRef = 10835E021C9A860000197E59 /* status.c */; };
		E9708B7D1E52C8430029E0A5 /* durations.c in Sources */ = {isa = PBXBuildFile; fileRef = 10FEF2491D6FC6F600E11B1D /* durations.c */; };
		E9708B7E1E52C8430029E0A5 /* events.c in Sources */ = {isa = PBXBuildFile; fileRef = 10C45D531CFE9B300096DB06 /* events.c */; };
		E9708B7F1E52C8430029E0A5 /* requests.c in Sources */ = {isa = PBXBuildFile; fileRef = 10C45D541CFE9B300096DB06 /* requests.c */; };
		E9708B801E52C84A0029E0A5 /* throttle_resp.c in Sources */ = {isa = PBXBuildFile; fileRef = 10C45D501CFD160A0096DB06 /* throttle_resp.c */; };
		E9708B811E52C84A0029E0A5 /* http2_debug_state.c in Sources */ = {isa = PBXBuildFile; fileRef = 084FC7C01D54B90D00E89F66 /* http2_debug_state.c */; };
		E9708B821E52C84E0029E0A5 /* http1.c in Sources */ = {isa = PBXBuildFile; fileRef = 107923B119A3217300C52AD6 /* http1.c */; };
		E9708B831E52C8560029E0A5 /* cache_digests.c in Sources */ = {isa = PBXBuildFile; fileRef = 1024A3FB1D22315000EB13F1 /* cache_digests.c */; };
		E9708B841E52C8560029E0A5 /* casper.c in Sources */ = {isa = PBXBuildFile; fileRef = 10AAAC641B6C9275004487C3 /* casper.c */; };
		E9708B851E52C8560029E0A5 /* connection.c in Sources */ = {isa = PBXBuildFile; fileRef = 107923B319A3217300C52AD6 /* connection.c */; };
		E9708B861E52C8560029E0A5 /* frame.c in Sources */ = {isa = PBXBuildFile; fileRef = 107923B819A3217300C52AD6 /* frame.c */; };
		E9708B871E52C8560029E0A5 /* hpack.c in Sources */ = {isa = PBXBuildFile; fileRef = 107923B419A3217300C52AD6 /* hpack.c */; };
		E9708B881E52C8560029E0A5 /* stream.c in Sources */ = {isa = PBXBuildFile; fileRef = 10BA72A919AAD6300059392A /* stream.c */; };
		E9708B891E52C8560029E0A5 /* scheduler.c in Sources */ = {isa = PBXBuildFile; fileRef = 10E299571A67E68500701AA6 /* scheduler.c */; };
		E9708B8A1E52C8560029E0A5 /* http2_debug_state.c in Sources */ = {isa = PBXBuildFile; fileRef = 080D35EA1D5E060D0029B7E5 /* http2_debug_state.c */; };
		E9708B8B1E52C85A0029E0A5 /* tunnel.c in Sources */ = {isa = PBXBuildFile; fileRef = 106C22F71C040F6400405689 /* tunnel.c */; };
		E987E5CF1FD7BE8800DE4346 /* utf8_util.c in Sources */ = {isa = PBXBuildFile; fileRef = E987E5861FD7BE2200DE4346 /* utf8_util.c */; };
		E987E5D01FD7BE8D00DE4346 /* static_dict.c in Sources */ = {isa = PBXBuildFile; fileRef = E987E58C1FD7BE2300DE4346 /* static_dict.c */; };
		E987E5D11FD7BE9200DE4346 /* metablock.c in Sources */ = {isa = PBXBuildFile; fileRef = E987E5801FD7BE2100DE4346 /* metablock.c */; };
		E987E5D21FD7BE9500DE4346 /* memory.c in Sources */ = {isa = PBXBuildFile; fileRef = E987E56C1FD7BE1F00DE4346 /* memory.c */; };
		E987E5D31FD7BE9C00DE4346 /* literal_cost.c in Sources */ = {isa = PBXBuildFile; fileRef = E987E5631FD7BE1E00DE4346 /* literal_cost.c */; };
		E987E5D41FD7BE9F00DE4346 /* histogram.c in Sources */ = {isa = PBXBuildFile; fileRef = E987E5741FD7BE2000DE4346 /* histogram.c */; };
		E987E5D51FD7BEB500DE4346 /* backward_references_hq.c in Sources */ = {isa = PBXBuildFile; fileRef = E987E57A1FD7BE2000DE4346 /* backward_references_hq.c */; };
		E987E5D61FD7BEB500DE4346 /* backward_references.c in Sources */ = {isa = PBXBuildFile; fileRef = E987E56F1FD7BE1F00DE4346 /* backward_references.c */; };
		E987E5D71FD7BEB500DE4346 /* bit_cost.c in Sources */ = {isa = PBXBuildFile; fileRef = E987E5551FD7BE1D00DE4346 /* bit_cost.c */; };
		E987E5D81FD7BEB500DE4346 /* block_splitter.c in Sources */ = {isa = PBXBuildFile; fileRef = E987E5731FD7BE2000DE4346 /* block_splitter.c */; };
		E987E5D91FD7BEB500DE4346 /* brotli_bit_stream.c in Sources */ = {isa = PBXBuildFile; fileRef = E987E5871FD7BE2200DE4346 /* brotli_bit_stream.c */; };
		E987E5DA1FD7BEB500DE4346 /* compress_fragment_two_pass.c in Sources */ = {isa = PBXBuildFile; fileRef = E987E5651FD7BE1E00DE4346 /* compress_fragment_two_pass.c */; };
		E987E5DB1FD7BEB500DE4346 /* compress_fragment.c in Sources */ = {isa = PBXBuildFile; fileRef = E987E57D1FD7BE2100DE4346 /* compress_fragment.c */; };
		E987E5DC1FD7BEB500DE4346 /* dictionary_hash.c in Sources */ = {isa = PBXBuildFile; fileRef = E987E55A1FD7BE1D00DE4346 /* dictionary_hash.c */; };
		E987E5DD1FD7BEB500DE4346 /* encode.c in Sources */ = {isa = PBXBuildFile; fileRef = E987E57E1FD7BE2100DE4346 /* encode.c */; };
		E987E5DE1FD7BEB500DE4346 /* entropy_encode.c in Sources */ = {isa = PBXBuildFile; fileRef = E987E5661FD7BE1E00DE4346 /* entropy_encode.c */; };
		E987E5E91FD7EBC700DE4346 /* cluster.c in Sources */ = {isa = PBXBuildFile; fileRef = E987E58B1FD7BE2300DE4346 /* cluster.c */; };
		E987E5EA1FD7EBD100DE4346 /* dictionary.c in Sources */ = {isa = PBXBuildFile; fileRef = E987E5E31FD7EB7E00DE4346 /* dictionary.c */; };
		E987E5EB1FD8C01E00DE4346 /* dictionary.c in Sources */ = {isa = PBXBuildFile; fileRef = E987E5E31FD7EB7E00DE4346 /* dictionary.c */; };
		E987E5EC1FD8C04D00DE4346 /* backward_references_hq.c in Sources */ = {isa = PBXBuildFile; fileRef = E987E57A1FD7BE2000DE4346 /* backward_references_hq.c */; };
		E987E5ED1FD8C04D00DE4346 /* backward_references.c in Sources */ = {isa = PBXBuildFile; fileRef = E987E56F1FD7BE1F00DE4346 /* backward_references.c */; };
		E987E5EE1FD8C04D00DE4346 /* bit_cost.c in Sources */ = {isa = PBXBuildFile; fileRef = E987E5551FD7BE1D00DE4346 /* bit_cost.c */; };
		E987E5EF1FD8C04D00DE4346 /* block_splitter.c in Sources */ = {isa = PBXBuildFile; fileRef = E987E5731FD7BE2000DE4346 /* block_splitter.c */; };
		E987E5F01FD8C04D00DE4346 /* brotli_bit_stream.c in Sources */ = {isa = PBXBuildFile; fileRef = E987E5871FD7BE2200DE4346 /* brotli_bit_stream.c */; };
		E987E5F11FD8C04D00DE4346 /* cluster.c in Sources */ = {isa = PBXBuildFile; fileRef = E987E58B1FD7BE2300DE4346 /* cluster.c */; };
		E987E5F21FD8C04D00DE4346 /* compress_fragment_two_pass.c in Sources */ = {isa = PBXBuildFile; fileRef = E987E5651FD7BE1E00DE4346 /* compress_fragment_two_pass.c */; };
		E987E5F31FD8C04D00DE4346 /* compress_fragment.c in Sources */ = {isa = PBXBuildFile; fileRef = E987E57D1FD7BE2100DE4346 /* compress_fragment.c */; };
		E987E5F41FD8C04D00DE4346 /* dictionary_hash.c in Sources */ = {isa = PBXBuildFile; fileRef = E987E55A1FD7BE1D00DE4346 /* dictionary_hash.c */; };
		E987E5F51FD8C04D00DE4346 /* encode.c in Sources */ = {isa = PBXBuildFile; fileRef = E987E57E1FD7BE2100DE4346 /* encode.c */; };
		E987E5F61FD8C04D00DE4346 /* entropy_encode.c in Sources */ = {isa = PBXBuildFile; fileRef = E987E5661FD7BE1E00DE4346 /* entropy_encode.c */; };
		E987E5F71FD8C04D00DE4346 /* histogram.c in Sources */ = {isa = PBXBuildFile; fileRef = E987E5741FD7BE2000DE4346 /* histogram.c */; };
		E987E5F81FD8C04D00DE4346 /* literal_cost.c in Sources */ = {isa = PBXBuildFile; fileRef = E987E5631FD7BE1E00DE4346 /* literal_cost.c */; };
		E987E5F91FD8C04D00DE4346 /* memory.c in Sources */ = {isa = PBXBuildFile; fileRef = E987E56C1FD7BE1F00DE4346 /* memory.c */; };
		E987E5FA1FD8C04D00DE4346 /* metablock.c in Sources */ = {isa = PBXBuildFile; fileRef = E987E5801FD7BE2100DE4346 /* metablock.c */; };
		E987E5FB1FD8C04D00DE4346 /* static_dict.c in Sources */ = {isa = PBXBuildFile; fileRef = E987E58C1FD7BE2300DE4346 /* static_dict.c */; };
		E987E5FC1FD8C04D00DE4346 /* utf8_util.c in Sources */ = {isa = PBXBuildFile; fileRef = E987E5861FD7BE2200DE4346 /* utf8_util.c */; };
		E9BC76E51F00E70700EB7A09 /* salsa20.h in Headers */ = {isa = PBXBuildFile; fileRef = E9BC76E41F00E70700EB7A09 /* salsa20.h */; };
		E9BC76E81F00E73900EB7A09 /* chacha20.c in Sources */ = {isa = PBXBuildFile; fileRef = E9BC76E61F00E72D00EB7A09 /* chacha20.c */; };
		E9BC76EB1F00E74F00EB7A09 /* poly1305.c in Sources */ = {isa = PBXBuildFile; fileRef = E9BC76E91F00E74C00EB7A09 /* poly1305.c */; };
		E9F677D42007476D006476D3 /* least_conn.c in Sources */ = {isa = PBXBuildFile; fileRef = D08137381FD400F4004679DF /* least_conn.c */; };
		E9F677D520074770006476D3 /* roundrobin.c in Sources */ = {isa = PBXBuildFile; fileRef = D08137391FD400F4004679DF /* roundrobin.c */; };
		E9F677D6200775FF006476D3 /* least_conn.c in Sources */ = {isa = PBXBuildFile; fileRef = D081373D1FD40431004679DF /* least_conn.c */; };
		E9F677D720077603006476D3 /* roundrobin.c in Sources */ = {isa = PBXBuildFile; fileRef = D081373E1FD40431004679DF /* roundrobin.c */; };
/* End PBXBuildFile section */

/* Begin PBXContainerItemProxy section */
		08790E051D8BD7F100A04BC1 /* PBXContainerItemProxy */ = {
			isa = PBXContainerItemProxy;
			containerPortal = 1079230D19A320A700C52AD6 /* Project object */;
			proxyType = 1;
			remoteGlobalIDString = 1079231419A320A700C52AD6;
			remoteInfo = h2o;
		};
		107923FF19A3241000C52AD6 /* PBXContainerItemProxy */ = {
			isa = PBXContainerItemProxy;
			containerPortal = 1079230D19A320A700C52AD6 /* Project object */;
			proxyType = 1;
			remoteGlobalIDString = 1079231419A320A700C52AD6;
			remoteInfo = h2o;
		};
		10D0904619F0CA9C0043D458 /* PBXContainerItemProxy */ = {
			isa = PBXContainerItemProxy;
			containerPortal = 1079230D19A320A700C52AD6 /* Project object */;
			proxyType = 1;
			remoteGlobalIDString = 1079231419A320A700C52AD6;
			remoteInfo = h2o;
		};
		10D0905E19F38B2E0043D458 /* PBXContainerItemProxy */ = {
			isa = PBXContainerItemProxy;
			containerPortal = 1079230D19A320A700C52AD6 /* Project object */;
			proxyType = 1;
			remoteGlobalIDString = 1079231419A320A700C52AD6;
			remoteInfo = h2o;
		};
		10EA45D41D0949BF00769A2B /* PBXContainerItemProxy */ = {
			isa = PBXContainerItemProxy;
			containerPortal = 1079230D19A320A700C52AD6 /* Project object */;
			proxyType = 1;
			remoteGlobalIDString = 1079231419A320A700C52AD6;
			remoteInfo = h2o;
		};
/* End PBXContainerItemProxy section */

/* Begin PBXCopyFilesBuildPhase section */
		08790E0A1D8BD7F100A04BC1 /* CopyFiles */ = {
			isa = PBXCopyFilesBuildPhase;
			buildActionMask = 2147483647;
			dstPath = /usr/share/man/man1/;
			dstSubfolderSpec = 0;
			files = (
			);
			runOnlyForDeploymentPostprocessing = 1;
		};
		107923D719A321F400C52AD6 /* CopyFiles */ = {
			isa = PBXCopyFilesBuildPhase;
			buildActionMask = 2147483647;
			dstPath = /usr/share/man/man1/;
			dstSubfolderSpec = 0;
			files = (
			);
			runOnlyForDeploymentPostprocessing = 1;
		};
		1079240919A3247A00C52AD6 /* CopyFiles */ = {
			isa = PBXCopyFilesBuildPhase;
			buildActionMask = 2147483647;
			dstPath = /usr/share/man/man1/;
			dstSubfolderSpec = 0;
			files = (
			);
			runOnlyForDeploymentPostprocessing = 1;
		};
		1079243119A3260E00C52AD6 /* CopyFiles */ = {
			isa = PBXCopyFilesBuildPhase;
			buildActionMask = 2147483647;
			dstPath = /usr/share/man/man1/;
			dstSubfolderSpec = 0;
			files = (
			);
			runOnlyForDeploymentPostprocessing = 1;
		};
		10D0904B19F0CA9C0043D458 /* CopyFiles */ = {
			isa = PBXCopyFilesBuildPhase;
			buildActionMask = 2147483647;
			dstPath = /usr/share/man/man1/;
			dstSubfolderSpec = 0;
			files = (
			);
			runOnlyForDeploymentPostprocessing = 1;
		};
		10D0906319F38B2E0043D458 /* CopyFiles */ = {
			isa = PBXCopyFilesBuildPhase;
			buildActionMask = 2147483647;
			dstPath = /usr/share/man/man1/;
			dstSubfolderSpec = 0;
			files = (
			);
			runOnlyForDeploymentPostprocessing = 1;
		};
		10EA45D91D0949BF00769A2B /* CopyFiles */ = {
			isa = PBXCopyFilesBuildPhase;
			buildActionMask = 2147483647;
			dstPath = /usr/share/man/man1/;
			dstSubfolderSpec = 0;
			files = (
			);
			runOnlyForDeploymentPostprocessing = 1;
		};
		10F417CD19C1907B00B6E31A /* CopyFiles */ = {
			isa = PBXCopyFilesBuildPhase;
			buildActionMask = 2147483647;
			dstPath = /usr/share/man/man1/;
			dstSubfolderSpec = 0;
			files = (
			);
			runOnlyForDeploymentPostprocessing = 1;
		};
/* End PBXCopyFilesBuildPhase section */

/* Begin PBXFileReference section */
		080D35EA1D5E060D0029B7E5 /* http2_debug_state.c */ = {isa = PBXFileReference; fileEncoding = 4; lastKnownFileType = sourcecode.c.c; path = http2_debug_state.c; sourceTree = "<group>"; };
		0812174C1E07B89600712F36 /* redis.c */ = {isa = PBXFileReference; fileEncoding = 4; lastKnownFileType = sourcecode.c.c; path = redis.c; sourceTree = "<group>"; };
		0812AB1C1D7FCFEB00004F23 /* async.c */ = {isa = PBXFileReference; fileEncoding = 4; lastKnownFileType = sourcecode.c.c; path = async.c; sourceTree = "<group>"; };
		0812AB1D1D7FCFEB00004F23 /* async.h */ = {isa = PBXFileReference; fileEncoding = 4; lastKnownFileType = sourcecode.c.h; path = async.h; sourceTree = "<group>"; };
		0812AB1E1D7FCFEB00004F23 /* hiredis.c */ = {isa = PBXFileReference; fileEncoding = 4; lastKnownFileType = sourcecode.c.c; path = hiredis.c; sourceTree = "<group>"; };
		0812AB1F1D7FCFEB00004F23 /* hiredis.h */ = {isa = PBXFileReference; fileEncoding = 4; lastKnownFileType = sourcecode.c.h; path = hiredis.h; sourceTree = "<group>"; };
		0812AB291D7FD54700004F23 /* read.c */ = {isa = PBXFileReference; fileEncoding = 4; lastKnownFileType = sourcecode.c.c; path = read.c; sourceTree = "<group>"; };
		0812AB2A1D7FD54700004F23 /* read.h */ = {isa = PBXFileReference; fileEncoding = 4; lastKnownFileType = sourcecode.c.h; path = read.h; sourceTree = "<group>"; };
		084FC7C01D54B90D00E89F66 /* http2_debug_state.c */ = {isa = PBXFileReference; fileEncoding = 4; lastKnownFileType = sourcecode.c.c; path = http2_debug_state.c; sourceTree = "<group>"; };
		084FC7C31D54BB9200E89F66 /* http2_debug_state.c */ = {isa = PBXFileReference; fileEncoding = 4; lastKnownFileType = sourcecode.c.c; path = http2_debug_state.c; sourceTree = "<group>"; };
		08790DD91D80153600A04BC1 /* net.c */ = {isa = PBXFileReference; fileEncoding = 4; lastKnownFileType = sourcecode.c.c; path = net.c; sourceTree = "<group>"; };
		08790DDB1D80154C00A04BC1 /* sds.c */ = {isa = PBXFileReference; fileEncoding = 4; lastKnownFileType = sourcecode.c.c; path = sds.c; sourceTree = "<group>"; };
		08790DDD1D8015A400A04BC1 /* net.h */ = {isa = PBXFileReference; fileEncoding = 4; lastKnownFileType = sourcecode.c.h; path = net.h; sourceTree = "<group>"; };
		08790DDE1D8015A400A04BC1 /* sds.h */ = {isa = PBXFileReference; fileEncoding = 4; lastKnownFileType = sourcecode.c.h; path = sds.h; sourceTree = "<group>"; };
		08790DE11D8275C100A04BC1 /* redis.h */ = {isa = PBXFileReference; lastKnownFileType = sourcecode.c.h; path = redis.h; sourceTree = "<group>"; };
		08790DE31D8276EA00A04BC1 /* redis.c */ = {isa = PBXFileReference; fileEncoding = 4; lastKnownFileType = sourcecode.c.c; path = redis.c; sourceTree = "<group>"; };
		08790DF41D8BD72500A04BC1 /* redis-client.c */ = {isa = PBXFileReference; fileEncoding = 4; lastKnownFileType = sourcecode.c.c; path = "redis-client.c"; sourceTree = "<group>"; };
		08790E101D8BD7F100A04BC1 /* examples-redis-client */ = {isa = PBXFileReference; explicitFileType = "compiled.mach-o.executable"; includeInIndex = 0; path = "examples-redis-client"; sourceTree = BUILT_PRODUCTS_DIR; };
		08E9CC4D1E41F6660049DD26 /* embedded.c.h */ = {isa = PBXFileReference; fileEncoding = 4; lastKnownFileType = sourcecode.c.h; path = embedded.c.h; sourceTree = "<group>"; };
		100A550C1C22857B00C4E3E0 /* 50mruby-htpasswd.t */ = {isa = PBXFileReference; lastKnownFileType = text; path = "50mruby-htpasswd.t"; sourceTree = "<group>"; xcLanguageSpecificationIdentifier = xcode.lang.perl; };
		100A550E1C2BB15100C4E3E0 /* http_request.c */ = {isa = PBXFileReference; fileEncoding = 4; lastKnownFileType = sourcecode.c.c; path = http_request.c; sourceTree = "<group>"; };
		100A55131C2E5FAC00C4E3E0 /* 50mruby-http-request.t */ = {isa = PBXFileReference; lastKnownFileType = text; path = "50mruby-http-request.t"; sourceTree = "<group>"; xcLanguageSpecificationIdentifier = xcode.lang.perl; };
		100A55141C30C5BC00C4E3E0 /* chunked.c */ = {isa = PBXFileReference; fileEncoding = 4; lastKnownFileType = sourcecode.c.c; path = chunked.c; sourceTree = "<group>"; };
		100AE41A1B27D74800CE18BB /* 50file-range.t */ = {isa = PBXFileReference; lastKnownFileType = text; path = "50file-range.t"; sourceTree = "<group>"; xcLanguageSpecificationIdentifier = xcode.lang.perl; };
		101788B119B561AA0084C6D8 /* socket.c */ = {isa = PBXFileReference; fileEncoding = 4; lastKnownFileType = sourcecode.c.c; path = socket.c; sourceTree = "<group>"; };
		101B670B19ADD3380084A351 /* access_log.c */ = {isa = PBXFileReference; fileEncoding = 4; lastKnownFileType = sourcecode.c.c; path = access_log.c; sourceTree = "<group>"; };
		1022E7C01CA8BC9E00CE2A05 /* send_text.c */ = {isa = PBXFileReference; fileEncoding = 4; lastKnownFileType = sourcecode.c.c; path = send_text.c; sourceTree = "<group>"; };
		1022E7C21CA8BCCE00CE2A05 /* text_mode.c */ = {isa = PBXFileReference; fileEncoding = 4; lastKnownFileType = sourcecode.c.c; path = text_mode.c; sourceTree = "<group>"; };
		1022E7C41CA8BCEB00CE2A05 /* yrmcds_portability.h */ = {isa = PBXFileReference; fileEncoding = 4; lastKnownFileType = sourcecode.c.h; path = yrmcds_portability.h; sourceTree = "<group>"; };
		1022E7C51CA8BCEB00CE2A05 /* yrmcds_text.h */ = {isa = PBXFileReference; fileEncoding = 4; lastKnownFileType = sourcecode.c.h; path = yrmcds_text.h; sourceTree = "<group>"; };
		1024A3FB1D22315000EB13F1 /* cache_digests.c */ = {isa = PBXFileReference; fileEncoding = 4; lastKnownFileType = sourcecode.c.c; path = cache_digests.c; sourceTree = "<group>"; };
		1024A3FD1D22546800EB13F1 /* cache_digests.h */ = {isa = PBXFileReference; fileEncoding = 4; lastKnownFileType = sourcecode.c.h; path = cache_digests.h; sourceTree = "<group>"; };
		1024A3FF1D23606300EB13F1 /* cache_digests.c */ = {isa = PBXFileReference; fileEncoding = 4; lastKnownFileType = sourcecode.c.c; path = cache_digests.c; sourceTree = "<group>"; };
		1039A20A1BB89531005D3B8F /* mruby_directives.mt */ = {isa = PBXFileReference; lastKnownFileType = text; path = mruby_directives.mt; sourceTree = "<group>"; };
		103BAB351B130666000694F4 /* socket.c */ = {isa = PBXFileReference; fileEncoding = 4; lastKnownFileType = sourcecode.c.c; path = socket.c; sourceTree = "<group>"; };
		104481271BFC05FC0007863F /* 80issues595.t */ = {isa = PBXFileReference; lastKnownFileType = text; path = 80issues595.t; sourceTree = "<group>"; xcLanguageSpecificationIdentifier = xcode.lang.perl; };
		1044812D1BFD0FBE0007863F /* filecache.h */ = {isa = PBXFileReference; fileEncoding = 4; lastKnownFileType = sourcecode.c.h; path = filecache.h; sourceTree = "<group>"; };
		1044812F1BFD10450007863F /* filecache.c */ = {isa = PBXFileReference; fileEncoding = 4; lastKnownFileType = sourcecode.c.c; path = filecache.c; sourceTree = "<group>"; };
		1047A9FE1D0E6D5900CC4BCE /* rand.h */ = {isa = PBXFileReference; fileEncoding = 4; lastKnownFileType = sourcecode.c.h; path = rand.h; sourceTree = "<group>"; };
		104960151B9D3F9100FF136D /* dump-github-repository.pl */ = {isa = PBXFileReference; lastKnownFileType = text.script.perl; path = "dump-github-repository.pl"; sourceTree = "<group>"; };
		104B9A221A47BBA1009EEE64 /* 40unix-socket.t */ = {isa = PBXFileReference; lastKnownFileType = text.script.sh; path = "40unix-socket.t"; sourceTree = "<group>"; xcLanguageSpecificationIdentifier = xcode.lang.perl; };
		104B9A231A4A4FAF009EEE64 /* serverutil.h */ = {isa = PBXFileReference; lastKnownFileType = sourcecode.c.h; path = serverutil.h; sourceTree = "<group>"; };
		104B9A241A4A4FEE009EEE64 /* serverutil.c */ = {isa = PBXFileReference; fileEncoding = 4; lastKnownFileType = sourcecode.c.c; path = serverutil.c; sourceTree = "<group>"; };
		104B9A271A4A5139009EEE64 /* serverutil.c */ = {isa = PBXFileReference; fileEncoding = 4; lastKnownFileType = sourcecode.c.c; path = serverutil.c; sourceTree = "<group>"; };
		104B9A2B1A4BBDA4009EEE64 /* 50server-starter.t */ = {isa = PBXFileReference; lastKnownFileType = text; path = "50server-starter.t"; sourceTree = "<group>"; xcLanguageSpecificationIdentifier = xcode.lang.perl; };
		104B9A2C1A4BE029009EEE64 /* version.h */ = {isa = PBXFileReference; fileEncoding = 4; lastKnownFileType = sourcecode.c.h; path = version.h; sourceTree = "<group>"; };
		104B9A301A58F55E009EEE64 /* 40max-connections.t */ = {isa = PBXFileReference; lastKnownFileType = text; path = "40max-connections.t"; sourceTree = "<group>"; xcLanguageSpecificationIdentifier = xcode.lang.perl; };
		104B9A311A59D7A2009EEE64 /* 40running-user.t */ = {isa = PBXFileReference; lastKnownFileType = text; path = "40running-user.t"; sourceTree = "<group>"; xcLanguageSpecificationIdentifier = xcode.lang.perl; };
		104B9A321A59E27A009EEE64 /* 40ssl-cipher-suite.t */ = {isa = PBXFileReference; lastKnownFileType = text; path = "40ssl-cipher-suite.t"; sourceTree = "<group>"; xcLanguageSpecificationIdentifier = xcode.lang.perl; };
		104B9A401A5CD69B009EEE64 /* fetch-ocsp-response */ = {isa = PBXFileReference; fileEncoding = 4; lastKnownFileType = text.script.perl; path = "fetch-ocsp-response"; sourceTree = "<group>"; };
		104B9A451A5D1004009EEE64 /* 90live-fetch-ocsp-response.t */ = {isa = PBXFileReference; lastKnownFileType = text; path = "90live-fetch-ocsp-response.t"; sourceTree = "<group>"; xcLanguageSpecificationIdentifier = xcode.lang.perl; };
		104B9A471A5F9472009EEE64 /* headers.c */ = {isa = PBXFileReference; fileEncoding = 4; lastKnownFileType = sourcecode.c.c; path = headers.c; sourceTree = "<group>"; };
		104B9A501A5FB096009EEE64 /* expires.c */ = {isa = PBXFileReference; fileEncoding = 4; lastKnownFileType = sourcecode.c.c; path = expires.c; sourceTree = "<group>"; };
		104B9A521A5FC7C4009EEE64 /* expires.c */ = {isa = PBXFileReference; fileEncoding = 4; lastKnownFileType = sourcecode.c.c; path = expires.c; sourceTree = "<group>"; };
		104B9A541A60773E009EEE64 /* 50expires.t */ = {isa = PBXFileReference; lastKnownFileType = text; path = 50expires.t; sourceTree = "<group>"; xcLanguageSpecificationIdentifier = xcode.lang.perl; };
		104C65021A6DF36B000AC190 /* 50reverse-proxy-config.t */ = {isa = PBXFileReference; lastKnownFileType = text; path = "50reverse-proxy-config.t"; sourceTree = "<group>"; xcLanguageSpecificationIdentifier = xcode.lang.perl; };
		104CD5021CC465AF0057C62F /* 40env.t */ = {isa = PBXFileReference; lastKnownFileType = text; path = 40env.t; sourceTree = "<group>"; xcLanguageSpecificationIdentifier = xcode.lang.perl; };
		1054DF471BBBB038008347C9 /* benchmarks.mt */ = {isa = PBXFileReference; lastKnownFileType = text; path = benchmarks.mt; sourceTree = "<group>"; };
		105534BD1A3B8F7700627ECB /* file.c */ = {isa = PBXFileReference; fileEncoding = 4; lastKnownFileType = sourcecode.c.c; path = file.c; sourceTree = "<group>"; };
		105534C01A3B911300627ECB /* hpack.c */ = {isa = PBXFileReference; fileEncoding = 4; lastKnownFileType = sourcecode.c.c; path = hpack.c; sourceTree = "<group>"; };
		105534C21A3B917000627ECB /* mimemap.c */ = {isa = PBXFileReference; fileEncoding = 4; lastKnownFileType = sourcecode.c.c; path = mimemap.c; sourceTree = "<group>"; };
		105534C61A3BB29100627ECB /* string.c */ = {isa = PBXFileReference; fileEncoding = 4; lastKnownFileType = sourcecode.c.c; path = string.c; sourceTree = "<group>"; };
		105534C81A3BB41C00627ECB /* proxy.c */ = {isa = PBXFileReference; fileEncoding = 4; lastKnownFileType = sourcecode.c.c; path = proxy.c; sourceTree = "<group>"; };
		105534D71A3C785000627ECB /* configurator.h */ = {isa = PBXFileReference; lastKnownFileType = sourcecode.c.h; path = configurator.h; sourceTree = "<group>"; };
		105534DA1A3C7A5400627ECB /* access_log.c */ = {isa = PBXFileReference; fileEncoding = 4; lastKnownFileType = sourcecode.c.c; path = access_log.c; sourceTree = "<group>"; };
		105534DC1A3C7AA900627ECB /* file.c */ = {isa = PBXFileReference; fileEncoding = 4; lastKnownFileType = sourcecode.c.c; path = file.c; sourceTree = "<group>"; };
		105534DE1A3C7B9800627ECB /* proxy.c */ = {isa = PBXFileReference; fileEncoding = 4; lastKnownFileType = sourcecode.c.c; path = proxy.c; sourceTree = "<group>"; };
		105534EA1A42A87E00627ECB /* _templates.c.h */ = {isa = PBXFileReference; fileEncoding = 4; lastKnownFileType = sourcecode.c.h; path = _templates.c.h; sourceTree = "<group>"; };
		105534EC1A42AD5E00627ECB /* templates.c.h */ = {isa = PBXFileReference; fileEncoding = 4; lastKnownFileType = sourcecode.c.h; path = templates.c.h; sourceTree = "<group>"; };
		105534EE1A440FC800627ECB /* config.c */ = {isa = PBXFileReference; fileEncoding = 4; lastKnownFileType = sourcecode.c.c; path = config.c; sourceTree = "<group>"; };
		105534F21A460EF600627ECB /* 00unit.evloop.t */ = {isa = PBXFileReference; fileEncoding = 4; lastKnownFileType = text.script.perl; path = 00unit.evloop.t; sourceTree = "<group>"; xcLanguageSpecificationIdentifier = xcode.lang.perl; };
		105534F31A460EF600627ECB /* 00unit.libuv.t */ = {isa = PBXFileReference; fileEncoding = 4; lastKnownFileType = text.script.perl; path = 00unit.libuv.t; sourceTree = "<group>"; xcLanguageSpecificationIdentifier = xcode.lang.perl; };
		105534F41A460EF600627ECB /* 10http1client.t */ = {isa = PBXFileReference; fileEncoding = 4; lastKnownFileType = text; path = 10http1client.t; sourceTree = "<group>"; xcLanguageSpecificationIdentifier = xcode.lang.perl; };
		105534F51A460EF600627ECB /* 40protocol.t */ = {isa = PBXFileReference; fileEncoding = 4; lastKnownFileType = text; path = 40protocol.t; sourceTree = "<group>"; xcLanguageSpecificationIdentifier = xcode.lang.perl; };
		105534F61A460EF600627ECB /* 50file-config.t */ = {isa = PBXFileReference; fileEncoding = 4; lastKnownFileType = text; path = "50file-config.t"; sourceTree = "<group>"; xcLanguageSpecificationIdentifier = xcode.lang.perl; };
		105534F71A460F2E00627ECB /* 50mimemap.t */ = {isa = PBXFileReference; fileEncoding = 4; lastKnownFileType = text; path = 50mimemap.t; sourceTree = "<group>"; xcLanguageSpecificationIdentifier = xcode.lang.perl; };
		105534F81A460F2E00627ECB /* 50post-size-limit.t */ = {isa = PBXFileReference; fileEncoding = 4; lastKnownFileType = text; path = "50post-size-limit.t"; sourceTree = "<group>"; xcLanguageSpecificationIdentifier = xcode.lang.perl; };
		105534FB1A460F4200627ECB /* Util.pm */ = {isa = PBXFileReference; fileEncoding = 4; lastKnownFileType = text.script.perl; path = Util.pm; sourceTree = "<group>"; };
		105534FE1A46134A00627ECB /* 80issues61.t */ = {isa = PBXFileReference; fileEncoding = 4; lastKnownFileType = text; path = 80issues61.t; sourceTree = "<group>"; xcLanguageSpecificationIdentifier = xcode.lang.perl; };
		10583BE01AE5A222004A3AD6 /* wrapper.mt */ = {isa = PBXFileReference; lastKnownFileType = text; path = wrapper.mt; sourceTree = "<group>"; };
		10583BE11AE5A22D004A3AD6 /* configure.mt */ = {isa = PBXFileReference; lastKnownFileType = text; path = configure.mt; sourceTree = "<group>"; };
		10583BE21AE5A22D004A3AD6 /* faq.mt */ = {isa = PBXFileReference; lastKnownFileType = text; path = faq.mt; sourceTree = "<group>"; };
		10583BE31AE5A22D004A3AD6 /* index.mt */ = {isa = PBXFileReference; lastKnownFileType = text; path = index.mt; sourceTree = "<group>"; };
		10583BE41AE5A22D004A3AD6 /* install.mt */ = {isa = PBXFileReference; lastKnownFileType = text; path = install.mt; sourceTree = "<group>"; };
		10583BE61AE5A322004A3AD6 /* clang-format-all.sh */ = {isa = PBXFileReference; fileEncoding = 4; lastKnownFileType = text.script.sh; path = "clang-format-all.sh"; sourceTree = "<group>"; };
		10583BE71AE5A322004A3AD6 /* install-perl-module.pl */ = {isa = PBXFileReference; fileEncoding = 4; lastKnownFileType = text.script.perl; path = "install-perl-module.pl"; sourceTree = "<group>"; };
		10583BE81AE5A330004A3AD6 /* libressl.mk */ = {isa = PBXFileReference; fileEncoding = 4; lastKnownFileType = text; path = libressl.mk; sourceTree = "<group>"; };
		10583BE91AE5A330004A3AD6 /* makedoc.pl */ = {isa = PBXFileReference; fileEncoding = 4; lastKnownFileType = text.script.perl; path = makedoc.pl; sourceTree = "<group>"; };
		10583BEA1AE5A341004A3AD6 /* picotemplate-conf.pl */ = {isa = PBXFileReference; fileEncoding = 4; lastKnownFileType = text.script.perl; path = "picotemplate-conf.pl"; sourceTree = "<group>"; };
		10583BEB1AE5A341004A3AD6 /* regen.mk */ = {isa = PBXFileReference; fileEncoding = 4; lastKnownFileType = text; path = regen.mk; sourceTree = "<group>"; xcLanguageSpecificationIdentifier = "<none>"; };
		10583BED1AE5A37B004A3AD6 /* Makefile */ = {isa = PBXFileReference; fileEncoding = 4; lastKnownFileType = sourcecode.make; path = Makefile; sourceTree = "<group>"; };
		10583BEE1AE5A37B004A3AD6 /* README.md */ = {isa = PBXFileReference; fileEncoding = 4; lastKnownFileType = net.daringfireball.markdown; path = README.md; sourceTree = "<group>"; };
		10583BF51AE765E0004A3AD6 /* command_options.mt */ = {isa = PBXFileReference; lastKnownFileType = text; path = command_options.mt; sourceTree = "<group>"; };
		10583BF61AE765E0004A3AD6 /* quick_start.mt */ = {isa = PBXFileReference; lastKnownFileType = text; path = quick_start.mt; sourceTree = "<group>"; };
		10583BF81AE783BE004A3AD6 /* remotebench.png */ = {isa = PBXFileReference; lastKnownFileType = image.png; name = remotebench.png; path = assets/remotebench.png; sourceTree = "<group>"; };
		10583BF91AE783BE004A3AD6 /* searchstyle.css */ = {isa = PBXFileReference; lastKnownFileType = text.css; name = searchstyle.css; path = assets/searchstyle.css; sourceTree = "<group>"; };
		10583BFA1AE783BE004A3AD6 /* style.css */ = {isa = PBXFileReference; lastKnownFileType = text.css; name = style.css; path = assets/style.css; sourceTree = "<group>"; };
		10583BFB1AE78DCC004A3AD6 /* syntax_and_structure.mt */ = {isa = PBXFileReference; fileEncoding = 4; lastKnownFileType = text; path = syntax_and_structure.mt; sourceTree = "<group>"; };
		10583BFC1AE88782004A3AD6 /* base_directives.mt */ = {isa = PBXFileReference; lastKnownFileType = text; path = base_directives.mt; sourceTree = "<group>"; };
		10583BFD1AE8A7E1004A3AD6 /* directive.mt */ = {isa = PBXFileReference; lastKnownFileType = text; path = directive.mt; sourceTree = "<group>"; };
		10583BFF1AEF368A004A3AD6 /* 293.c */ = {isa = PBXFileReference; fileEncoding = 4; lastKnownFileType = sourcecode.c.c; path = 293.c; sourceTree = "<group>"; };
		10583C011AEF86E6004A3AD6 /* http1_directives.mt */ = {isa = PBXFileReference; lastKnownFileType = text; path = http1_directives.mt; sourceTree = "<group>"; };
		10583C021AEF8C7D004A3AD6 /* http2_directives.mt */ = {isa = PBXFileReference; lastKnownFileType = text; path = http2_directives.mt; sourceTree = "<group>"; };
		10583C031AF1D7D5004A3AD6 /* access_log_directives.mt */ = {isa = PBXFileReference; lastKnownFileType = text; path = access_log_directives.mt; sourceTree = "<group>"; };
		10583C041AF1F315004A3AD6 /* expires_directives.mt */ = {isa = PBXFileReference; lastKnownFileType = text; path = expires_directives.mt; sourceTree = "<group>"; };
		10583C051AF1F893004A3AD6 /* file_directives.mt */ = {isa = PBXFileReference; lastKnownFileType = text; path = file_directives.mt; sourceTree = "<group>"; };
		10583C061AF20BE5004A3AD6 /* headers_directives.mt */ = {isa = PBXFileReference; lastKnownFileType = text; path = headers_directives.mt; sourceTree = "<group>"; };
		10583C071AF21539004A3AD6 /* proxy_directives.mt */ = {isa = PBXFileReference; lastKnownFileType = text; path = proxy_directives.mt; sourceTree = "<group>"; };
		10583C081AF2188E004A3AD6 /* redirect_directives.mt */ = {isa = PBXFileReference; lastKnownFileType = text; path = redirect_directives.mt; sourceTree = "<group>"; };
		10583C091AF2D302004A3AD6 /* reproxy_directives.mt */ = {isa = PBXFileReference; lastKnownFileType = text; path = reproxy_directives.mt; sourceTree = "<group>"; };
		1058C87C1AA41789008D6180 /* headers.c */ = {isa = PBXFileReference; fileEncoding = 4; lastKnownFileType = sourcecode.c.c; path = headers.c; sourceTree = "<group>"; };
		1058C87F1AA42568008D6180 /* 50headers.t */ = {isa = PBXFileReference; lastKnownFileType = text; path = 50headers.t; sourceTree = "<group>"; xcLanguageSpecificationIdentifier = xcode.lang.perl; };
		1058C8871AA6DE4B008D6180 /* hostinfo.h */ = {isa = PBXFileReference; fileEncoding = 4; lastKnownFileType = sourcecode.c.h; path = hostinfo.h; sourceTree = "<group>"; };
		1058C8891AA6E5E3008D6180 /* hostinfo.c */ = {isa = PBXFileReference; fileEncoding = 4; lastKnownFileType = sourcecode.c.c; path = hostinfo.c; sourceTree = "<group>"; };
		1058F6EC1D7CC81E00FFFFA3 /* openssl_backport.h */ = {isa = PBXFileReference; lastKnownFileType = sourcecode.c.h; path = openssl_backport.h; sourceTree = "<group>"; };
		1063FE901BB291300064D9C7 /* compress_directives.mt */ = {isa = PBXFileReference; lastKnownFileType = text; path = compress_directives.mt; sourceTree = "<group>"; };
		106530A51D82C09E005B2C60 /* percent-encode-zero-byte.c */ = {isa = PBXFileReference; fileEncoding = 4; lastKnownFileType = sourcecode.c.c; path = "percent-encode-zero-byte.c"; sourceTree = "<group>"; };
		106530A81D8A21A7005B2C60 /* 80reverse-proxy-missing-content-length-for-post.t */ = {isa = PBXFileReference; fileEncoding = 4; lastKnownFileType = text; path = "80reverse-proxy-missing-content-length-for-post.t"; sourceTree = "<group>"; xcLanguageSpecificationIdentifier = xcode.lang.perl; };
		1065E6EF19B8C64200686E72 /* evloop.c.h */ = {isa = PBXFileReference; fileEncoding = 4; lastKnownFileType = sourcecode.c.h; path = evloop.c.h; sourceTree = "<group>"; };
		1065E6F619B99E6D00686E72 /* kqueue.c.h */ = {isa = PBXFileReference; lastKnownFileType = sourcecode.c.h; path = kqueue.c.h; sourceTree = "<group>"; };
		1065E6F719B9B1AC00686E72 /* epoll.c.h */ = {isa = PBXFileReference; lastKnownFileType = sourcecode.c.h; path = epoll.c.h; sourceTree = "<group>"; };
		1065E6F819BEBAC600686E72 /* timeout.c */ = {isa = PBXFileReference; fileEncoding = 4; lastKnownFileType = sourcecode.c.c; path = timeout.c; sourceTree = "<group>"; };
		1065E70419BF145700686E72 /* evloop.h */ = {isa = PBXFileReference; lastKnownFileType = sourcecode.c.h; path = evloop.h; sourceTree = "<group>"; };
		1065E70619BF14E500686E72 /* uv-binding.h */ = {isa = PBXFileReference; lastKnownFileType = sourcecode.c.h; path = "uv-binding.h"; sourceTree = "<group>"; };
		1065E70719BF17FE00686E72 /* uv-binding.c.h */ = {isa = PBXFileReference; fileEncoding = 4; lastKnownFileType = sourcecode.c.h; path = "uv-binding.c.h"; sourceTree = "<group>"; };
		106C22F71C040F6400405689 /* tunnel.c */ = {isa = PBXFileReference; fileEncoding = 4; lastKnownFileType = sourcecode.c.c; path = tunnel.c; sourceTree = "<group>"; };
		106C22F91C040F7800405689 /* tunnel.h */ = {isa = PBXFileReference; fileEncoding = 4; lastKnownFileType = sourcecode.c.h; path = tunnel.h; sourceTree = "<group>"; };
		106C22FB1C0413DA00405689 /* 40websocket.t */ = {isa = PBXFileReference; lastKnownFileType = text; path = 40websocket.t; sourceTree = "<group>"; xcLanguageSpecificationIdentifier = xcode.lang.perl; };
		106C22FE1C05436100405689 /* errordoc.c */ = {isa = PBXFileReference; fileEncoding = 4; lastKnownFileType = sourcecode.c.c; path = errordoc.c; sourceTree = "<group>"; };
		106C23001C0544CE00405689 /* errordoc.c */ = {isa = PBXFileReference; fileEncoding = 4; lastKnownFileType = sourcecode.c.c; path = errordoc.c; sourceTree = "<group>"; };
		106C23021C06AB2F00405689 /* 50errordoc.t */ = {isa = PBXFileReference; lastKnownFileType = text; path = 50errordoc.t; sourceTree = "<group>"; xcLanguageSpecificationIdentifier = xcode.lang.perl; };
		106C23041C1132E000405689 /* errordoc_directives.mt */ = {isa = PBXFileReference; fileEncoding = 4; lastKnownFileType = text; path = errordoc_directives.mt; sourceTree = "<group>"; };
		107086691B70A00F002B8F18 /* casper.c */ = {isa = PBXFileReference; fileEncoding = 4; lastKnownFileType = sourcecode.c.c; path = casper.c; sourceTree = "<group>"; };
		1070866B1B787D06002B8F18 /* compress.c */ = {isa = PBXFileReference; fileEncoding = 4; lastKnownFileType = sourcecode.c.c; path = compress.c; sourceTree = "<group>"; };
		1070866F1B7925D5002B8F18 /* compress.c */ = {isa = PBXFileReference; fileEncoding = 4; lastKnownFileType = sourcecode.c.c; path = compress.c; sourceTree = "<group>"; };
		107086711B798487002B8F18 /* compress.c */ = {isa = PBXFileReference; fileEncoding = 4; lastKnownFileType = sourcecode.c.c; path = compress.c; sourceTree = "<group>"; };
		107086741B79A08D002B8F18 /* 50compress.t */ = {isa = PBXFileReference; lastKnownFileType = text; path = 50compress.t; sourceTree = "<group>"; xcLanguageSpecificationIdentifier = xcode.lang.perl; };
		1070E15C1B438E8F001CCAFA /* poll.c.h */ = {isa = PBXFileReference; fileEncoding = 4; lastKnownFileType = sourcecode.c.h; path = poll.c.h; sourceTree = "<group>"; };
		1070E1621B4508B0001CCAFA /* util.c */ = {isa = PBXFileReference; fileEncoding = 4; lastKnownFileType = sourcecode.c.c; path = util.c; sourceTree = "<group>"; };
		1070E1641B451D43001CCAFA /* 40proxy-protocol.t */ = {isa = PBXFileReference; lastKnownFileType = text; path = "40proxy-protocol.t"; sourceTree = "<group>"; xcLanguageSpecificationIdentifier = xcode.lang.perl; };
		10756E251AC126250009BF57 /* yaml.h */ = {isa = PBXFileReference; fileEncoding = 4; lastKnownFileType = sourcecode.c.h; path = yaml.h; sourceTree = "<group>"; };
		10756E261AC126420009BF57 /* api.c */ = {isa = PBXFileReference; fileEncoding = 4; lastKnownFileType = sourcecode.c.c; path = api.c; sourceTree = "<group>"; };
		10756E271AC126420009BF57 /* dumper.c */ = {isa = PBXFileReference; fileEncoding = 4; lastKnownFileType = sourcecode.c.c; path = dumper.c; sourceTree = "<group>"; };
		10756E281AC126420009BF57 /* emitter.c */ = {isa = PBXFileReference; fileEncoding = 4; lastKnownFileType = sourcecode.c.c; path = emitter.c; sourceTree = "<group>"; };
		10756E291AC126420009BF57 /* loader.c */ = {isa = PBXFileReference; fileEncoding = 4; lastKnownFileType = sourcecode.c.c; path = loader.c; sourceTree = "<group>"; };
		10756E2E1AC1264D0009BF57 /* parser.c */ = {isa = PBXFileReference; fileEncoding = 4; lastKnownFileType = sourcecode.c.c; path = parser.c; sourceTree = "<group>"; };
		10756E2F1AC1264D0009BF57 /* reader.c */ = {isa = PBXFileReference; fileEncoding = 4; lastKnownFileType = sourcecode.c.c; path = reader.c; sourceTree = "<group>"; };
		10756E301AC1264D0009BF57 /* scanner.c */ = {isa = PBXFileReference; fileEncoding = 4; lastKnownFileType = sourcecode.c.c; path = scanner.c; sourceTree = "<group>"; };
		10756E311AC1264D0009BF57 /* writer.c */ = {isa = PBXFileReference; fileEncoding = 4; lastKnownFileType = sourcecode.c.c; path = writer.c; sourceTree = "<group>"; };
		10756E321AC1264D0009BF57 /* yaml_private.h */ = {isa = PBXFileReference; fileEncoding = 4; lastKnownFileType = sourcecode.c.h; path = yaml_private.h; sourceTree = "<group>"; };
		1079231519A320A700C52AD6 /* libh2o.a */ = {isa = PBXFileReference; explicitFileType = archive.ar; includeInIndex = 0; path = libh2o.a; sourceTree = BUILT_PRODUCTS_DIR; };
		1079232619A3210D00C52AD6 /* khash.h */ = {isa = PBXFileReference; fileEncoding = 4; lastKnownFileType = sourcecode.c.h; path = khash.h; sourceTree = "<group>"; };
		1079235A19A3210D00C52AD6 /* picohttpparser.c */ = {isa = PBXFileReference; fileEncoding = 4; lastKnownFileType = sourcecode.c.c; path = picohttpparser.c; sourceTree = "<group>"; };
		1079235B19A3210D00C52AD6 /* picohttpparser.h */ = {isa = PBXFileReference; fileEncoding = 4; lastKnownFileType = sourcecode.c.h; path = picohttpparser.h; sourceTree = "<group>"; };
		107923A019A3215F00C52AD6 /* http1.h */ = {isa = PBXFileReference; fileEncoding = 4; lastKnownFileType = sourcecode.c.h; path = http1.h; sourceTree = "<group>"; };
		107923A119A3215F00C52AD6 /* http2.h */ = {isa = PBXFileReference; fileEncoding = 4; lastKnownFileType = sourcecode.c.h; path = http2.h; sourceTree = "<group>"; };
		107923A219A3215F00C52AD6 /* token.h */ = {isa = PBXFileReference; fileEncoding = 4; lastKnownFileType = sourcecode.c.h; path = token.h; sourceTree = "<group>"; };
		107923A319A3215F00C52AD6 /* websocket.h */ = {isa = PBXFileReference; fileEncoding = 4; lastKnownFileType = sourcecode.c.h; path = websocket.h; sourceTree = "<group>"; };
		107923A419A3215F00C52AD6 /* h2o.h */ = {isa = PBXFileReference; fileEncoding = 4; lastKnownFileType = sourcecode.c.h; path = h2o.h; sourceTree = "<group>"; };
		107923AB19A3216B00C52AD6 /* tokens.pl */ = {isa = PBXFileReference; fileEncoding = 4; lastKnownFileType = text.script.perl; path = tokens.pl; sourceTree = "<group>"; };
		107923AE19A3217300C52AD6 /* chunked.c */ = {isa = PBXFileReference; fileEncoding = 4; lastKnownFileType = sourcecode.c.c; path = chunked.c; sourceTree = "<group>"; };
		107923AF19A3217300C52AD6 /* file.c */ = {isa = PBXFileReference; fileEncoding = 4; lastKnownFileType = sourcecode.c.c; path = file.c; sourceTree = "<group>"; };
		107923B019A3217300C52AD6 /* headers.c */ = {isa = PBXFileReference; fileEncoding = 4; lastKnownFileType = sourcecode.c.c; path = headers.c; sourceTree = "<group>"; };
		107923B119A3217300C52AD6 /* http1.c */ = {isa = PBXFileReference; fileEncoding = 4; lastKnownFileType = sourcecode.c.c; path = http1.c; sourceTree = "<group>"; };
		107923B319A3217300C52AD6 /* connection.c */ = {isa = PBXFileReference; fileEncoding = 4; lastKnownFileType = sourcecode.c.c; path = connection.c; sourceTree = "<group>"; };
		107923B419A3217300C52AD6 /* hpack.c */ = {isa = PBXFileReference; fileEncoding = 4; lastKnownFileType = sourcecode.c.c; path = hpack.c; sourceTree = "<group>"; };
		107923B519A3217300C52AD6 /* hpack_huffman_table.h */ = {isa = PBXFileReference; fileEncoding = 4; lastKnownFileType = sourcecode.c.h; path = hpack_huffman_table.h; sourceTree = "<group>"; };
		107923B619A3217300C52AD6 /* hpack_static_table.h */ = {isa = PBXFileReference; fileEncoding = 4; lastKnownFileType = sourcecode.c.h; path = hpack_static_table.h; sourceTree = "<group>"; };
		107923B819A3217300C52AD6 /* frame.c */ = {isa = PBXFileReference; fileEncoding = 4; lastKnownFileType = sourcecode.c.c; path = frame.c; sourceTree = "<group>"; };
		107923B919A3217300C52AD6 /* context.c */ = {isa = PBXFileReference; fileEncoding = 4; lastKnownFileType = sourcecode.c.c; path = context.c; sourceTree = "<group>"; };
		107923BA19A3217300C52AD6 /* memory.c */ = {isa = PBXFileReference; fileEncoding = 4; lastKnownFileType = sourcecode.c.c; path = memory.c; sourceTree = "<group>"; };
		107923BB19A3217300C52AD6 /* mimemap.c */ = {isa = PBXFileReference; fileEncoding = 4; lastKnownFileType = sourcecode.c.c; path = mimemap.c; sourceTree = "<group>"; };
		107923BC19A3217300C52AD6 /* request.c */ = {isa = PBXFileReference; fileEncoding = 4; lastKnownFileType = sourcecode.c.c; path = request.c; sourceTree = "<group>"; };
		107923BF19A3217300C52AD6 /* token.c */ = {isa = PBXFileReference; fileEncoding = 4; lastKnownFileType = sourcecode.c.c; path = token.c; sourceTree = "<group>"; };
		107923C019A3217300C52AD6 /* util.c */ = {isa = PBXFileReference; fileEncoding = 4; lastKnownFileType = sourcecode.c.c; path = util.c; sourceTree = "<group>"; };
		107923C119A3217300C52AD6 /* websocket.c */ = {isa = PBXFileReference; fileEncoding = 4; lastKnownFileType = sourcecode.c.c; path = websocket.c; sourceTree = "<group>"; };
		107923D919A321F400C52AD6 /* examples-simple */ = {isa = PBXFileReference; explicitFileType = "compiled.mach-o.executable"; includeInIndex = 0; path = "examples-simple"; sourceTree = BUILT_PRODUCTS_DIR; };
		107923FC19A3238500C52AD6 /* simple.c */ = {isa = PBXFileReference; fileEncoding = 4; lastKnownFileType = sourcecode.c.c; path = simple.c; sourceTree = "<group>"; };
		1079240D19A3247A00C52AD6 /* websocket */ = {isa = PBXFileReference; explicitFileType = "compiled.mach-o.executable"; includeInIndex = 0; path = websocket; sourceTree = BUILT_PRODUCTS_DIR; };
		1079241319A324B400C52AD6 /* websocket.c */ = {isa = PBXFileReference; fileEncoding = 4; lastKnownFileType = sourcecode.c.c; path = websocket.c; sourceTree = "<group>"; };
		1079243519A3260E00C52AD6 /* unittest */ = {isa = PBXFileReference; explicitFileType = "compiled.mach-o.executable"; includeInIndex = 0; path = unittest; sourceTree = BUILT_PRODUCTS_DIR; };
		1079245319A32C0800C52AD6 /* token_table.h */ = {isa = PBXFileReference; fileEncoding = 4; lastKnownFileType = sourcecode.c.h; path = token_table.h; sourceTree = "<group>"; };
		107D4D431B588021004A9B21 /* ssl.c */ = {isa = PBXFileReference; fileEncoding = 4; lastKnownFileType = sourcecode.c.c; path = ssl.c; sourceTree = "<group>"; };
		107D4D4D1B58970D004A9B21 /* ssl.c */ = {isa = PBXFileReference; fileEncoding = 4; lastKnownFileType = sourcecode.c.c; path = ssl.c; sourceTree = "<group>"; };
		107D4D501B58B342004A9B21 /* 40session-ticket.t */ = {isa = PBXFileReference; lastKnownFileType = text; path = "40session-ticket.t"; sourceTree = "<group>"; xcLanguageSpecificationIdentifier = xcode.lang.perl; };
		107D4D521B5B2412004A9B21 /* file.h */ = {isa = PBXFileReference; fileEncoding = 4; lastKnownFileType = sourcecode.c.h; path = file.h; sourceTree = "<group>"; };
		107D4D541B5B30EE004A9B21 /* file.c */ = {isa = PBXFileReference; fileEncoding = 4; lastKnownFileType = sourcecode.c.c; path = file.c; sourceTree = "<group>"; };
		107D4D5D1B5F143B004A9B21 /* setuidgid.c */ = {isa = PBXFileReference; lastKnownFileType = sourcecode.c.c; path = setuidgid.c; sourceTree = "<group>"; };
		107E340F1C7EB13F00AEF5F8 /* gzip.c */ = {isa = PBXFileReference; fileEncoding = 4; lastKnownFileType = sourcecode.c.c; path = gzip.c; sourceTree = "<group>"; };
		107E34111C7EE0D200AEF5F8 /* brotli.c */ = {isa = PBXFileReference; fileEncoding = 4; lastKnownFileType = sourcecode.c.c; path = brotli.c; sourceTree = "<group>"; };
		107E34231C86801E00AEF5F8 /* 50file-file.t */ = {isa = PBXFileReference; lastKnownFileType = text; path = "50file-file.t"; sourceTree = "<group>"; xcLanguageSpecificationIdentifier = xcode.lang.perl; };
		108102151C3DB05100C024CD /* 50reverse-proxy-disconnected-keepalive.t */ = {isa = PBXFileReference; lastKnownFileType = text; path = "50reverse-proxy-disconnected-keepalive.t"; sourceTree = "<group>"; xcLanguageSpecificationIdentifier = xcode.lang.perl; };
		108214FE1AAD34DD00D27E66 /* 50reverse-proxy-0.t */ = {isa = PBXFileReference; lastKnownFileType = text; path = "50reverse-proxy-0.t"; sourceTree = "<group>"; xcLanguageSpecificationIdentifier = xcode.lang.perl; };
		108215071AAD41CE00D27E66 /* test.pl */ = {isa = PBXFileReference; lastKnownFileType = text.script.perl; name = test.pl; path = "50reverse-proxy/test.pl"; sourceTree = "<group>"; };
		108215081AB14B1100D27E66 /* 40server-push.t */ = {isa = PBXFileReference; lastKnownFileType = text; path = "40server-push.t"; sourceTree = "<group>"; xcLanguageSpecificationIdentifier = xcode.lang.perl; };
		1082150A1AB26F2A00D27E66 /* CMakeLists.txt */ = {isa = PBXFileReference; lastKnownFileType = text; path = CMakeLists.txt; sourceTree = "<group>"; };
		1082150C1AB26F4700D27E66 /* FindWslay.cmake */ = {isa = PBXFileReference; lastKnownFileType = text; path = FindWslay.cmake; sourceTree = "<group>"; };
		1082150D1AB26F4700D27E66 /* FindLibYAML.cmake */ = {isa = PBXFileReference; lastKnownFileType = text; path = FindLibYAML.cmake; sourceTree = "<group>"; };
		1082150E1AB26F4700D27E66 /* FindLibUV.cmake */ = {isa = PBXFileReference; lastKnownFileType = text; path = FindLibUV.cmake; sourceTree = "<group>"; };
		10835E001C9A6C2400197E59 /* logconf.c */ = {isa = PBXFileReference; fileEncoding = 4; lastKnownFileType = sourcecode.c.c; path = logconf.c; sourceTree = "<group>"; };
		10835E021C9A860000197E59 /* status.c */ = {isa = PBXFileReference; fileEncoding = 4; lastKnownFileType = sourcecode.c.c; path = status.c; sourceTree = "<group>"; };
		10835E041C9B3C6200197E59 /* status.c */ = {isa = PBXFileReference; fileEncoding = 4; lastKnownFileType = sourcecode.c.c; path = status.c; sourceTree = "<group>"; };
		10835E071C9B8EA700197E59 /* index.html */ = {isa = PBXFileReference; lastKnownFileType = text.html; path = index.html; sourceTree = "<group>"; };
		10835E081CA2204E00197E59 /* status_directives.mt */ = {isa = PBXFileReference; fileEncoding = 4; lastKnownFileType = text; path = status_directives.mt; sourceTree = "<group>"; };
		108867741AD9069900987967 /* defaults.c.h */ = {isa = PBXFileReference; fileEncoding = 4; lastKnownFileType = sourcecode.c.h; path = defaults.c.h; sourceTree = "<group>"; };
		1092E0011BEB1DDC001074BF /* 80issues579.t */ = {isa = PBXFileReference; lastKnownFileType = text; path = 80issues579.t; sourceTree = "<group>"; xcLanguageSpecificationIdentifier = xcode.lang.perl; };
		109428AB1CC6C4C700E676CB /* openssl_hostname_validation.c */ = {isa = PBXFileReference; lastKnownFileType = sourcecode.c.c; path = openssl_hostname_validation.c; sourceTree = "<group>"; };
		109428AC1CC6C4C700E676CB /* openssl_hostname_validation.h */ = {isa = PBXFileReference; lastKnownFileType = sourcecode.c.h; path = openssl_hostname_validation.h; sourceTree = "<group>"; };
		10952D591C5082F7000D664C /* 80issues-from-proxy-reproxy-to-different-host.t */ = {isa = PBXFileReference; lastKnownFileType = text; path = "80issues-from-proxy-reproxy-to-different-host.t"; sourceTree = "<group>"; xcLanguageSpecificationIdentifier = xcode.lang.perl; };
		10952D5B1C608A6B000D664C /* cgi.mt */ = {isa = PBXFileReference; lastKnownFileType = text; path = cgi.mt; sourceTree = "<group>"; };
		10952D5C1C608D19000D664C /* basic_auth.mt */ = {isa = PBXFileReference; lastKnownFileType = text; path = basic_auth.mt; sourceTree = "<group>"; };
		10952D5D1C62D4DC000D664C /* mruby.mt */ = {isa = PBXFileReference; lastKnownFileType = text; path = mruby.mt; sourceTree = "<group>"; };
		10955C2C1D1BA47100935796 /* throttle_response_directives.mt */ = {isa = PBXFileReference; fileEncoding = 4; lastKnownFileType = text; path = throttle_response_directives.mt; sourceTree = "<group>"; };
		109EEFD81D77B336001F11D1 /* 80one-byte-window.t */ = {isa = PBXFileReference; fileEncoding = 4; lastKnownFileType = text; path = "80one-byte-window.t"; sourceTree = "<group>"; xcLanguageSpecificationIdentifier = xcode.lang.perl; };
		109EEFD91D77B336001F11D1 /* 50chunked-encoding-proxying.t */ = {isa = PBXFileReference; fileEncoding = 4; lastKnownFileType = text; path = "50chunked-encoding-proxying.t"; sourceTree = "<group>"; xcLanguageSpecificationIdentifier = xcode.lang.perl; };
		109EEFDA1D77B336001F11D1 /* 50config-tag.t */ = {isa = PBXFileReference; fileEncoding = 4; lastKnownFileType = text; path = "50config-tag.t"; sourceTree = "<group>"; xcLanguageSpecificationIdentifier = xcode.lang.perl; };
		109EEFDB1D77B336001F11D1 /* 50http2_debug_state.t */ = {isa = PBXFileReference; fileEncoding = 4; lastKnownFileType = text; path = 50http2_debug_state.t; sourceTree = "<group>"; xcLanguageSpecificationIdentifier = xcode.lang.perl; };
		109EEFDC1D77B350001F11D1 /* 00unit.mruby.t */ = {isa = PBXFileReference; fileEncoding = 4; lastKnownFileType = text; path = 00unit.mruby.t; sourceTree = "<group>"; xcLanguageSpecificationIdentifier = xcode.lang.perl; };
		109EEFDD1D77B350001F11D1 /* 50mruby-acl.t */ = {isa = PBXFileReference; fileEncoding = 4; lastKnownFileType = text; path = "50mruby-acl.t"; sourceTree = "<group>"; xcLanguageSpecificationIdentifier = xcode.lang.perl; };
		109EEFDE1D77B350001F11D1 /* 40server-push-multiple.t */ = {isa = PBXFileReference; fileEncoding = 4; lastKnownFileType = text; path = "40server-push-multiple.t"; sourceTree = "<group>"; xcLanguageSpecificationIdentifier = xcode.lang.perl; };
		109EEFDF1D77B350001F11D1 /* 50mruby-dos-detector.t */ = {isa = PBXFileReference; fileEncoding = 4; lastKnownFileType = text; path = "50mruby-dos-detector.t"; sourceTree = "<group>"; xcLanguageSpecificationIdentifier = xcode.lang.perl; };
		109EEFE11D77B350001F11D1 /* 80dup-host-headers.t */ = {isa = PBXFileReference; fileEncoding = 4; lastKnownFileType = text; path = "80dup-host-headers.t"; sourceTree = "<group>"; xcLanguageSpecificationIdentifier = xcode.lang.perl; };
		109EEFE21D77B350001F11D1 /* 80invalid-h2-chars-in-headers.t */ = {isa = PBXFileReference; fileEncoding = 4; lastKnownFileType = text; path = "80invalid-h2-chars-in-headers.t"; sourceTree = "<group>"; xcLanguageSpecificationIdentifier = xcode.lang.perl; };
		109EEFE31D77B350001F11D1 /* 90live-sni.t */ = {isa = PBXFileReference; fileEncoding = 4; lastKnownFileType = text; path = "90live-sni.t"; sourceTree = "<group>"; xcLanguageSpecificationIdentifier = xcode.lang.perl; };
		109EEFE41D77B360001F11D1 /* 50file.t */ = {isa = PBXFileReference; fileEncoding = 4; lastKnownFileType = text; path = 50file.t; sourceTree = "<group>"; xcLanguageSpecificationIdentifier = xcode.lang.perl; };
		109EEFE51D77B36C001F11D1 /* 50servername.t */ = {isa = PBXFileReference; fileEncoding = 4; lastKnownFileType = text; path = 50servername.t; sourceTree = "<group>"; xcLanguageSpecificationIdentifier = xcode.lang.perl; };
		109EEFE61D77B376001F11D1 /* README.md */ = {isa = PBXFileReference; fileEncoding = 4; lastKnownFileType = net.daringfireball.markdown; path = README.md; sourceTree = "<group>"; };
		10A3D3D01B4CDBC700327CF9 /* memcached.h */ = {isa = PBXFileReference; lastKnownFileType = sourcecode.c.h; path = memcached.h; sourceTree = "<group>"; };
		10A3D3D11B4CDBDC00327CF9 /* memcached.c */ = {isa = PBXFileReference; fileEncoding = 4; lastKnownFileType = sourcecode.c.c; path = memcached.c; sourceTree = "<group>"; };
		10A3D3D61B4F1E3200327CF9 /* 50mruby.t */ = {isa = PBXFileReference; lastKnownFileType = text; path = 50mruby.t; sourceTree = "<group>"; xcLanguageSpecificationIdentifier = xcode.lang.perl; };
		10A3D3D71B4F4D0900327CF9 /* 40memcached-session-resumption.t */ = {isa = PBXFileReference; lastKnownFileType = text; path = "40memcached-session-resumption.t"; sourceTree = "<group>"; xcLanguageSpecificationIdentifier = xcode.lang.perl; };
		10A3D3ED1B4FAAEC00327CF9 /* close.c */ = {isa = PBXFileReference; fileEncoding = 4; lastKnownFileType = sourcecode.c.c; path = close.c; sourceTree = "<group>"; };
		10A3D3EE1B4FAAEC00327CF9 /* connect.c */ = {isa = PBXFileReference; fileEncoding = 4; lastKnownFileType = sourcecode.c.c; path = connect.c; sourceTree = "<group>"; };
		10A3D3F61B4FAAF500327CF9 /* recv.c */ = {isa = PBXFileReference; fileEncoding = 4; lastKnownFileType = sourcecode.c.c; path = recv.c; sourceTree = "<group>"; };
		10A3D3F71B4FAAF500327CF9 /* send.c */ = {isa = PBXFileReference; fileEncoding = 4; lastKnownFileType = sourcecode.c.c; path = send.c; sourceTree = "<group>"; };
		10A3D3F91B4FAAF500327CF9 /* socket.c */ = {isa = PBXFileReference; fileEncoding = 4; lastKnownFileType = sourcecode.c.c; path = socket.c; sourceTree = "<group>"; };
		10A3D3FA1B4FAAF500327CF9 /* strerror.c */ = {isa = PBXFileReference; fileEncoding = 4; lastKnownFileType = sourcecode.c.c; path = strerror.c; sourceTree = "<group>"; };
		10A3D3FE1B4FAAF500327CF9 /* yrmcds.h */ = {isa = PBXFileReference; fileEncoding = 4; lastKnownFileType = sourcecode.c.h; path = yrmcds.h; sourceTree = "<group>"; };
		10A3D40E1B584BEC00327CF9 /* standalone.h */ = {isa = PBXFileReference; fileEncoding = 4; lastKnownFileType = sourcecode.c.h; path = standalone.h; sourceTree = "<group>"; };
		10A60DE91B0D87FE006E38EC /* annotate-backtrace-symbols */ = {isa = PBXFileReference; lastKnownFileType = text; path = "annotate-backtrace-symbols"; sourceTree = "<group>"; };
		10AA2E931A80A592004322AC /* time_.h */ = {isa = PBXFileReference; fileEncoding = 4; lastKnownFileType = sourcecode.c.h; path = time_.h; sourceTree = "<group>"; };
		10AA2E951A80A612004322AC /* time.c */ = {isa = PBXFileReference; fileEncoding = 4; lastKnownFileType = sourcecode.c.c; path = time.c; sourceTree = "<group>"; };
		10AA2E981A81F68A004322AC /* time.c */ = {isa = PBXFileReference; fileEncoding = 4; lastKnownFileType = sourcecode.c.c; path = time.c; sourceTree = "<group>"; };
		10AA2E9E1A8807CF004322AC /* url.h */ = {isa = PBXFileReference; fileEncoding = 4; lastKnownFileType = sourcecode.c.h; path = url.h; sourceTree = "<group>"; };
		10AA2EA01A88082E004322AC /* url.c */ = {isa = PBXFileReference; fileEncoding = 4; lastKnownFileType = sourcecode.c.c; path = url.c; sourceTree = "<group>"; };
		10AA2EA21A88090B004322AC /* url.c */ = {isa = PBXFileReference; fileEncoding = 4; lastKnownFileType = sourcecode.c.c; path = url.c; sourceTree = "<group>"; };
		10AA2EA41A8D9999004322AC /* redirect.c */ = {isa = PBXFileReference; fileEncoding = 4; lastKnownFileType = sourcecode.c.c; path = redirect.c; sourceTree = "<group>"; };
		10AA2EA61A8DA93C004322AC /* redirect.c */ = {isa = PBXFileReference; fileEncoding = 4; lastKnownFileType = sourcecode.c.c; path = redirect.c; sourceTree = "<group>"; };
		10AA2EA81A8DAFD4004322AC /* 50redirect.t */ = {isa = PBXFileReference; lastKnownFileType = text; path = 50redirect.t; sourceTree = "<group>"; xcLanguageSpecificationIdentifier = xcode.lang.perl; };
		10AA2EA91A8DDC57004322AC /* multithread.h */ = {isa = PBXFileReference; fileEncoding = 4; lastKnownFileType = sourcecode.c.h; path = multithread.h; sourceTree = "<group>"; };
		10AA2EAB1A8DE0AE004322AC /* multithread.c */ = {isa = PBXFileReference; fileEncoding = 4; lastKnownFileType = sourcecode.c.c; path = multithread.c; sourceTree = "<group>"; };
		10AA2EAD1A8E22DA004322AC /* multithread.c */ = {isa = PBXFileReference; fileEncoding = 4; lastKnownFileType = sourcecode.c.c; path = multithread.c; sourceTree = "<group>"; };
		10AA2EB11A931409004322AC /* 50access-log.t */ = {isa = PBXFileReference; fileEncoding = 4; lastKnownFileType = text; path = "50access-log.t"; sourceTree = "<group>"; xcLanguageSpecificationIdentifier = xcode.lang.perl; };
		10AA2EB21A9479B4004322AC /* 50reverse-proxy-upstream-down.t */ = {isa = PBXFileReference; lastKnownFileType = text; path = "50reverse-proxy-upstream-down.t"; sourceTree = "<group>"; xcLanguageSpecificationIdentifier = xcode.lang.perl; };
		10AA2EB31A94B66D004322AC /* 40virtual-host.t */ = {isa = PBXFileReference; lastKnownFileType = text; path = "40virtual-host.t"; sourceTree = "<group>"; xcLanguageSpecificationIdentifier = xcode.lang.perl; };
		10AA2EB61A970EFC004322AC /* http2_internal.h */ = {isa = PBXFileReference; fileEncoding = 4; lastKnownFileType = sourcecode.c.h; path = http2_internal.h; sourceTree = "<group>"; };
		10AA2EB81A971280004322AC /* http2_scheduler.h */ = {isa = PBXFileReference; fileEncoding = 4; lastKnownFileType = sourcecode.c.h; path = http2_scheduler.h; sourceTree = "<group>"; };
		10AA2EBB1A9EEDF8004322AC /* proxy.c */ = {isa = PBXFileReference; fileEncoding = 4; lastKnownFileType = sourcecode.c.c; path = proxy.c; sourceTree = "<group>"; };
		10AA2EBD1AA019D8004322AC /* headers.c */ = {isa = PBXFileReference; fileEncoding = 4; lastKnownFileType = sourcecode.c.c; path = headers.c; sourceTree = "<group>"; };
		10AA2EBF1AA019FC004322AC /* headers.c */ = {isa = PBXFileReference; fileEncoding = 4; lastKnownFileType = sourcecode.c.c; path = headers.c; sourceTree = "<group>"; };
		10AA2EC11AA0402E004322AC /* reproxy.c */ = {isa = PBXFileReference; fileEncoding = 4; lastKnownFileType = sourcecode.c.c; path = reproxy.c; sourceTree = "<group>"; };
		10AA2EC31AA0403A004322AC /* reproxy.c */ = {isa = PBXFileReference; fileEncoding = 4; lastKnownFileType = sourcecode.c.c; path = reproxy.c; sourceTree = "<group>"; };
		10AA2EC61AA05598004322AC /* upstream.psgi */ = {isa = PBXFileReference; lastKnownFileType = text; path = upstream.psgi; sourceTree = "<group>"; xcLanguageSpecificationIdentifier = xcode.lang.perl; };
		10AAAC621B6C7A7D004487C3 /* http2_casper.h */ = {isa = PBXFileReference; fileEncoding = 4; lastKnownFileType = sourcecode.c.h; path = http2_casper.h; sourceTree = "<group>"; };
		10AAAC641B6C9275004487C3 /* casper.c */ = {isa = PBXFileReference; fileEncoding = 4; lastKnownFileType = sourcecode.c.c; path = casper.c; sourceTree = "<group>"; };
		10B38A651B8D345D007DC191 /* mruby.c */ = {isa = PBXFileReference; fileEncoding = 4; lastKnownFileType = sourcecode.c.c; path = mruby.c; sourceTree = "<group>"; };
		10B38A711B8D34BB007DC191 /* mruby_.h */ = {isa = PBXFileReference; fileEncoding = 4; lastKnownFileType = sourcecode.c.h; path = mruby_.h; sourceTree = "<group>"; };
		10B38A731B8D3544007DC191 /* mruby.c */ = {isa = PBXFileReference; fileEncoding = 4; lastKnownFileType = sourcecode.c.c; path = mruby.c; sourceTree = "<group>"; };
		10B6D4501C727315005F0CF8 /* 80yaml-merge.t */ = {isa = PBXFileReference; fileEncoding = 4; lastKnownFileType = text; path = "80yaml-merge.t"; sourceTree = "<group>"; xcLanguageSpecificationIdentifier = xcode.lang.perl; };
		10BA72A919AAD6300059392A /* stream.c */ = {isa = PBXFileReference; fileEncoding = 4; lastKnownFileType = sourcecode.c.c; path = stream.c; sourceTree = "<group>"; };
		10BCF2FC1B168CAE0076939D /* fastcgi.c */ = {isa = PBXFileReference; fileEncoding = 4; lastKnownFileType = sourcecode.c.c; path = fastcgi.c; sourceTree = "<group>"; };
		10BCF2FE1B1A892F0076939D /* fastcgi.c */ = {isa = PBXFileReference; fileEncoding = 4; lastKnownFileType = sourcecode.c.c; path = fastcgi.c; sourceTree = "<group>"; };
		10BCF3001B214C460076939D /* fastcgi.c */ = {isa = PBXFileReference; fileEncoding = 4; lastKnownFileType = sourcecode.c.c; path = fastcgi.c; sourceTree = "<group>"; };
		10C2117C1B8164B1005A9D02 /* 90root-fastcgi-php.t */ = {isa = PBXFileReference; fileEncoding = 4; lastKnownFileType = text; path = "90root-fastcgi-php.t"; sourceTree = "<group>"; xcLanguageSpecificationIdentifier = xcode.lang.perl; };
		10C45D4D1CFD15890096DB06 /* 50throttle-response.t */ = {isa = PBXFileReference; fileEncoding = 4; lastKnownFileType = text; path = "50throttle-response.t"; sourceTree = "<group>"; xcLanguageSpecificationIdentifier = xcode.lang.perl; };
		10C45D4E1CFD15FA0096DB06 /* throttle_resp.c */ = {isa = PBXFileReference; fileEncoding = 4; lastKnownFileType = sourcecode.c.c; path = throttle_resp.c; sourceTree = "<group>"; };
		10C45D501CFD160A0096DB06 /* throttle_resp.c */ = {isa = PBXFileReference; fileEncoding = 4; lastKnownFileType = sourcecode.c.c; path = throttle_resp.c; sourceTree = "<group>"; };
		10C45D531CFE9B300096DB06 /* events.c */ = {isa = PBXFileReference; fileEncoding = 4; lastKnownFileType = sourcecode.c.c; path = events.c; sourceTree = "<group>"; };
		10C45D541CFE9B300096DB06 /* requests.c */ = {isa = PBXFileReference; fileEncoding = 4; lastKnownFileType = sourcecode.c.c; path = requests.c; sourceTree = "<group>"; };
		10C45D571CFE9BB60096DB06 /* 50status.t */ = {isa = PBXFileReference; fileEncoding = 4; lastKnownFileType = text; path = 50status.t; sourceTree = "<group>"; xcLanguageSpecificationIdentifier = xcode.lang.perl; };
		10C5A6311B268632006094A6 /* 50fastcgi.t */ = {isa = PBXFileReference; lastKnownFileType = text; path = 50fastcgi.t; sourceTree = "<group>"; xcLanguageSpecificationIdentifier = xcode.lang.perl; };
		10D0903919F0A51C0043D458 /* memory.h */ = {isa = PBXFileReference; fileEncoding = 4; lastKnownFileType = sourcecode.c.h; path = memory.h; sourceTree = "<group>"; };
		10D0903D19F0A8190043D458 /* socket.h */ = {isa = PBXFileReference; fileEncoding = 4; lastKnownFileType = sourcecode.c.h; path = socket.h; sourceTree = "<group>"; };
		10D0904019F0B9CD0043D458 /* timeout.h */ = {isa = PBXFileReference; fileEncoding = 4; lastKnownFileType = sourcecode.c.h; path = timeout.h; sourceTree = "<group>"; };
		10D0904219F0BA780043D458 /* linklist.h */ = {isa = PBXFileReference; fileEncoding = 4; lastKnownFileType = sourcecode.c.h; path = linklist.h; sourceTree = "<group>"; };
		10D0905119F0CA9C0043D458 /* examples-socket-server */ = {isa = PBXFileReference; explicitFileType = "compiled.mach-o.executable"; includeInIndex = 0; path = "examples-socket-server"; sourceTree = BUILT_PRODUCTS_DIR; };
		10D0905219F0CB130043D458 /* socket-client.c */ = {isa = PBXFileReference; fileEncoding = 4; lastKnownFileType = sourcecode.c.c; path = "socket-client.c"; sourceTree = "<group>"; };
		10D0905419F102C70043D458 /* http1client.c */ = {isa = PBXFileReference; fileEncoding = 4; lastKnownFileType = sourcecode.c.c; path = http1client.c; sourceTree = "<group>"; };
		10D0905819F22FA10043D458 /* string_.h */ = {isa = PBXFileReference; fileEncoding = 4; lastKnownFileType = sourcecode.c.h; path = string_.h; sourceTree = "<group>"; };
		10D0905A19F230280043D458 /* string.c */ = {isa = PBXFileReference; fileEncoding = 4; lastKnownFileType = sourcecode.c.c; path = string.c; sourceTree = "<group>"; };
		10D0906919F38B2E0043D458 /* examples-http1client */ = {isa = PBXFileReference; explicitFileType = "compiled.mach-o.executable"; includeInIndex = 0; path = "examples-http1client"; sourceTree = BUILT_PRODUCTS_DIR; };
		10D0906A19F38B850043D458 /* http1client.c */ = {isa = PBXFileReference; fileEncoding = 4; lastKnownFileType = sourcecode.c.c; path = http1client.c; sourceTree = "<group>"; };
		10D0906E19F494CC0043D458 /* test.c */ = {isa = PBXFileReference; fileEncoding = 4; lastKnownFileType = sourcecode.c.c; path = test.c; sourceTree = "<group>"; };
		10D0906F19F494CC0043D458 /* test.h */ = {isa = PBXFileReference; fileEncoding = 4; lastKnownFileType = sourcecode.c.h; path = test.h; sourceTree = "<group>"; };
		10D0907219F633B00043D458 /* proxy.c */ = {isa = PBXFileReference; fileEncoding = 4; lastKnownFileType = sourcecode.c.c; path = proxy.c; sourceTree = "<group>"; };
		10DA969A1CCEF2C200679165 /* 50reverse-proxy-https.t */ = {isa = PBXFileReference; fileEncoding = 4; lastKnownFileType = text; path = "50reverse-proxy-https.t"; sourceTree = "<group>"; xcLanguageSpecificationIdentifier = xcode.lang.perl; };
		10DA969B1CD2BF9000679165 /* cache.h */ = {isa = PBXFileReference; fileEncoding = 4; lastKnownFileType = sourcecode.c.h; path = cache.h; sourceTree = "<group>"; };
		10DA969D1CD2BFAC00679165 /* cache.c */ = {isa = PBXFileReference; fileEncoding = 4; lastKnownFileType = sourcecode.c.c; path = cache.c; sourceTree = "<group>"; };
		10DA969F1CD2BFEE00679165 /* cache.c */ = {isa = PBXFileReference; fileEncoding = 4; lastKnownFileType = sourcecode.c.c; path = cache.c; sourceTree = "<group>"; };
		10E299571A67E68500701AA6 /* scheduler.c */ = {isa = PBXFileReference; fileEncoding = 4; lastKnownFileType = sourcecode.c.c; path = scheduler.c; sourceTree = "<group>"; };
		10E299591A68D03100701AA6 /* scheduler.c */ = {isa = PBXFileReference; fileEncoding = 4; lastKnownFileType = sourcecode.c.c; path = scheduler.c; sourceTree = "<group>"; };
		10EA45DF1D0949BF00769A2B /* examples-latency-optimization */ = {isa = PBXFileReference; explicitFileType = "compiled.mach-o.executable"; includeInIndex = 0; path = "examples-latency-optimization"; sourceTree = BUILT_PRODUCTS_DIR; };
		10EA45E01D094A1200769A2B /* latency-optimization.c */ = {isa = PBXFileReference; fileEncoding = 4; lastKnownFileType = sourcecode.c.c; path = "latency-optimization.c"; sourceTree = "<group>"; };
		10EC2A351A0B4D370083514F /* socketpool.h */ = {isa = PBXFileReference; fileEncoding = 4; lastKnownFileType = sourcecode.c.h; path = socketpool.h; sourceTree = "<group>"; };
		10EC2A371A0B4DC70083514F /* socketpool.c */ = {isa = PBXFileReference; fileEncoding = 4; lastKnownFileType = sourcecode.c.c; path = socketpool.c; sourceTree = "<group>"; };
		10F417D319C1907B00B6E31A /* h2o */ = {isa = PBXFileReference; explicitFileType = "compiled.mach-o.executable"; includeInIndex = 0; path = h2o; sourceTree = BUILT_PRODUCTS_DIR; };
		10F417D519C190F800B6E31A /* main.c */ = {isa = PBXFileReference; fileEncoding = 4; lastKnownFileType = sourcecode.c.c; path = main.c; sourceTree = "<group>"; };
		10F417FD19C2D2F800B6E31A /* picotest.c */ = {isa = PBXFileReference; fileEncoding = 4; lastKnownFileType = sourcecode.c.c; path = picotest.c; sourceTree = "<group>"; };
		10F417FE19C2D2F800B6E31A /* picotest.h */ = {isa = PBXFileReference; fileEncoding = 4; lastKnownFileType = sourcecode.c.h; path = picotest.h; sourceTree = "<group>"; };
		10F4180019C2D31600B6E31A /* yoml.h */ = {isa = PBXFileReference; fileEncoding = 4; lastKnownFileType = sourcecode.c.h; name = yoml.h; path = yoml/yoml.h; sourceTree = "<group>"; };
		10F4180219C2D32100B6E31A /* yoml-parser.h */ = {isa = PBXFileReference; fileEncoding = 4; lastKnownFileType = sourcecode.c.h; name = "yoml-parser.h"; path = "yoml/yoml-parser.h"; sourceTree = "<group>"; };
		10F4180419CA75C500B6E31A /* configurator.c */ = {isa = PBXFileReference; fileEncoding = 4; lastKnownFileType = sourcecode.c.c; path = configurator.c; sourceTree = "<group>"; };
		10F4197F1B64E70D00BEAEAC /* golombset.h */ = {isa = PBXFileReference; fileEncoding = 4; lastKnownFileType = sourcecode.c.h; path = golombset.h; sourceTree = "<group>"; };
		10F4EB831C165B92003DA150 /* fastcgi-cgi.pl */ = {isa = PBXFileReference; lastKnownFileType = text.script.perl; path = "fastcgi-cgi.pl"; sourceTree = "<group>"; };
		10F4EB841C16BADD003DA150 /* 50fastcgi-cgi.t */ = {isa = PBXFileReference; lastKnownFileType = text; path = "50fastcgi-cgi.t"; sourceTree = "<group>"; xcLanguageSpecificationIdentifier = xcode.lang.perl; };
		10F4EB861C177A12003DA150 /* hello.cgi */ = {isa = PBXFileReference; lastKnownFileType = text; path = hello.cgi; sourceTree = "<group>"; xcLanguageSpecificationIdentifier = xcode.lang.perl; };
		10F4EB891C195B9E003DA150 /* htpasswd.rb */ = {isa = PBXFileReference; lastKnownFileType = text.script.ruby; path = htpasswd.rb; sourceTree = "<group>"; };
		10F9F2641AF4795D0056F26B /* redirect.c */ = {isa = PBXFileReference; fileEncoding = 4; lastKnownFileType = sourcecode.c.c; path = redirect.c; sourceTree = "<group>"; };
		10F9F2661AFC5F550056F26B /* hostinfo.c */ = {isa = PBXFileReference; fileEncoding = 4; lastKnownFileType = sourcecode.c.c; path = hostinfo.c; sourceTree = "<group>"; };
		10FCC13C1B2E4A4500F13674 /* cloexec.c */ = {isa = PBXFileReference; fileEncoding = 4; lastKnownFileType = sourcecode.c.c; path = cloexec.c; sourceTree = "<group>"; };
		10FCC13D1B2E4A4500F13674 /* cloexec.h */ = {isa = PBXFileReference; fileEncoding = 4; lastKnownFileType = sourcecode.c.h; path = cloexec.h; sourceTree = "<group>"; };
		10FCC1411B2FCC6B00F13674 /* kill-on-close */ = {isa = PBXFileReference; fileEncoding = 4; lastKnownFileType = text.script.perl; path = "kill-on-close"; sourceTree = "<group>"; };
		10FCC1421B300A6800F13674 /* 50fastcgi-php.t */ = {isa = PBXFileReference; lastKnownFileType = text; path = "50fastcgi-php.t"; sourceTree = "<group>"; xcLanguageSpecificationIdentifier = xcode.lang.perl; };
		10FCC1431B31408B00F13674 /* fastcgi_directives.mt */ = {isa = PBXFileReference; fileEncoding = 4; lastKnownFileType = text; path = fastcgi_directives.mt; sourceTree = "<group>"; };
		10FEF2441D6444E900E11B1D /* 50reverse-proxy-proxy-protocol.t */ = {isa = PBXFileReference; fileEncoding = 4; lastKnownFileType = text; path = "50reverse-proxy-proxy-protocol.t"; sourceTree = "<group>"; xcLanguageSpecificationIdentifier = xcode.lang.perl; };
		10FEF2481D6EC30800E11B1D /* 40bad-request.t */ = {isa = PBXFileReference; fileEncoding = 4; lastKnownFileType = text; path = "40bad-request.t"; sourceTree = "<group>"; xcLanguageSpecificationIdentifier = xcode.lang.perl; };
		10FEF2491D6FC6F600E11B1D /* durations.c */ = {isa = PBXFileReference; fileEncoding = 4; lastKnownFileType = sourcecode.c.c; path = durations.c; sourceTree = "<group>"; };
		10FEF24C1D6FC8E200E11B1D /* gkc.c */ = {isa = PBXFileReference; fileEncoding = 4; lastKnownFileType = sourcecode.c.c; path = gkc.c; sourceTree = "<group>"; };
		10FEF24D1D6FC8E200E11B1D /* gkc.h */ = {isa = PBXFileReference; fileEncoding = 4; lastKnownFileType = sourcecode.c.h; path = gkc.h; sourceTree = "<group>"; };
		10FFEE081BB23A8C0087AD75 /* neverbleed.c */ = {isa = PBXFileReference; fileEncoding = 4; lastKnownFileType = sourcecode.c.c; path = neverbleed.c; sourceTree = "<group>"; };
		10FFEE091BB23A8C0087AD75 /* neverbleed.h */ = {isa = PBXFileReference; fileEncoding = 4; lastKnownFileType = sourcecode.c.h; path = neverbleed.h; sourceTree = "<group>"; };
		7D0285C81EF422D40094292B /* sleep.c */ = {isa = PBXFileReference; fileEncoding = 4; lastKnownFileType = sourcecode.c.c; path = sleep.c; sourceTree = "<group>"; };
		7D0341FA1FE4D5B60052E0A1 /* http2client.c */ = {isa = PBXFileReference; fileEncoding = 4; lastKnownFileType = sourcecode.c.c; path = http2client.c; sourceTree = "<group>"; };
		7D10CC6A205D0F8E0054A8E2 /* httpclient_internal.h */ = {isa = PBXFileReference; lastKnownFileType = sourcecode.c.h; path = httpclient_internal.h; sourceTree = "<group>"; };
		7D519F8820A3ECEC000B5313 /* httpclient_internal_h1.h */ = {isa = PBXFileReference; fileEncoding = 4; lastKnownFileType = sourcecode.c.h; path = httpclient_internal_h1.h; sourceTree = "<group>"; };
		7D519F8920A3ECEC000B5313 /* httpclient_internal_h2.h */ = {isa = PBXFileReference; fileEncoding = 4; lastKnownFileType = sourcecode.c.h; path = httpclient_internal_h2.h; sourceTree = "<group>"; };
		7D67C720204F8C0E0049E935 /* httpclient.c */ = {isa = PBXFileReference; fileEncoding = 4; lastKnownFileType = sourcecode.c.c; path = httpclient.c; sourceTree = "<group>"; };
		7D67C723204F8C9B0049E935 /* httpclient.h */ = {isa = PBXFileReference; lastKnownFileType = sourcecode.c.h; path = httpclient.h; sourceTree = "<group>"; };
		7D9372FD202AC70F005FE6AB /* server_timing.c */ = {isa = PBXFileReference; fileEncoding = 4; lastKnownFileType = sourcecode.c.c; path = server_timing.c; sourceTree = "<group>"; };
		7D937301202AC7BA005FE6AB /* server_timing.c */ = {isa = PBXFileReference; fileEncoding = 4; lastKnownFileType = sourcecode.c.c; path = server_timing.c; sourceTree = "<group>"; };
		7D9FA5381FC323AC00189F88 /* channel.c */ = {isa = PBXFileReference; fileEncoding = 4; lastKnownFileType = sourcecode.c.c; path = channel.c; sourceTree = "<group>"; };
		7DF88EF820761972005DB8D8 /* hiredis_.h */ = {isa = PBXFileReference; lastKnownFileType = sourcecode.c.h; path = hiredis_.h; sourceTree = "<group>"; };
		D08137381FD400F4004679DF /* least_conn.c */ = {isa = PBXFileReference; fileEncoding = 4; lastKnownFileType = sourcecode.c.c; path = least_conn.c; sourceTree = "<group>"; };
		D08137391FD400F4004679DF /* roundrobin.c */ = {isa = PBXFileReference; fileEncoding = 4; lastKnownFileType = sourcecode.c.c; path = roundrobin.c; sourceTree = "<group>"; };
		D081373D1FD40431004679DF /* least_conn.c */ = {isa = PBXFileReference; fileEncoding = 4; lastKnownFileType = sourcecode.c.c; path = least_conn.c; sourceTree = "<group>"; };
		D081373E1FD40431004679DF /* roundrobin.c */ = {isa = PBXFileReference; fileEncoding = 4; lastKnownFileType = sourcecode.c.c; path = roundrobin.c; sourceTree = "<group>"; };
		D08137411FD408C1004679DF /* balancer.h */ = {isa = PBXFileReference; fileEncoding = 4; lastKnownFileType = sourcecode.c.h; path = balancer.h; sourceTree = "<group>"; };
		E90A95F21E30795100483D6C /* headers_util.c */ = {isa = PBXFileReference; fileEncoding = 4; lastKnownFileType = sourcecode.c.c; path = headers_util.c; sourceTree = "<group>"; };
		E90A95F41E30797D00483D6C /* headers_util.c */ = {isa = PBXFileReference; fileEncoding = 4; lastKnownFileType = sourcecode.c.c; path = headers_util.c; sourceTree = "<group>"; };
		E927CD612074855300D4797E /* sha512.c */ = {isa = PBXFileReference; fileEncoding = 4; lastKnownFileType = sourcecode.c.c; path = sha512.c; sourceTree = "<group>"; };
		E9708AD81E499E040029E0A5 /* cifra.c */ = {isa = PBXFileReference; fileEncoding = 4; lastKnownFileType = sourcecode.c.c; path = cifra.c; sourceTree = "<group>"; };
		E9708AD91E499E040029E0A5 /* openssl.c */ = {isa = PBXFileReference; fileEncoding = 4; lastKnownFileType = sourcecode.c.c; path = openssl.c; sourceTree = "<group>"; };
		E9708ADA1E499E040029E0A5 /* picotls.c */ = {isa = PBXFileReference; fileEncoding = 4; lastKnownFileType = sourcecode.c.c; path = picotls.c; sourceTree = "<group>"; };
		E9708ADF1E49A2120029E0A5 /* picotls.h */ = {isa = PBXFileReference; fileEncoding = 4; lastKnownFileType = sourcecode.c.h; path = picotls.h; sourceTree = "<group>"; };
		E9708AE21E49A2260029E0A5 /* minicrypto.h */ = {isa = PBXFileReference; fileEncoding = 4; lastKnownFileType = sourcecode.c.h; path = minicrypto.h; sourceTree = "<group>"; };
		E9708AE31E49A2260029E0A5 /* openssl.h */ = {isa = PBXFileReference; fileEncoding = 4; lastKnownFileType = sourcecode.c.h; path = openssl.h; sourceTree = "<group>"; };
		E9708AEC1E49A2910029E0A5 /* aes.c */ = {isa = PBXFileReference; fileEncoding = 4; lastKnownFileType = sourcecode.c.c; path = aes.c; sourceTree = "<group>"; };
		E9708AED1E49A2910029E0A5 /* aes.h */ = {isa = PBXFileReference; fileEncoding = 4; lastKnownFileType = sourcecode.c.h; path = aes.h; sourceTree = "<group>"; };
		E9708AF01E49A2B90029E0A5 /* bitops.h */ = {isa = PBXFileReference; fileEncoding = 4; lastKnownFileType = sourcecode.c.h; path = bitops.h; sourceTree = "<group>"; };
		E9708AF11E49A2B90029E0A5 /* blockwise.c */ = {isa = PBXFileReference; fileEncoding = 4; lastKnownFileType = sourcecode.c.c; path = blockwise.c; sourceTree = "<group>"; };
		E9708AF21E49A2B90029E0A5 /* blockwise.h */ = {isa = PBXFileReference; fileEncoding = 4; lastKnownFileType = sourcecode.c.h; path = blockwise.h; sourceTree = "<group>"; };
		E9708AF61E49A3130029E0A5 /* cf_config.h */ = {isa = PBXFileReference; fileEncoding = 4; lastKnownFileType = sourcecode.c.h; path = cf_config.h; sourceTree = "<group>"; };
		E9708AF71E49A3130029E0A5 /* chash.c */ = {isa = PBXFileReference; fileEncoding = 4; lastKnownFileType = sourcecode.c.c; path = chash.c; sourceTree = "<group>"; };
		E9708AF81E49A3130029E0A5 /* chash.h */ = {isa = PBXFileReference; fileEncoding = 4; lastKnownFileType = sourcecode.c.h; path = chash.h; sourceTree = "<group>"; };
		E9708AF91E49A3130029E0A5 /* curve25519.c */ = {isa = PBXFileReference; fileEncoding = 4; lastKnownFileType = sourcecode.c.c; path = curve25519.c; sourceTree = "<group>"; };
		E9708AFA1E49A3130029E0A5 /* curve25519.h */ = {isa = PBXFileReference; fileEncoding = 4; lastKnownFileType = sourcecode.c.h; path = curve25519.h; sourceTree = "<group>"; };
		E9708AFC1E49A3130029E0A5 /* drbg.c */ = {isa = PBXFileReference; fileEncoding = 4; lastKnownFileType = sourcecode.c.c; path = drbg.c; sourceTree = "<group>"; };
		E9708AFD1E49A3130029E0A5 /* drbg.h */ = {isa = PBXFileReference; fileEncoding = 4; lastKnownFileType = sourcecode.c.h; path = drbg.h; sourceTree = "<group>"; };
		E9708AFE1E49A3130029E0A5 /* gcm.c */ = {isa = PBXFileReference; fileEncoding = 4; lastKnownFileType = sourcecode.c.c; path = gcm.c; sourceTree = "<group>"; };
		E9708AFF1E49A3130029E0A5 /* gf128.c */ = {isa = PBXFileReference; fileEncoding = 4; lastKnownFileType = sourcecode.c.c; path = gf128.c; sourceTree = "<group>"; };
		E9708B001E49A3130029E0A5 /* gf128.h */ = {isa = PBXFileReference; fileEncoding = 4; lastKnownFileType = sourcecode.c.h; path = gf128.h; sourceTree = "<group>"; };
		E9708B011E49A3130029E0A5 /* hmac.c */ = {isa = PBXFileReference; fileEncoding = 4; lastKnownFileType = sourcecode.c.c; path = hmac.c; sourceTree = "<group>"; };
		E9708B021E49A3130029E0A5 /* hmac.h */ = {isa = PBXFileReference; fileEncoding = 4; lastKnownFileType = sourcecode.c.h; path = hmac.h; sourceTree = "<group>"; };
		E9708B031E49A3130029E0A5 /* modes.c */ = {isa = PBXFileReference; fileEncoding = 4; lastKnownFileType = sourcecode.c.c; path = modes.c; sourceTree = "<group>"; };
		E9708B041E49A3130029E0A5 /* modes.h */ = {isa = PBXFileReference; fileEncoding = 4; lastKnownFileType = sourcecode.c.h; path = modes.h; sourceTree = "<group>"; };
		E9708B051E49A3130029E0A5 /* sha2.h */ = {isa = PBXFileReference; fileEncoding = 4; lastKnownFileType = sourcecode.c.h; path = sha2.h; sourceTree = "<group>"; };
		E9708B061E49A3130029E0A5 /* sha256.c */ = {isa = PBXFileReference; fileEncoding = 4; lastKnownFileType = sourcecode.c.c; path = sha256.c; sourceTree = "<group>"; };
		E9708B071E49A3130029E0A5 /* tassert.h */ = {isa = PBXFileReference; fileEncoding = 4; lastKnownFileType = sourcecode.c.h; path = tassert.h; sourceTree = "<group>"; };
		E9708B1B1E49A3480029E0A5 /* handy.h */ = {isa = PBXFileReference; fileEncoding = 4; lastKnownFileType = sourcecode.c.h; path = handy.h; sourceTree = "<group>"; };
		E987E5551FD7BE1D00DE4346 /* bit_cost.c */ = {isa = PBXFileReference; fileEncoding = 4; lastKnownFileType = sourcecode.c.c; path = bit_cost.c; sourceTree = "<group>"; };
		E987E5561FD7BE1D00DE4346 /* memory.h */ = {isa = PBXFileReference; fileEncoding = 4; lastKnownFileType = sourcecode.c.h; path = memory.h; sourceTree = "<group>"; };
		E987E5571FD7BE1D00DE4346 /* brotli_bit_stream.h */ = {isa = PBXFileReference; fileEncoding = 4; lastKnownFileType = sourcecode.c.h; path = brotli_bit_stream.h; sourceTree = "<group>"; };
		E987E5581FD7BE1D00DE4346 /* command.h */ = {isa = PBXFileReference; fileEncoding = 4; lastKnownFileType = sourcecode.c.h; path = command.h; sourceTree = "<group>"; };
		E987E5591FD7BE1D00DE4346 /* context.h */ = {isa = PBXFileReference; fileEncoding = 4; lastKnownFileType = sourcecode.c.h; path = context.h; sourceTree = "<group>"; };
		E987E55A1FD7BE1D00DE4346 /* dictionary_hash.c */ = {isa = PBXFileReference; fileEncoding = 4; lastKnownFileType = sourcecode.c.c; path = dictionary_hash.c; sourceTree = "<group>"; };
		E987E55B1FD7BE1E00DE4346 /* hash_to_binary_tree_inc.h */ = {isa = PBXFileReference; fileEncoding = 4; lastKnownFileType = sourcecode.c.h; path = hash_to_binary_tree_inc.h; sourceTree = "<group>"; };
		E987E55C1FD7BE1E00DE4346 /* histogram_inc.h */ = {isa = PBXFileReference; fileEncoding = 4; lastKnownFileType = sourcecode.c.h; path = histogram_inc.h; sourceTree = "<group>"; };
		E987E55D1FD7BE1E00DE4346 /* metablock_inc.h */ = {isa = PBXFileReference; fileEncoding = 4; lastKnownFileType = sourcecode.c.h; path = metablock_inc.h; sourceTree = "<group>"; };
		E987E55E1FD7BE1E00DE4346 /* hash_longest_match_inc.h */ = {isa = PBXFileReference; fileEncoding = 4; lastKnownFileType = sourcecode.c.h; path = hash_longest_match_inc.h; sourceTree = "<group>"; };
		E987E55F1FD7BE1E00DE4346 /* bit_cost.h */ = {isa = PBXFileReference; fileEncoding = 4; lastKnownFileType = sourcecode.c.h; path = bit_cost.h; sourceTree = "<group>"; };
		E987E5601FD7BE1E00DE4346 /* bit_cost_inc.h */ = {isa = PBXFileReference; fileEncoding = 4; lastKnownFileType = sourcecode.c.h; path = bit_cost_inc.h; sourceTree = "<group>"; };
		E987E5611FD7BE1E00DE4346 /* backward_references.h */ = {isa = PBXFileReference; fileEncoding = 4; lastKnownFileType = sourcecode.c.h; path = backward_references.h; sourceTree = "<group>"; };
		E987E5621FD7BE1E00DE4346 /* cluster_inc.h */ = {isa = PBXFileReference; fileEncoding = 4; lastKnownFileType = sourcecode.c.h; path = cluster_inc.h; sourceTree = "<group>"; };
		E987E5631FD7BE1E00DE4346 /* literal_cost.c */ = {isa = PBXFileReference; fileEncoding = 4; lastKnownFileType = sourcecode.c.c; path = literal_cost.c; sourceTree = "<group>"; };
		E987E5641FD7BE1E00DE4346 /* static_dict_lut.h */ = {isa = PBXFileReference; fileEncoding = 4; lastKnownFileType = sourcecode.c.h; path = static_dict_lut.h; sourceTree = "<group>"; };
		E987E5651FD7BE1E00DE4346 /* compress_fragment_two_pass.c */ = {isa = PBXFileReference; fileEncoding = 4; lastKnownFileType = sourcecode.c.c; path = compress_fragment_two_pass.c; sourceTree = "<group>"; };
		E987E5661FD7BE1E00DE4346 /* entropy_encode.c */ = {isa = PBXFileReference; fileEncoding = 4; lastKnownFileType = sourcecode.c.c; path = entropy_encode.c; sourceTree = "<group>"; };
		E987E5671FD7BE1E00DE4346 /* ringbuffer.h */ = {isa = PBXFileReference; fileEncoding = 4; lastKnownFileType = sourcecode.c.h; path = ringbuffer.h; sourceTree = "<group>"; };
		E987E5681FD7BE1F00DE4346 /* hash.h */ = {isa = PBXFileReference; fileEncoding = 4; lastKnownFileType = sourcecode.c.h; path = hash.h; sourceTree = "<group>"; };
		E987E5691FD7BE1F00DE4346 /* compress_fragment_two_pass.h */ = {isa = PBXFileReference; fileEncoding = 4; lastKnownFileType = sourcecode.c.h; path = compress_fragment_two_pass.h; sourceTree = "<group>"; };
		E987E56A1FD7BE1F00DE4346 /* utf8_util.h */ = {isa = PBXFileReference; fileEncoding = 4; lastKnownFileType = sourcecode.c.h; path = utf8_util.h; sourceTree = "<group>"; };
		E987E56B1FD7BE1F00DE4346 /* entropy_encode_static.h */ = {isa = PBXFileReference; fileEncoding = 4; lastKnownFileType = sourcecode.c.h; path = entropy_encode_static.h; sourceTree = "<group>"; };
		E987E56C1FD7BE1F00DE4346 /* memory.c */ = {isa = PBXFileReference; fileEncoding = 4; lastKnownFileType = sourcecode.c.c; path = memory.c; sourceTree = "<group>"; };
		E987E56D1FD7BE1F00DE4346 /* find_match_length.h */ = {isa = PBXFileReference; fileEncoding = 4; lastKnownFileType = sourcecode.c.h; path = find_match_length.h; sourceTree = "<group>"; };
		E987E56E1FD7BE1F00DE4346 /* prefix.h */ = {isa = PBXFileReference; fileEncoding = 4; lastKnownFileType = sourcecode.c.h; path = prefix.h; sourceTree = "<group>"; };
		E987E56F1FD7BE1F00DE4346 /* backward_references.c */ = {isa = PBXFileReference; fileEncoding = 4; lastKnownFileType = sourcecode.c.c; path = backward_references.c; sourceTree = "<group>"; };
		E987E5701FD7BE1F00DE4346 /* cluster.h */ = {isa = PBXFileReference; fileEncoding = 4; lastKnownFileType = sourcecode.c.h; path = cluster.h; sourceTree = "<group>"; };
		E987E5711FD7BE1F00DE4346 /* hash_longest_match64_inc.h */ = {isa = PBXFileReference; fileEncoding = 4; lastKnownFileType = sourcecode.c.h; path = hash_longest_match64_inc.h; sourceTree = "<group>"; };
		E987E5721FD7BE2000DE4346 /* backward_references_hq.h */ = {isa = PBXFileReference; fileEncoding = 4; lastKnownFileType = sourcecode.c.h; path = backward_references_hq.h; sourceTree = "<group>"; };
		E987E5731FD7BE2000DE4346 /* block_splitter.c */ = {isa = PBXFileReference; fileEncoding = 4; lastKnownFileType = sourcecode.c.c; path = block_splitter.c; sourceTree = "<group>"; };
		E987E5741FD7BE2000DE4346 /* histogram.c */ = {isa = PBXFileReference; fileEncoding = 4; lastKnownFileType = sourcecode.c.c; path = histogram.c; sourceTree = "<group>"; };
		E987E5751FD7BE2000DE4346 /* metablock.h */ = {isa = PBXFileReference; fileEncoding = 4; lastKnownFileType = sourcecode.c.h; path = metablock.h; sourceTree = "<group>"; };
		E987E5761FD7BE2000DE4346 /* block_encoder_inc.h */ = {isa = PBXFileReference; fileEncoding = 4; lastKnownFileType = sourcecode.c.h; path = block_encoder_inc.h; sourceTree = "<group>"; };
		E987E5771FD7BE2000DE4346 /* compress_fragment.h */ = {isa = PBXFileReference; fileEncoding = 4; lastKnownFileType = sourcecode.c.h; path = compress_fragment.h; sourceTree = "<group>"; };
		E987E5781FD7BE2000DE4346 /* quality.h */ = {isa = PBXFileReference; fileEncoding = 4; lastKnownFileType = sourcecode.c.h; path = quality.h; sourceTree = "<group>"; };
		E987E5791FD7BE2000DE4346 /* hash_forgetful_chain_inc.h */ = {isa = PBXFileReference; fileEncoding = 4; lastKnownFileType = sourcecode.c.h; path = hash_forgetful_chain_inc.h; sourceTree = "<group>"; };
		E987E57A1FD7BE2000DE4346 /* backward_references_hq.c */ = {isa = PBXFileReference; fileEncoding = 4; lastKnownFileType = sourcecode.c.c; path = backward_references_hq.c; sourceTree = "<group>"; };
		E987E57B1FD7BE2000DE4346 /* entropy_encode.h */ = {isa = PBXFileReference; fileEncoding = 4; lastKnownFileType = sourcecode.c.h; path = entropy_encode.h; sourceTree = "<group>"; };
		E987E57C1FD7BE2100DE4346 /* static_dict.h */ = {isa = PBXFileReference; fileEncoding = 4; lastKnownFileType = sourcecode.c.h; path = static_dict.h; sourceTree = "<group>"; };
		E987E57D1FD7BE2100DE4346 /* compress_fragment.c */ = {isa = PBXFileReference; fileEncoding = 4; lastKnownFileType = sourcecode.c.c; path = compress_fragment.c; sourceTree = "<group>"; };
		E987E57E1FD7BE2100DE4346 /* encode.c */ = {isa = PBXFileReference; fileEncoding = 4; lastKnownFileType = sourcecode.c.c; path = encode.c; sourceTree = "<group>"; };
		E987E57F1FD7BE2100DE4346 /* write_bits.h */ = {isa = PBXFileReference; fileEncoding = 4; lastKnownFileType = sourcecode.c.h; path = write_bits.h; sourceTree = "<group>"; };
		E987E5801FD7BE2100DE4346 /* metablock.c */ = {isa = PBXFileReference; fileEncoding = 4; lastKnownFileType = sourcecode.c.c; path = metablock.c; sourceTree = "<group>"; };
		E987E5811FD7BE2100DE4346 /* block_splitter.h */ = {isa = PBXFileReference; fileEncoding = 4; lastKnownFileType = sourcecode.c.h; path = block_splitter.h; sourceTree = "<group>"; };
		E987E5821FD7BE2100DE4346 /* dictionary_hash.h */ = {isa = PBXFileReference; fileEncoding = 4; lastKnownFileType = sourcecode.c.h; path = dictionary_hash.h; sourceTree = "<group>"; };
		E987E5831FD7BE2200DE4346 /* histogram.h */ = {isa = PBXFileReference; fileEncoding = 4; lastKnownFileType = sourcecode.c.h; path = histogram.h; sourceTree = "<group>"; };
		E987E5841FD7BE2200DE4346 /* block_splitter_inc.h */ = {isa = PBXFileReference; fileEncoding = 4; lastKnownFileType = sourcecode.c.h; path = block_splitter_inc.h; sourceTree = "<group>"; };
		E987E5851FD7BE2200DE4346 /* hash_longest_match_quickly_inc.h */ = {isa = PBXFileReference; fileEncoding = 4; lastKnownFileType = sourcecode.c.h; path = hash_longest_match_quickly_inc.h; sourceTree = "<group>"; };
		E987E5861FD7BE2200DE4346 /* utf8_util.c */ = {isa = PBXFileReference; fileEncoding = 4; lastKnownFileType = sourcecode.c.c; path = utf8_util.c; sourceTree = "<group>"; };
		E987E5871FD7BE2200DE4346 /* brotli_bit_stream.c */ = {isa = PBXFileReference; fileEncoding = 4; lastKnownFileType = sourcecode.c.c; path = brotli_bit_stream.c; sourceTree = "<group>"; };
		E987E5881FD7BE2200DE4346 /* literal_cost.h */ = {isa = PBXFileReference; fileEncoding = 4; lastKnownFileType = sourcecode.c.h; path = literal_cost.h; sourceTree = "<group>"; };
		E987E5891FD7BE2200DE4346 /* port.h */ = {isa = PBXFileReference; fileEncoding = 4; lastKnownFileType = sourcecode.c.h; path = port.h; sourceTree = "<group>"; };
		E987E58A1FD7BE2300DE4346 /* fast_log.h */ = {isa = PBXFileReference; fileEncoding = 4; lastKnownFileType = sourcecode.c.h; path = fast_log.h; sourceTree = "<group>"; };
		E987E58B1FD7BE2300DE4346 /* cluster.c */ = {isa = PBXFileReference; fileEncoding = 4; lastKnownFileType = sourcecode.c.c; path = cluster.c; sourceTree = "<group>"; };
		E987E58C1FD7BE2300DE4346 /* static_dict.c */ = {isa = PBXFileReference; fileEncoding = 4; lastKnownFileType = sourcecode.c.c; path = static_dict.c; sourceTree = "<group>"; };
		E987E58D1FD7BE2300DE4346 /* backward_references_inc.h */ = {isa = PBXFileReference; fileEncoding = 4; lastKnownFileType = sourcecode.c.h; path = backward_references_inc.h; sourceTree = "<group>"; };
		E987E5C91FD7BE5700DE4346 /* types.h */ = {isa = PBXFileReference; fileEncoding = 4; lastKnownFileType = sourcecode.c.h; path = types.h; sourceTree = "<group>"; };
		E987E5CA1FD7BE5700DE4346 /* encode.h */ = {isa = PBXFileReference; fileEncoding = 4; lastKnownFileType = sourcecode.c.h; path = encode.h; sourceTree = "<group>"; };
		E987E5CB1FD7BE5700DE4346 /* port.h */ = {isa = PBXFileReference; fileEncoding = 4; lastKnownFileType = sourcecode.c.h; path = port.h; sourceTree = "<group>"; };
		E987E5E01FD7EB7800DE4346 /* constants.h */ = {isa = PBXFileReference; fileEncoding = 4; lastKnownFileType = sourcecode.c.h; path = constants.h; sourceTree = "<group>"; };
		E987E5E21FD7EB7E00DE4346 /* version.h */ = {isa = PBXFileReference; fileEncoding = 4; lastKnownFileType = sourcecode.c.h; path = version.h; sourceTree = "<group>"; };
		E987E5E31FD7EB7E00DE4346 /* dictionary.c */ = {isa = PBXFileReference; fileEncoding = 4; lastKnownFileType = sourcecode.c.c; path = dictionary.c; sourceTree = "<group>"; };
		E987E5E41FD7EB7F00DE4346 /* dictionary.h */ = {isa = PBXFileReference; fileEncoding = 4; lastKnownFileType = sourcecode.c.h; path = dictionary.h; sourceTree = "<group>"; };
		E9A410951F9EA2E400D9B0FB /* 50reverse-proxy-multiple-backends-with-down.t */ = {isa = PBXFileReference; fileEncoding = 4; lastKnownFileType = text; path = "50reverse-proxy-multiple-backends-with-down.t"; sourceTree = "<group>"; xcLanguageSpecificationIdentifier = xcode.lang.perl; };
		E9A410961F9EA2F100D9B0FB /* 50reverse-proxy-multiple-backends.t */ = {isa = PBXFileReference; fileEncoding = 4; lastKnownFileType = text; path = "50reverse-proxy-multiple-backends.t"; sourceTree = "<group>"; xcLanguageSpecificationIdentifier = xcode.lang.perl; };
		E9A410971F9EA2F200D9B0FB /* 50reverse-proxy-round-robin.t */ = {isa = PBXFileReference; fileEncoding = 4; lastKnownFileType = text; path = "50reverse-proxy-round-robin.t"; sourceTree = "<group>"; xcLanguageSpecificationIdentifier = xcode.lang.perl; };
		E9BC76BF1EE3D71000EB7A09 /* 40redis-session-resumption.t */ = {isa = PBXFileReference; fileEncoding = 4; lastKnownFileType = text; path = "40redis-session-resumption.t"; sourceTree = "<group>"; xcLanguageSpecificationIdentifier = xcode.lang.perl; };
		E9BC76C01EE3D8A100EB7A09 /* 40server-push-attrs.t */ = {isa = PBXFileReference; fileEncoding = 4; lastKnownFileType = text; path = "40server-push-attrs.t"; sourceTree = "<group>"; xcLanguageSpecificationIdentifier = xcode.lang.perl; };
		E9BC76C11EE3D9A900EB7A09 /* 50compress-hint.t */ = {isa = PBXFileReference; fileEncoding = 4; lastKnownFileType = text; path = "50compress-hint.t"; sourceTree = "<group>"; xcLanguageSpecificationIdentifier = xcode.lang.perl; };
		E9BC76C21EE3DAA900EB7A09 /* 50reverse-proxy-added-headers.t */ = {isa = PBXFileReference; fileEncoding = 4; lastKnownFileType = text; path = "50reverse-proxy-added-headers.t"; sourceTree = "<group>"; xcLanguageSpecificationIdentifier = xcode.lang.perl; };
		E9BC76C31EE4AA4600EB7A09 /* 50reverse-proxy-preserve-case.t */ = {isa = PBXFileReference; fileEncoding = 4; lastKnownFileType = text; path = "50reverse-proxy-preserve-case.t"; sourceTree = "<group>"; xcLanguageSpecificationIdentifier = xcode.lang.perl; };
		E9BC76C41EE4AA9700EB7A09 /* 50reverse-proxy-session-resumption.t */ = {isa = PBXFileReference; fileEncoding = 4; lastKnownFileType = text; path = "50reverse-proxy-session-resumption.t"; sourceTree = "<group>"; xcLanguageSpecificationIdentifier = xcode.lang.perl; };
		E9BC76C51EE4AB6C00EB7A09 /* 80graceful-shutdown.t */ = {isa = PBXFileReference; fileEncoding = 4; lastKnownFileType = text; path = "80graceful-shutdown.t"; sourceTree = "<group>"; xcLanguageSpecificationIdentifier = xcode.lang.perl; };
		E9BC76E21F00E6DA00EB7A09 /* poly1305.h */ = {isa = PBXFileReference; fileEncoding = 4; lastKnownFileType = sourcecode.c.h; path = poly1305.h; sourceTree = "<group>"; };
		E9BC76E41F00E70700EB7A09 /* salsa20.h */ = {isa = PBXFileReference; fileEncoding = 4; lastKnownFileType = sourcecode.c.h; path = salsa20.h; sourceTree = "<group>"; };
		E9BC76E61F00E72D00EB7A09 /* chacha20.c */ = {isa = PBXFileReference; fileEncoding = 4; lastKnownFileType = sourcecode.c.c; path = chacha20.c; sourceTree = "<group>"; };
		E9BC76E91F00E74C00EB7A09 /* poly1305.c */ = {isa = PBXFileReference; fileEncoding = 4; lastKnownFileType = sourcecode.c.c; path = poly1305.c; sourceTree = "<group>"; };
		E9BCE6911FF326AC003CEA11 /* 80no-handler-vs-h2-post.t */ = {isa = PBXFileReference; fileEncoding = 4; lastKnownFileType = text; path = "80no-handler-vs-h2-post.t"; sourceTree = "<group>"; xcLanguageSpecificationIdentifier = xcode.lang.perl; };
		E9BCE6921FF344D4003CEA11 /* 40http2-request-window-size.t */ = {isa = PBXFileReference; fileEncoding = 4; lastKnownFileType = text; path = "40http2-request-window-size.t"; sourceTree = "<group>"; xcLanguageSpecificationIdentifier = xcode.lang.perl; };
		E9BCE6931FF35502003CEA11 /* 50mruby-channel.t */ = {isa = PBXFileReference; fileEncoding = 4; lastKnownFileType = text; path = "50mruby-channel.t"; sourceTree = "<group>"; xcLanguageSpecificationIdentifier = xcode.lang.perl; };
		E9CD04271F8F1D5D00524877 /* Changes */ = {isa = PBXFileReference; fileEncoding = 4; lastKnownFileType = text; path = Changes; sourceTree = "<group>"; };
		E9CD04281F8F1D7500524877 /* CONTRIBUTING.md */ = {isa = PBXFileReference; fileEncoding = 4; lastKnownFileType = net.daringfireball.markdown; path = CONTRIBUTING.md; sourceTree = "<group>"; };
		E9CD04291F8F1D7F00524877 /* README.md */ = {isa = PBXFileReference; fileEncoding = 4; lastKnownFileType = net.daringfireball.markdown; path = README.md; sourceTree = "<group>"; };
		E9CD042A1F8F1D8A00524877 /* LICENSE */ = {isa = PBXFileReference; fileEncoding = 4; lastKnownFileType = text; path = LICENSE; sourceTree = "<group>"; };
		E9F677CA1FF47BD0006476D3 /* 40http2-h2spec.t */ = {isa = PBXFileReference; fileEncoding = 4; lastKnownFileType = text; path = "40http2-h2spec.t"; sourceTree = "<group>"; xcLanguageSpecificationIdentifier = xcode.lang.perl; };
		E9F677CB1FF62216006476D3 /* 50reverse-proxy-chunk-trailing-headers.t */ = {isa = PBXFileReference; fileEncoding = 4; lastKnownFileType = text; path = "50reverse-proxy-chunk-trailing-headers.t"; sourceTree = "<group>"; xcLanguageSpecificationIdentifier = xcode.lang.perl; };
		E9F677CC1FF62216006476D3 /* 50reverse-proxy-chunk-timeout-2.t */ = {isa = PBXFileReference; fileEncoding = 4; lastKnownFileType = text; path = "50reverse-proxy-chunk-timeout-2.t"; sourceTree = "<group>"; xcLanguageSpecificationIdentifier = xcode.lang.perl; };
		E9F677CD1FF62216006476D3 /* 50reverse-proxy-drop-headers.t */ = {isa = PBXFileReference; fileEncoding = 4; lastKnownFileType = text; path = "50reverse-proxy-drop-headers.t"; sourceTree = "<group>"; xcLanguageSpecificationIdentifier = xcode.lang.perl; };
		E9F677CE1FF62217006476D3 /* 50reverse-proxy-chunk-sizes.t */ = {isa = PBXFileReference; fileEncoding = 4; lastKnownFileType = text; path = "50reverse-proxy-chunk-sizes.t"; sourceTree = "<group>"; xcLanguageSpecificationIdentifier = xcode.lang.perl; };
		E9F677CF1FF62217006476D3 /* 50reverse-proxy-chunk-timeout-1.t */ = {isa = PBXFileReference; fileEncoding = 4; lastKnownFileType = text; path = "50reverse-proxy-chunk-timeout-1.t"; sourceTree = "<group>"; xcLanguageSpecificationIdentifier = xcode.lang.perl; };
		E9F677D01FF62228006476D3 /* 50reverse-proxy-serialize-posts-3.t */ = {isa = PBXFileReference; fileEncoding = 4; lastKnownFileType = text; path = "50reverse-proxy-serialize-posts-3.t"; sourceTree = "<group>"; xcLanguageSpecificationIdentifier = xcode.lang.perl; };
		E9F677D11FF62228006476D3 /* 50reverse-proxy-serialize-posts.t */ = {isa = PBXFileReference; fileEncoding = 4; lastKnownFileType = text; path = "50reverse-proxy-serialize-posts.t"; sourceTree = "<group>"; xcLanguageSpecificationIdentifier = xcode.lang.perl; };
		E9F677D21FF62228006476D3 /* 50reverse-proxy-serialize-posts-2.t */ = {isa = PBXFileReference; fileEncoding = 4; lastKnownFileType = text; path = "50reverse-proxy-serialize-posts-2.t"; sourceTree = "<group>"; xcLanguageSpecificationIdentifier = xcode.lang.perl; };
		E9F677D32004CCCA006476D3 /* 50zero-sized-timeout.t */ = {isa = PBXFileReference; fileEncoding = 4; lastKnownFileType = text; path = "50zero-sized-timeout.t"; sourceTree = "<group>"; xcLanguageSpecificationIdentifier = xcode.lang.perl; };
		E9F677D82008686B006476D3 /* 40tls13-early-data.t */ = {isa = PBXFileReference; fileEncoding = 4; lastKnownFileType = text; path = "40tls13-early-data.t"; sourceTree = "<group>"; xcLanguageSpecificationIdentifier = xcode.lang.perl; };
/* End PBXFileReference section */

/* Begin PBXFrameworksBuildPhase section */
		08790E081D8BD7F100A04BC1 /* Frameworks */ = {
			isa = PBXFrameworksBuildPhase;
			buildActionMask = 2147483647;
			files = (
				08790E091D8BD7F100A04BC1 /* libh2o.a in Frameworks */,
			);
			runOnlyForDeploymentPostprocessing = 0;
		};
		1079231219A320A700C52AD6 /* Frameworks */ = {
			isa = PBXFrameworksBuildPhase;
			buildActionMask = 2147483647;
			files = (
			);
			runOnlyForDeploymentPostprocessing = 0;
		};
		107923D619A321F400C52AD6 /* Frameworks */ = {
			isa = PBXFrameworksBuildPhase;
			buildActionMask = 2147483647;
			files = (
				1079240119A3241A00C52AD6 /* libh2o.a in Frameworks */,
			);
			runOnlyForDeploymentPostprocessing = 0;
		};
		1079240719A3247A00C52AD6 /* Frameworks */ = {
			isa = PBXFrameworksBuildPhase;
			buildActionMask = 2147483647;
			files = (
				1079240819A3247A00C52AD6 /* libh2o.a in Frameworks */,
			);
			runOnlyForDeploymentPostprocessing = 0;
		};
		1079242F19A3260E00C52AD6 /* Frameworks */ = {
			isa = PBXFrameworksBuildPhase;
			buildActionMask = 2147483647;
			files = (
				1079243019A3260E00C52AD6 /* libh2o.a in Frameworks */,
			);
			runOnlyForDeploymentPostprocessing = 0;
		};
		10D0904919F0CA9C0043D458 /* Frameworks */ = {
			isa = PBXFrameworksBuildPhase;
			buildActionMask = 2147483647;
			files = (
				10D0904A19F0CA9C0043D458 /* libh2o.a in Frameworks */,
			);
			runOnlyForDeploymentPostprocessing = 0;
		};
		10D0906119F38B2E0043D458 /* Frameworks */ = {
			isa = PBXFrameworksBuildPhase;
			buildActionMask = 2147483647;
			files = (
				10D0906219F38B2E0043D458 /* libh2o.a in Frameworks */,
			);
			runOnlyForDeploymentPostprocessing = 0;
		};
		10EA45D71D0949BF00769A2B /* Frameworks */ = {
			isa = PBXFrameworksBuildPhase;
			buildActionMask = 2147483647;
			files = (
				10EA45D81D0949BF00769A2B /* libh2o.a in Frameworks */,
			);
			runOnlyForDeploymentPostprocessing = 0;
		};
		10F417CB19C1907B00B6E31A /* Frameworks */ = {
			isa = PBXFrameworksBuildPhase;
			buildActionMask = 2147483647;
			files = (
			);
			runOnlyForDeploymentPostprocessing = 0;
		};
/* End PBXFrameworksBuildPhase section */

/* Begin PBXGroup section */
		08B4D4391D75A2950079DFB5 /* hiredis */ = {
			isa = PBXGroup;
			children = (
				0812AB1C1D7FCFEB00004F23 /* async.c */,
				0812AB1D1D7FCFEB00004F23 /* async.h */,
				0812AB1E1D7FCFEB00004F23 /* hiredis.c */,
				0812AB1F1D7FCFEB00004F23 /* hiredis.h */,
				08790DD91D80153600A04BC1 /* net.c */,
				08790DDD1D8015A400A04BC1 /* net.h */,
				0812AB291D7FD54700004F23 /* read.c */,
				0812AB2A1D7FD54700004F23 /* read.h */,
				08790DDB1D80154C00A04BC1 /* sds.c */,
				08790DDE1D8015A400A04BC1 /* sds.h */,
			);
			path = hiredis;
			sourceTree = "<group>";
		};
		100A550D1C2BB12A00C4E3E0 /* mruby */ = {
			isa = PBXGroup;
			children = (
				08E9CC4D1E41F6660049DD26 /* embedded.c.h */,
				100A55141C30C5BC00C4E3E0 /* chunked.c */,
				100A550E1C2BB15100C4E3E0 /* http_request.c */,
				0812174C1E07B89600712F36 /* redis.c */,
				7D0285C81EF422D40094292B /* sleep.c */,
				7D9FA5381FC323AC00189F88 /* channel.c */,
			);
			path = mruby;
			sourceTree = "<group>";
		};
		104B9A3F1A5CD684009EEE64 /* share */ = {
			isa = PBXGroup;
			children = (
				104B9A431A5D0028009EEE64 /* h2o */,
			);
			path = share;
			sourceTree = "<group>";
		};
		104B9A431A5D0028009EEE64 /* h2o */ = {
			isa = PBXGroup;
			children = (
				10F4EB881C195B5C003DA150 /* mruby */,
				10835E061C9B8E8000197E59 /* status */,
				10A60DE91B0D87FE006E38EC /* annotate-backtrace-symbols */,
				104B9A401A5CD69B009EEE64 /* fetch-ocsp-response */,
				10FCC1411B2FCC6B00F13674 /* kill-on-close */,
			);
			path = h2o;
			sourceTree = "<group>";
		};
		104B9A4A1A5FA7E5009EEE64 /* common */ = {
			isa = PBXGroup;
			children = (
				D08137371FD400F4004679DF /* balancer */,
				10DA969D1CD2BFAC00679165 /* cache.c */,
				107D4D541B5B30EE004A9B21 /* file.c */,
				1044812F1BFD10450007863F /* filecache.c */,
				1058C8891AA6E5E3008D6180 /* hostinfo.c */,
				7D67C720204F8C0E0049E935 /* httpclient.c */,
				10D0905419F102C70043D458 /* http1client.c */,
				7D0341FA1FE4D5B60052E0A1 /* http2client.c */,
				10A3D3D11B4CDBDC00327CF9 /* memcached.c */,
				08790DE31D8276EA00A04BC1 /* redis.c */,
				107923BA19A3217300C52AD6 /* memory.c */,
				10AA2EAB1A8DE0AE004322AC /* multithread.c */,
				104B9A241A4A4FEE009EEE64 /* serverutil.c */,
				101788B119B561AA0084C6D8 /* socket.c */,
				1065E70919BF18A600686E72 /* socket */,
				10EC2A371A0B4DC70083514F /* socketpool.c */,
				10D0905A19F230280043D458 /* string.c */,
				10AA2E951A80A612004322AC /* time.c */,
				1065E6F819BEBAC600686E72 /* timeout.c */,
				10AA2EA01A88082E004322AC /* url.c */,
			);
			path = common;
			sourceTree = "<group>";
		};
		104B9A4B1A5FA804009EEE64 /* handler */ = {
			isa = PBXGroup;
			children = (
				105534D91A3C7A2000627ECB /* configurator */,
				101B670B19ADD3380084A351 /* access_log.c */,
				107923AE19A3217300C52AD6 /* chunked.c */,
				7D9372FD202AC70F005FE6AB /* server_timing.c */,
				1070866B1B787D06002B8F18 /* compress.c */,
				107E340E1C7EB10700AEF5F8 /* compress */,
				106C22FE1C05436100405689 /* errordoc.c */,
				104B9A501A5FB096009EEE64 /* expires.c */,
				10BCF2FC1B168CAE0076939D /* fastcgi.c */,
				107923AF19A3217300C52AD6 /* file.c */,
				105534E91A42A83700627ECB /* file */,
				10AA2EBD1AA019D8004322AC /* headers.c */,
				E90A95F21E30795100483D6C /* headers_util.c */,
				107923BB19A3217300C52AD6 /* mimemap.c */,
				108867731AD9061100987967 /* mimemap */,
				10B38A651B8D345D007DC191 /* mruby.c */,
				100A550D1C2BB12A00C4E3E0 /* mruby */,
				10D0907219F633B00043D458 /* proxy.c */,
				10AA2EA41A8D9999004322AC /* redirect.c */,
				10AA2EC31AA0403A004322AC /* reproxy.c */,
				10835E021C9A860000197E59 /* status.c */,
				10C45D521CFE9B180096DB06 /* status */,
				10C45D501CFD160A0096DB06 /* throttle_resp.c */,
				084FC7C01D54B90D00E89F66 /* http2_debug_state.c */,
			);
			path = handler;
			sourceTree = "<group>";
		};
		104B9A4C1A5FA8B5009EEE64 /* core */ = {
			isa = PBXGroup;
			children = (
				105534EE1A440FC800627ECB /* config.c */,
				10F4180419CA75C500B6E31A /* configurator.c */,
				107923B919A3217300C52AD6 /* context.c */,
				107923B019A3217300C52AD6 /* headers.c */,
				10835E001C9A6C2400197E59 /* logconf.c */,
				10AA2EBB1A9EEDF8004322AC /* proxy.c */,
				107923BC19A3217300C52AD6 /* request.c */,
				107923BF19A3217300C52AD6 /* token.c */,
				1079245319A32C0800C52AD6 /* token_table.h */,
				107923C019A3217300C52AD6 /* util.c */,
			);
			path = core;
			sourceTree = "<group>";
		};
		104B9A4D1A5FAA7B009EEE64 /* common */ = {
			isa = PBXGroup;
			children = (
				D081373C1FD40431004679DF /* balancer */,
				10DA969F1CD2BFEE00679165 /* cache.c */,
				10F9F2661AFC5F550056F26B /* hostinfo.c */,
				10AA2EAD1A8E22DA004322AC /* multithread.c */,
				104B9A271A4A5139009EEE64 /* serverutil.c */,
				103BAB351B130666000694F4 /* socket.c */,
				105534C61A3BB29100627ECB /* string.c */,
				10AA2E981A81F68A004322AC /* time.c */,
				10AA2EA21A88090B004322AC /* url.c */,
			);
			path = common;
			sourceTree = "<group>";
		};
		104B9A4E1A5FAA91009EEE64 /* core */ = {
			isa = PBXGroup;
			children = (
				104B9A471A5F9472009EEE64 /* headers.c */,
				105534C81A3BB41C00627ECB /* proxy.c */,
				1070E1621B4508B0001CCAFA /* util.c */,
			);
			path = core;
			sourceTree = "<group>";
		};
		104B9A4F1A5FAAA5009EEE64 /* handler */ = {
			isa = PBXGroup;
			children = (
				10BCF3001B214C460076939D /* fastcgi.c */,
				105534BD1A3B8F7700627ECB /* file.c */,
				1070866F1B7925D5002B8F18 /* compress.c */,
				105534C21A3B917000627ECB /* mimemap.c */,
				1058C87C1AA41789008D6180 /* headers.c */,
				10F9F2641AF4795D0056F26B /* redirect.c */,
			);
			path = handler;
			sourceTree = "<group>";
		};
		105534BF1A3B90E600627ECB /* http2 */ = {
			isa = PBXGroup;
			children = (
				1024A3FF1D23606300EB13F1 /* cache_digests.c */,
				107086691B70A00F002B8F18 /* casper.c */,
				105534C01A3B911300627ECB /* hpack.c */,
				10E299591A68D03100701AA6 /* scheduler.c */,
			);
			path = http2;
			sourceTree = "<group>";
		};
		105534C41A3BB1C300627ECB /* 00unit */ = {
			isa = PBXGroup;
			children = (
				10583BFE1AEF3652004A3AD6 /* issues */,
				105534C51A3BB1E700627ECB /* lib */,
				107D4D421B587ED6004A9B21 /* src */,
				10D0906F19F494CC0043D458 /* test.h */,
				10D0906E19F494CC0043D458 /* test.c */,
			);
			path = 00unit;
			sourceTree = "<group>";
		};
		105534C51A3BB1E700627ECB /* lib */ = {
			isa = PBXGroup;
			children = (
				104B9A4D1A5FAA7B009EEE64 /* common */,
				104B9A4E1A5FAA91009EEE64 /* core */,
				104B9A4F1A5FAAA5009EEE64 /* handler */,
				105534BF1A3B90E600627ECB /* http2 */,
			);
			path = lib;
			sourceTree = "<group>";
		};
		105534D91A3C7A2000627ECB /* configurator */ = {
			isa = PBXGroup;
			children = (
				105534DA1A3C7A5400627ECB /* access_log.c */,
				107086711B798487002B8F18 /* compress.c */,
				104B9A521A5FC7C4009EEE64 /* expires.c */,
				106C23001C0544CE00405689 /* errordoc.c */,
				10BCF2FE1B1A892F0076939D /* fastcgi.c */,
				105534DC1A3C7AA900627ECB /* file.c */,
				10AA2EBF1AA019FC004322AC /* headers.c */,
				E90A95F41E30797D00483D6C /* headers_util.c */,
				10B38A731B8D3544007DC191 /* mruby.c */,
				105534DE1A3C7B9800627ECB /* proxy.c */,
				10AA2EA61A8DA93C004322AC /* redirect.c */,
				10AA2EC11AA0402E004322AC /* reproxy.c */,
				10835E041C9B3C6200197E59 /* status.c */,
				10C45D4E1CFD15FA0096DB06 /* throttle_resp.c */,
				084FC7C31D54BB9200E89F66 /* http2_debug_state.c */,
				7D937301202AC7BA005FE6AB /* server_timing.c */,
			);
			path = configurator;
			sourceTree = "<group>";
		};
		105534E91A42A83700627ECB /* file */ = {
			isa = PBXGroup;
			children = (
				105534EC1A42AD5E00627ECB /* templates.c.h */,
				105534EA1A42A87E00627ECB /* _templates.c.h */,
			);
			path = file;
			sourceTree = "<group>";
		};
		10583BDB1AE5A1E3004A3AD6 /* srcdoc */ = {
			isa = PBXGroup;
			children = (
				10583BF31AE764A7004A3AD6 /* configure */,
				1054DF471BBBB038008347C9 /* benchmarks.mt */,
				10583BE11AE5A22D004A3AD6 /* configure.mt */,
				10583BE21AE5A22D004A3AD6 /* faq.mt */,
				10583BE31AE5A22D004A3AD6 /* index.mt */,
				10583BE41AE5A22D004A3AD6 /* install.mt */,
				10583BDC1AE5A20A004A3AD6 /* snippets */,
			);
			path = srcdoc;
			sourceTree = "<group>";
		};
		10583BDC1AE5A20A004A3AD6 /* snippets */ = {
			isa = PBXGroup;
			children = (
				10583BE01AE5A222004A3AD6 /* wrapper.mt */,
				10583BFD1AE8A7E1004A3AD6 /* directive.mt */,
			);
			path = snippets;
			sourceTree = "<group>";
		};
		10583BEC1AE5A353004A3AD6 /* doc */ = {
			isa = PBXGroup;
			children = (
				10583BF71AE783AB004A3AD6 /* assets */,
				10583BED1AE5A37B004A3AD6 /* Makefile */,
				10583BEE1AE5A37B004A3AD6 /* README.md */,
			);
			path = doc;
			sourceTree = "<group>";
		};
		10583BF31AE764A7004A3AD6 /* configure */ = {
			isa = PBXGroup;
			children = (
				10583BFB1AE78DCC004A3AD6 /* syntax_and_structure.mt */,
				10583BF51AE765E0004A3AD6 /* command_options.mt */,
				10583BF61AE765E0004A3AD6 /* quick_start.mt */,
				10583BFC1AE88782004A3AD6 /* base_directives.mt */,
				10583C011AEF86E6004A3AD6 /* http1_directives.mt */,
				10583C021AEF8C7D004A3AD6 /* http2_directives.mt */,
				10583C031AF1D7D5004A3AD6 /* access_log_directives.mt */,
				106C23041C1132E000405689 /* errordoc_directives.mt */,
				10583C041AF1F315004A3AD6 /* expires_directives.mt */,
				10FCC1431B31408B00F13674 /* fastcgi_directives.mt */,
				10583C051AF1F893004A3AD6 /* file_directives.mt */,
				1063FE901BB291300064D9C7 /* compress_directives.mt */,
				10583C061AF20BE5004A3AD6 /* headers_directives.mt */,
				1039A20A1BB89531005D3B8F /* mruby_directives.mt */,
				10583C071AF21539004A3AD6 /* proxy_directives.mt */,
				10583C081AF2188E004A3AD6 /* redirect_directives.mt */,
				10583C091AF2D302004A3AD6 /* reproxy_directives.mt */,
				10835E081CA2204E00197E59 /* status_directives.mt */,
				10955C2C1D1BA47100935796 /* throttle_response_directives.mt */,
				10952D5C1C608D19000D664C /* basic_auth.mt */,
				10952D5B1C608A6B000D664C /* cgi.mt */,
				10952D5D1C62D4DC000D664C /* mruby.mt */,
			);
			path = configure;
			sourceTree = "<group>";
		};
		10583BF71AE783AB004A3AD6 /* assets */ = {
			isa = PBXGroup;
			children = (
				10583BF81AE783BE004A3AD6 /* remotebench.png */,
				10583BF91AE783BE004A3AD6 /* searchstyle.css */,
				10583BFA1AE783BE004A3AD6 /* style.css */,
			);
			name = assets;
			sourceTree = "<group>";
		};
		10583BFE1AEF3652004A3AD6 /* issues */ = {
			isa = PBXGroup;
			children = (
				10583BFF1AEF368A004A3AD6 /* 293.c */,
				106530A51D82C09E005B2C60 /* percent-encode-zero-byte.c */,
			);
			path = issues;
			sourceTree = "<group>";
		};
		1065E6F319B9969000686E72 /* evloop */ = {
			isa = PBXGroup;
			children = (
				1070E15C1B438E8F001CCAFA /* poll.c.h */,
				1065E6F619B99E6D00686E72 /* kqueue.c.h */,
				1065E6F719B9B1AC00686E72 /* epoll.c.h */,
			);
			path = evloop;
			sourceTree = "<group>";
		};
		1065E70919BF18A600686E72 /* socket */ = {
			isa = PBXGroup;
			children = (
				1065E6EF19B8C64200686E72 /* evloop.c.h */,
				1065E6F319B9969000686E72 /* evloop */,
				1065E70719BF17FE00686E72 /* uv-binding.c.h */,
			);
			path = socket;
			sourceTree = "<group>";
		};
		10756E221AC125E00009BF57 /* yaml */ = {
			isa = PBXGroup;
			children = (
				10756E231AC126020009BF57 /* include */,
				10756E241AC126080009BF57 /* src */,
			);
			path = yaml;
			sourceTree = "<group>";
		};
		10756E231AC126020009BF57 /* include */ = {
			isa = PBXGroup;
			children = (
				10756E251AC126250009BF57 /* yaml.h */,
			);
			path = include;
			sourceTree = "<group>";
		};
		10756E241AC126080009BF57 /* src */ = {
			isa = PBXGroup;
			children = (
				10756E261AC126420009BF57 /* api.c */,
				10756E271AC126420009BF57 /* dumper.c */,
				10756E281AC126420009BF57 /* emitter.c */,
				10756E291AC126420009BF57 /* loader.c */,
				10756E2E1AC1264D0009BF57 /* parser.c */,
				10756E2F1AC1264D0009BF57 /* reader.c */,
				10756E301AC1264D0009BF57 /* scanner.c */,
				10756E311AC1264D0009BF57 /* writer.c */,
				10756E321AC1264D0009BF57 /* yaml_private.h */,
			);
			path = src;
			sourceTree = "<group>";
		};
		1079230C19A320A700C52AD6 = {
			isa = PBXGroup;
			children = (
				E9CD04271F8F1D5D00524877 /* Changes */,
				1082150B1AB26F2F00D27E66 /* cmake */,
				1082150A1AB26F2A00D27E66 /* CMakeLists.txt */,
				E9CD04281F8F1D7500524877 /* CONTRIBUTING.md */,
				E9CD042A1F8F1D8A00524877 /* LICENSE */,
				E9CD04291F8F1D7F00524877 /* README.md */,
				1079231E19A3210D00C52AD6 /* deps */,
				10583BEC1AE5A353004A3AD6 /* doc */,
				1079239E19A3215F00C52AD6 /* include */,
				107923AD19A3217300C52AD6 /* lib */,
				107923AA19A3216B00C52AD6 /* misc */,
				104B9A3F1A5CD684009EEE64 /* share */,
				10F417D419C190DD00B6E31A /* src */,
				10583BDB1AE5A1E3004A3AD6 /* srcdoc */,
				10D0906D19F494990043D458 /* t */,
				107923FE19A3239200C52AD6 /* examples */,
				1079231619A320A700C52AD6 /* Products */,
			);
			sourceTree = "<group>";
		};
		1079231619A320A700C52AD6 /* Products */ = {
			isa = PBXGroup;
			children = (
				1079231519A320A700C52AD6 /* libh2o.a */,
				107923D919A321F400C52AD6 /* examples-simple */,
				1079240D19A3247A00C52AD6 /* websocket */,
				1079243519A3260E00C52AD6 /* unittest */,
				10F417D319C1907B00B6E31A /* h2o */,
				10D0905119F0CA9C0043D458 /* examples-socket-server */,
				10D0906919F38B2E0043D458 /* examples-http1client */,
				10EA45DF1D0949BF00769A2B /* examples-latency-optimization */,
				08790E101D8BD7F100A04BC1 /* examples-redis-client */,
			);
			name = Products;
			sourceTree = "<group>";
		};
		1079231E19A3210D00C52AD6 /* deps */ = {
			isa = PBXGroup;
			children = (
				107E33ED1C7EAECD00AEF5F8 /* brotli */,
				10FCC13B1B2E4A2C00F13674 /* cloexec */,
				10F4197E1B64E6C300BEAEAC /* golombset */,
				08B4D4391D75A2950079DFB5 /* hiredis */,
				10FEF24B1D6FC8C800E11B1D /* libgkc */,
				1079231F19A3210D00C52AD6 /* klib */,
				10A3D3DC1B4FAA5900327CF9 /* libyrmcds */,
				10FFEE071BB23A730087AD75 /* neverbleed */,
				1079235619A3210D00C52AD6 /* picohttpparser */,
				10F417FB19C2D2B400B6E31A /* picotest */,
				E9708AD01E499D8B0029E0A5 /* picotls */,
				109428A91CC6C48C00E676CB /* ssl-conservatory */,
				10756E221AC125E00009BF57 /* yaml */,
				10F417FC19C2D2BA00B6E31A /* yoml */,
			);
			path = deps;
			sourceTree = "<group>";
		};
		1079231F19A3210D00C52AD6 /* klib */ = {
			isa = PBXGroup;
			children = (
				1079232619A3210D00C52AD6 /* khash.h */,
			);
			path = klib;
			sourceTree = "<group>";
		};
		1079235619A3210D00C52AD6 /* picohttpparser */ = {
			isa = PBXGroup;
			children = (
				1079235A19A3210D00C52AD6 /* picohttpparser.c */,
				1079235B19A3210D00C52AD6 /* picohttpparser.h */,
			);
			path = picohttpparser;
			sourceTree = "<group>";
		};
		1079239E19A3215F00C52AD6 /* include */ = {
			isa = PBXGroup;
			children = (
				107923A419A3215F00C52AD6 /* h2o.h */,
				1079239F19A3215F00C52AD6 /* h2o */,
			);
			path = include;
			sourceTree = "<group>";
		};
		1079239F19A3215F00C52AD6 /* h2o */ = {
			isa = PBXGroup;
			children = (
				D08137411FD408C1004679DF /* balancer.h */,
				10DA969B1CD2BF9000679165 /* cache.h */,
				1024A3FD1D22546800EB13F1 /* cache_digests.h */,
				105534D71A3C785000627ECB /* configurator.h */,
				107D4D521B5B2412004A9B21 /* file.h */,
				1044812D1BFD0FBE0007863F /* filecache.h */,
				1058C8871AA6DE4B008D6180 /* hostinfo.h */,
				107923A019A3215F00C52AD6 /* http1.h */,
				7D67C723204F8C9B0049E935 /* httpclient.h */,
				7D10CC6A205D0F8E0054A8E2 /* httpclient_internal.h */,
				7D519F8820A3ECEC000B5313 /* httpclient_internal_h1.h */,
				7D519F8920A3ECEC000B5313 /* httpclient_internal_h2.h */,
				107923A119A3215F00C52AD6 /* http2.h */,
				10AAAC621B6C7A7D004487C3 /* http2_casper.h */,
				10AA2EB61A970EFC004322AC /* http2_internal.h */,
				10AA2EB81A971280004322AC /* http2_scheduler.h */,
				10A3D3D01B4CDBC700327CF9 /* memcached.h */,
				10D0904219F0BA780043D458 /* linklist.h */,
				10D0903919F0A51C0043D458 /* memory.h */,
				10AA2EA91A8DDC57004322AC /* multithread.h */,
				10B38A711B8D34BB007DC191 /* mruby_.h */,
				1058F6EC1D7CC81E00FFFFA3 /* openssl_backport.h */,
				1047A9FE1D0E6D5900CC4BCE /* rand.h */,
				104B9A231A4A4FAF009EEE64 /* serverutil.h */,
				10D0903F19F0B90A0043D458 /* socket */,
				10D0903D19F0A8190043D458 /* socket.h */,
				10EC2A351A0B4D370083514F /* socketpool.h */,
				10D0905819F22FA10043D458 /* string_.h */,
				10AA2E931A80A592004322AC /* time_.h */,
				10D0904019F0B9CD0043D458 /* timeout.h */,
				107923A219A3215F00C52AD6 /* token.h */,
				106C22F91C040F7800405689 /* tunnel.h */,
				10AA2E9E1A8807CF004322AC /* url.h */,
				107923A319A3215F00C52AD6 /* websocket.h */,
				104B9A2C1A4BE029009EEE64 /* version.h */,
				08790DE11D8275C100A04BC1 /* redis.h */,
				7DF88EF820761972005DB8D8 /* hiredis_.h */,
			);
			path = h2o;
			sourceTree = "<group>";
		};
		107923AA19A3216B00C52AD6 /* misc */ = {
			isa = PBXGroup;
			children = (
				10F4EB831C165B92003DA150 /* fastcgi-cgi.pl */,
				10583BE61AE5A322004A3AD6 /* clang-format-all.sh */,
				104960151B9D3F9100FF136D /* dump-github-repository.pl */,
				10583BE71AE5A322004A3AD6 /* install-perl-module.pl */,
				10583BE81AE5A330004A3AD6 /* libressl.mk */,
				10583BE91AE5A330004A3AD6 /* makedoc.pl */,
				10583BEA1AE5A341004A3AD6 /* picotemplate-conf.pl */,
				10583BEB1AE5A341004A3AD6 /* regen.mk */,
				107923AB19A3216B00C52AD6 /* tokens.pl */,
			);
			path = misc;
			sourceTree = "<group>";
		};
		107923AD19A3217300C52AD6 /* lib */ = {
			isa = PBXGroup;
			children = (
				104B9A4A1A5FA7E5009EEE64 /* common */,
				104B9A4C1A5FA8B5009EEE64 /* core */,
				104B9A4B1A5FA804009EEE64 /* handler */,
				107923B119A3217300C52AD6 /* http1.c */,
				107923B219A3217300C52AD6 /* http2 */,
				106C22F71C040F6400405689 /* tunnel.c */,
				107923C119A3217300C52AD6 /* websocket.c */,
			);
			path = lib;
			sourceTree = "<group>";
		};
		107923B219A3217300C52AD6 /* http2 */ = {
			isa = PBXGroup;
			children = (
				107923B519A3217300C52AD6 /* hpack_huffman_table.h */,
				107923B619A3217300C52AD6 /* hpack_static_table.h */,
				1024A3FB1D22315000EB13F1 /* cache_digests.c */,
				10AAAC641B6C9275004487C3 /* casper.c */,
				107923B319A3217300C52AD6 /* connection.c */,
				107923B819A3217300C52AD6 /* frame.c */,
				107923B419A3217300C52AD6 /* hpack.c */,
				10BA72A919AAD6300059392A /* stream.c */,
				10E299571A67E68500701AA6 /* scheduler.c */,
				080D35EA1D5E060D0029B7E5 /* http2_debug_state.c */,
			);
			path = http2;
			sourceTree = "<group>";
		};
		107923FE19A3239200C52AD6 /* examples */ = {
			isa = PBXGroup;
			children = (
				10BF213E1A087CDF008F7129 /* libh2o */,
			);
			path = examples;
			sourceTree = "<group>";
		};
		107D4D421B587ED6004A9B21 /* src */ = {
			isa = PBXGroup;
			children = (
				107D4D431B588021004A9B21 /* ssl.c */,
			);
			path = src;
			sourceTree = "<group>";
		};
		107E33ED1C7EAECD00AEF5F8 /* brotli */ = {
			isa = PBXGroup;
			children = (
				E987E5531FD7BDBB00DE4346 /* c */,
			);
			path = brotli;
			sourceTree = "<group>";
		};
		107E340E1C7EB10700AEF5F8 /* compress */ = {
			isa = PBXGroup;
			children = (
				107E340F1C7EB13F00AEF5F8 /* gzip.c */,
				107E34111C7EE0D200AEF5F8 /* brotli.c */,
			);
			path = compress;
			sourceTree = "<group>";
		};
		108215061AAD41A000D27E66 /* 50reverse-proxy */ = {
			isa = PBXGroup;
			children = (
				108215071AAD41CE00D27E66 /* test.pl */,
			);
			name = "50reverse-proxy";
			sourceTree = "<group>";
		};
		1082150B1AB26F2F00D27E66 /* cmake */ = {
			isa = PBXGroup;
			children = (
				1082150C1AB26F4700D27E66 /* FindWslay.cmake */,
				1082150D1AB26F4700D27E66 /* FindLibYAML.cmake */,
				1082150E1AB26F4700D27E66 /* FindLibUV.cmake */,
			);
			path = cmake;
			sourceTree = "<group>";
		};
		10835E061C9B8E8000197E59 /* status */ = {
			isa = PBXGroup;
			children = (
				10835E071C9B8EA700197E59 /* index.html */,
			);
			path = status;
			sourceTree = "<group>";
		};
		108867731AD9061100987967 /* mimemap */ = {
			isa = PBXGroup;
			children = (
				108867741AD9069900987967 /* defaults.c.h */,
			);
			path = mimemap;
			sourceTree = "<group>";
		};
		109428A91CC6C48C00E676CB /* ssl-conservatory */ = {
			isa = PBXGroup;
			children = (
				109428AA1CC6C4B600E676CB /* openssl */,
			);
			path = "ssl-conservatory";
			sourceTree = "<group>";
		};
		109428AA1CC6C4B600E676CB /* openssl */ = {
			isa = PBXGroup;
			children = (
				109428AB1CC6C4C700E676CB /* openssl_hostname_validation.c */,
				109428AC1CC6C4C700E676CB /* openssl_hostname_validation.h */,
			);
			path = openssl;
			sourceTree = "<group>";
		};
		10A3D3DC1B4FAA5900327CF9 /* libyrmcds */ = {
			isa = PBXGroup;
			children = (
				10A3D3FE1B4FAAF500327CF9 /* yrmcds.h */,
				1022E7C41CA8BCEB00CE2A05 /* yrmcds_portability.h */,
				1022E7C51CA8BCEB00CE2A05 /* yrmcds_text.h */,
				10A3D3ED1B4FAAEC00327CF9 /* close.c */,
				10A3D3EE1B4FAAEC00327CF9 /* connect.c */,
				10A3D3F61B4FAAF500327CF9 /* recv.c */,
				10A3D3F71B4FAAF500327CF9 /* send.c */,
				1022E7C01CA8BC9E00CE2A05 /* send_text.c */,
				10A3D3F91B4FAAF500327CF9 /* socket.c */,
				10A3D3FA1B4FAAF500327CF9 /* strerror.c */,
				1022E7C21CA8BCCE00CE2A05 /* text_mode.c */,
			);
			path = libyrmcds;
			sourceTree = "<group>";
		};
		10AA2EC51AA0557A004322AC /* assets */ = {
			isa = PBXGroup;
			children = (
				10F4EB851C1779F8003DA150 /* doc_root */,
				10AA2EC61AA05598004322AC /* upstream.psgi */,
			);
			path = assets;
			sourceTree = "<group>";
		};
		10BF213E1A087CDF008F7129 /* libh2o */ = {
			isa = PBXGroup;
			children = (
				10D0906A19F38B850043D458 /* http1client.c */,
				10D0905219F0CB130043D458 /* socket-client.c */,
				08790DF41D8BD72500A04BC1 /* redis-client.c */,
				107923FC19A3238500C52AD6 /* simple.c */,
				1079241319A324B400C52AD6 /* websocket.c */,
				10EA45E01D094A1200769A2B /* latency-optimization.c */,
			);
			path = libh2o;
			sourceTree = "<group>";
		};
		10C45D521CFE9B180096DB06 /* status */ = {
			isa = PBXGroup;
			children = (
				10FEF2491D6FC6F600E11B1D /* durations.c */,
				10C45D531CFE9B300096DB06 /* events.c */,
				10C45D541CFE9B300096DB06 /* requests.c */,
			);
			path = status;
			sourceTree = "<group>";
		};
		10D0903F19F0B90A0043D458 /* socket */ = {
			isa = PBXGroup;
			children = (
				1065E70419BF145700686E72 /* evloop.h */,
				1065E70619BF14E500686E72 /* uv-binding.h */,
			);
			path = socket;
			sourceTree = "<group>";
		};
		10D0906D19F494990043D458 /* t */ = {
			isa = PBXGroup;
			children = (
				109EEFE61D77B376001F11D1 /* README.md */,
				105534C41A3BB1C300627ECB /* 00unit */,
				105534F21A460EF600627ECB /* 00unit.evloop.t */,
				105534F31A460EF600627ECB /* 00unit.libuv.t */,
				109EEFDC1D77B350001F11D1 /* 00unit.mruby.t */,
				105534F41A460EF600627ECB /* 10http1client.t */,
				10FEF2481D6EC30800E11B1D /* 40bad-request.t */,
				104CD5021CC465AF0057C62F /* 40env.t */,
				E9F677CA1FF47BD0006476D3 /* 40http2-h2spec.t */,
				E9BCE6921FF344D4003CEA11 /* 40http2-request-window-size.t */,
				104B9A301A58F55E009EEE64 /* 40max-connections.t */,
				10A3D3D71B4F4D0900327CF9 /* 40memcached-session-resumption.t */,
				105534F51A460EF600627ECB /* 40protocol.t */,
				1070E1641B451D43001CCAFA /* 40proxy-protocol.t */,
				E9BC76BF1EE3D71000EB7A09 /* 40redis-session-resumption.t */,
				104B9A311A59D7A2009EEE64 /* 40running-user.t */,
				108215081AB14B1100D27E66 /* 40server-push.t */,
				E9BC76C01EE3D8A100EB7A09 /* 40server-push-attrs.t */,
				109EEFDE1D77B350001F11D1 /* 40server-push-multiple.t */,
				107D4D501B58B342004A9B21 /* 40session-ticket.t */,
				104B9A321A59E27A009EEE64 /* 40ssl-cipher-suite.t */,
				E9F677D82008686B006476D3 /* 40tls13-early-data.t */,
				104B9A221A47BBA1009EEE64 /* 40unix-socket.t */,
				10AA2EB31A94B66D004322AC /* 40virtual-host.t */,
				106C22FB1C0413DA00405689 /* 40websocket.t */,
				10AA2EB11A931409004322AC /* 50access-log.t */,
				109EEFD91D77B336001F11D1 /* 50chunked-encoding-proxying.t */,
				107086741B79A08D002B8F18 /* 50compress.t */,
				E9BC76C11EE3D9A900EB7A09 /* 50compress-hint.t */,
				109EEFDA1D77B336001F11D1 /* 50config-tag.t */,
				106C23021C06AB2F00405689 /* 50errordoc.t */,
				104B9A541A60773E009EEE64 /* 50expires.t */,
				10C5A6311B268632006094A6 /* 50fastcgi.t */,
				10F4EB841C16BADD003DA150 /* 50fastcgi-cgi.t */,
				10FCC1421B300A6800F13674 /* 50fastcgi-php.t */,
				105534F61A460EF600627ECB /* 50file-config.t */,
				109EEFE41D77B360001F11D1 /* 50file.t */,
				107E34231C86801E00AEF5F8 /* 50file-file.t */,
				100AE41A1B27D74800CE18BB /* 50file-range.t */,
				1058C87F1AA42568008D6180 /* 50headers.t */,
				109EEFDB1D77B336001F11D1 /* 50http2_debug_state.t */,
				105534F71A460F2E00627ECB /* 50mimemap.t */,
				10A3D3D61B4F1E3200327CF9 /* 50mruby.t */,
				109EEFDD1D77B350001F11D1 /* 50mruby-acl.t */,
				E9BCE6931FF35502003CEA11 /* 50mruby-channel.t */,
				109EEFDF1D77B350001F11D1 /* 50mruby-dos-detector.t */,
				100A550C1C22857B00C4E3E0 /* 50mruby-htpasswd.t */,
				100A55131C2E5FAC00C4E3E0 /* 50mruby-http-request.t */,
				105534F81A460F2E00627ECB /* 50post-size-limit.t */,
				10AA2EA81A8DAFD4004322AC /* 50redirect.t */,
				108215061AAD41A000D27E66 /* 50reverse-proxy */,
				108214FE1AAD34DD00D27E66 /* 50reverse-proxy-0.t */,
				E9BC76C21EE3DAA900EB7A09 /* 50reverse-proxy-added-headers.t */,
				E9F677CE1FF62217006476D3 /* 50reverse-proxy-chunk-sizes.t */,
				E9F677CF1FF62217006476D3 /* 50reverse-proxy-chunk-timeout-1.t */,
				E9F677CC1FF62216006476D3 /* 50reverse-proxy-chunk-timeout-2.t */,
				E9F677CB1FF62216006476D3 /* 50reverse-proxy-chunk-trailing-headers.t */,
				104C65021A6DF36B000AC190 /* 50reverse-proxy-config.t */,
				108102151C3DB05100C024CD /* 50reverse-proxy-disconnected-keepalive.t */,
				E9F677CD1FF62216006476D3 /* 50reverse-proxy-drop-headers.t */,
				10DA969A1CCEF2C200679165 /* 50reverse-proxy-https.t */,
				E9A410961F9EA2F100D9B0FB /* 50reverse-proxy-multiple-backends.t */,
				E9A410951F9EA2E400D9B0FB /* 50reverse-proxy-multiple-backends-with-down.t */,
				E9BC76C31EE4AA4600EB7A09 /* 50reverse-proxy-preserve-case.t */,
				10FEF2441D6444E900E11B1D /* 50reverse-proxy-proxy-protocol.t */,
				E9A410971F9EA2F200D9B0FB /* 50reverse-proxy-round-robin.t */,
				E9F677D11FF62228006476D3 /* 50reverse-proxy-serialize-posts.t */,
				E9F677D21FF62228006476D3 /* 50reverse-proxy-serialize-posts-2.t */,
				E9F677D01FF62228006476D3 /* 50reverse-proxy-serialize-posts-3.t */,
				E9BC76C41EE4AA9700EB7A09 /* 50reverse-proxy-session-resumption.t */,
				10AA2EB21A9479B4004322AC /* 50reverse-proxy-upstream-down.t */,
				104B9A2B1A4BBDA4009EEE64 /* 50server-starter.t */,
				109EEFE51D77B36C001F11D1 /* 50servername.t */,
				10C45D571CFE9BB60096DB06 /* 50status.t */,
				10C45D4D1CFD15890096DB06 /* 50throttle-response.t */,
				E9F677D32004CCCA006476D3 /* 50zero-sized-timeout.t */,
				109EEFE11D77B350001F11D1 /* 80dup-host-headers.t */,
				E9BC76C51EE4AB6C00EB7A09 /* 80graceful-shutdown.t */,
				109EEFE21D77B350001F11D1 /* 80invalid-h2-chars-in-headers.t */,
				E9BCE6911FF326AC003CEA11 /* 80no-handler-vs-h2-post.t */,
				105534FE1A46134A00627ECB /* 80issues61.t */,
				1092E0011BEB1DDC001074BF /* 80issues579.t */,
				104481271BFC05FC0007863F /* 80issues595.t */,
				10952D591C5082F7000D664C /* 80issues-from-proxy-reproxy-to-different-host.t */,
				109EEFD81D77B336001F11D1 /* 80one-byte-window.t */,
				106530A81D8A21A7005B2C60 /* 80reverse-proxy-missing-content-length-for-post.t */,
				10B6D4501C727315005F0CF8 /* 80yaml-merge.t */,
				104B9A451A5D1004009EEE64 /* 90live-fetch-ocsp-response.t */,
				109EEFE31D77B350001F11D1 /* 90live-sni.t */,
				10C2117C1B8164B1005A9D02 /* 90root-fastcgi-php.t */,
				10AA2EC51AA0557A004322AC /* assets */,
				105534FB1A460F4200627ECB /* Util.pm */,
			);
			path = t;
			sourceTree = "<group>";
		};
		10F417D419C190DD00B6E31A /* src */ = {
			isa = PBXGroup;
			children = (
				10A3D40E1B584BEC00327CF9 /* standalone.h */,
				10F417D519C190F800B6E31A /* main.c */,
				107D4D4D1B58970D004A9B21 /* ssl.c */,
				107D4D5D1B5F143B004A9B21 /* setuidgid.c */,
			);
			path = src;
			sourceTree = "<group>";
		};
		10F417FB19C2D2B400B6E31A /* picotest */ = {
			isa = PBXGroup;
			children = (
				10F417FD19C2D2F800B6E31A /* picotest.c */,
				10F417FE19C2D2F800B6E31A /* picotest.h */,
			);
			path = picotest;
			sourceTree = "<group>";
		};
		10F417FC19C2D2BA00B6E31A /* yoml */ = {
			isa = PBXGroup;
			children = (
				10F4180219C2D32100B6E31A /* yoml-parser.h */,
				10F4180019C2D31600B6E31A /* yoml.h */,
			);
			name = yoml;
			sourceTree = "<group>";
		};
		10F4197E1B64E6C300BEAEAC /* golombset */ = {
			isa = PBXGroup;
			children = (
				10F4197F1B64E70D00BEAEAC /* golombset.h */,
			);
			path = golombset;
			sourceTree = "<group>";
		};
		10F4EB851C1779F8003DA150 /* doc_root */ = {
			isa = PBXGroup;
			children = (
				10F4EB861C177A12003DA150 /* hello.cgi */,
			);
			path = doc_root;
			sourceTree = "<group>";
		};
		10F4EB881C195B5C003DA150 /* mruby */ = {
			isa = PBXGroup;
			children = (
				10F4EB891C195B9E003DA150 /* htpasswd.rb */,
			);
			path = mruby;
			sourceTree = "<group>";
		};
		10FCC13B1B2E4A2C00F13674 /* cloexec */ = {
			isa = PBXGroup;
			children = (
				10FCC13C1B2E4A4500F13674 /* cloexec.c */,
				10FCC13D1B2E4A4500F13674 /* cloexec.h */,
			);
			path = cloexec;
			sourceTree = "<group>";
		};
		10FEF24B1D6FC8C800E11B1D /* libgkc */ = {
			isa = PBXGroup;
			children = (
				10FEF24C1D6FC8E200E11B1D /* gkc.c */,
				10FEF24D1D6FC8E200E11B1D /* gkc.h */,
			);
			path = libgkc;
			sourceTree = "<group>";
		};
		10FFEE071BB23A730087AD75 /* neverbleed */ = {
			isa = PBXGroup;
			children = (
				10FFEE081BB23A8C0087AD75 /* neverbleed.c */,
				10FFEE091BB23A8C0087AD75 /* neverbleed.h */,
			);
			path = neverbleed;
			sourceTree = "<group>";
		};
		D08137371FD400F4004679DF /* balancer */ = {
			isa = PBXGroup;
			children = (
				D08137381FD400F4004679DF /* least_conn.c */,
				D08137391FD400F4004679DF /* roundrobin.c */,
			);
			path = balancer;
			sourceTree = "<group>";
		};
		D081373C1FD40431004679DF /* balancer */ = {
			isa = PBXGroup;
			children = (
				D081373D1FD40431004679DF /* least_conn.c */,
				D081373E1FD40431004679DF /* roundrobin.c */,
			);
			path = balancer;
			sourceTree = "<group>";
		};
		E9708AD01E499D8B0029E0A5 /* picotls */ = {
			isa = PBXGroup;
			children = (
				E9708AE91E49A2610029E0A5 /* deps */,
				E9708ADE1E499E100029E0A5 /* include */,
				E9708AD71E499DEA0029E0A5 /* lib */,
			);
			path = picotls;
			sourceTree = "<group>";
		};
		E9708AD71E499DEA0029E0A5 /* lib */ = {
			isa = PBXGroup;
			children = (
				E9708AD81E499E040029E0A5 /* cifra.c */,
				E9708AD91E499E040029E0A5 /* openssl.c */,
				E9708ADA1E499E040029E0A5 /* picotls.c */,
			);
			path = lib;
			sourceTree = "<group>";
		};
		E9708ADE1E499E100029E0A5 /* include */ = {
			isa = PBXGroup;
			children = (
				E9708AE11E49A2160029E0A5 /* picotls */,
				E9708ADF1E49A2120029E0A5 /* picotls.h */,
			);
			path = include;
			sourceTree = "<group>";
		};
		E9708AE11E49A2160029E0A5 /* picotls */ = {
			isa = PBXGroup;
			children = (
				E9708AE21E49A2260029E0A5 /* minicrypto.h */,
				E9708AE31E49A2260029E0A5 /* openssl.h */,
			);
			path = picotls;
			sourceTree = "<group>";
		};
		E9708AE91E49A2610029E0A5 /* deps */ = {
			isa = PBXGroup;
			children = (
				E9708AEA1E49A26E0029E0A5 /* cifra */,
			);
			path = deps;
			sourceTree = "<group>";
		};
		E9708AEA1E49A26E0029E0A5 /* cifra */ = {
			isa = PBXGroup;
			children = (
				E9708AEB1E49A2800029E0A5 /* src */,
			);
			path = cifra;
			sourceTree = "<group>";
		};
		E9708AEB1E49A2800029E0A5 /* src */ = {
			isa = PBXGroup;
			children = (
				E9708B1A1E49A3380029E0A5 /* ext */,
				E9708AEC1E49A2910029E0A5 /* aes.c */,
				E9708AED1E49A2910029E0A5 /* aes.h */,
				E9708AF01E49A2B90029E0A5 /* bitops.h */,
				E9708AF11E49A2B90029E0A5 /* blockwise.c */,
				E9708AF21E49A2B90029E0A5 /* blockwise.h */,
				E9708AF61E49A3130029E0A5 /* cf_config.h */,
				E9BC76E61F00E72D00EB7A09 /* chacha20.c */,
				E9708AF71E49A3130029E0A5 /* chash.c */,
				E9708AF81E49A3130029E0A5 /* chash.h */,
				E9708AF91E49A3130029E0A5 /* curve25519.c */,
				E9708AFA1E49A3130029E0A5 /* curve25519.h */,
				E9708AFC1E49A3130029E0A5 /* drbg.c */,
				E9708AFD1E49A3130029E0A5 /* drbg.h */,
				E9708AFE1E49A3130029E0A5 /* gcm.c */,
				E9708AFF1E49A3130029E0A5 /* gf128.c */,
				E9708B001E49A3130029E0A5 /* gf128.h */,
				E9708B011E49A3130029E0A5 /* hmac.c */,
				E9708B021E49A3130029E0A5 /* hmac.h */,
				E9708B031E49A3130029E0A5 /* modes.c */,
				E9708B041E49A3130029E0A5 /* modes.h */,
				E9BC76E21F00E6DA00EB7A09 /* poly1305.h */,
				E9BC76E91F00E74C00EB7A09 /* poly1305.c */,
				E9BC76E41F00E70700EB7A09 /* salsa20.h */,
				E9708B051E49A3130029E0A5 /* sha2.h */,
				E9708B061E49A3130029E0A5 /* sha256.c */,
				E927CD612074855300D4797E /* sha512.c */,
				E9708B071E49A3130029E0A5 /* tassert.h */,
			);
			path = src;
			sourceTree = "<group>";
		};
		E9708B1A1E49A3380029E0A5 /* ext */ = {
			isa = PBXGroup;
			children = (
				E9708B1B1E49A3480029E0A5 /* handy.h */,
			);
			path = ext;
			sourceTree = "<group>";
		};
		E987E5531FD7BDBB00DE4346 /* c */ = {
			isa = PBXGroup;
			children = (
				E987E5DF1FD7EB5300DE4346 /* common */,
				E987E5541FD7BDF100DE4346 /* enc */,
				E987E5C71FD7BE3400DE4346 /* include */,
			);
			path = c;
			sourceTree = "<group>";
		};
		E987E5541FD7BDF100DE4346 /* enc */ = {
			isa = PBXGroup;
			children = (
				E987E57A1FD7BE2000DE4346 /* backward_references_hq.c */,
				E987E5721FD7BE2000DE4346 /* backward_references_hq.h */,
				E987E58D1FD7BE2300DE4346 /* backward_references_inc.h */,
				E987E56F1FD7BE1F00DE4346 /* backward_references.c */,
				E987E5611FD7BE1E00DE4346 /* backward_references.h */,
				E987E5601FD7BE1E00DE4346 /* bit_cost_inc.h */,
				E987E5551FD7BE1D00DE4346 /* bit_cost.c */,
				E987E55F1FD7BE1E00DE4346 /* bit_cost.h */,
				E987E5761FD7BE2000DE4346 /* block_encoder_inc.h */,
				E987E5841FD7BE2200DE4346 /* block_splitter_inc.h */,
				E987E5731FD7BE2000DE4346 /* block_splitter.c */,
				E987E5811FD7BE2100DE4346 /* block_splitter.h */,
				E987E5871FD7BE2200DE4346 /* brotli_bit_stream.c */,
				E987E5571FD7BE1D00DE4346 /* brotli_bit_stream.h */,
				E987E5621FD7BE1E00DE4346 /* cluster_inc.h */,
				E987E58B1FD7BE2300DE4346 /* cluster.c */,
				E987E5701FD7BE1F00DE4346 /* cluster.h */,
				E987E5581FD7BE1D00DE4346 /* command.h */,
				E987E5651FD7BE1E00DE4346 /* compress_fragment_two_pass.c */,
				E987E5691FD7BE1F00DE4346 /* compress_fragment_two_pass.h */,
				E987E57D1FD7BE2100DE4346 /* compress_fragment.c */,
				E987E5771FD7BE2000DE4346 /* compress_fragment.h */,
				E987E5591FD7BE1D00DE4346 /* context.h */,
				E987E55A1FD7BE1D00DE4346 /* dictionary_hash.c */,
				E987E5821FD7BE2100DE4346 /* dictionary_hash.h */,
				E987E57E1FD7BE2100DE4346 /* encode.c */,
				E987E56B1FD7BE1F00DE4346 /* entropy_encode_static.h */,
				E987E5661FD7BE1E00DE4346 /* entropy_encode.c */,
				E987E57B1FD7BE2000DE4346 /* entropy_encode.h */,
				E987E58A1FD7BE2300DE4346 /* fast_log.h */,
				E987E56D1FD7BE1F00DE4346 /* find_match_length.h */,
				E987E5791FD7BE2000DE4346 /* hash_forgetful_chain_inc.h */,
				E987E55E1FD7BE1E00DE4346 /* hash_longest_match_inc.h */,
				E987E5851FD7BE2200DE4346 /* hash_longest_match_quickly_inc.h */,
				E987E5711FD7BE1F00DE4346 /* hash_longest_match64_inc.h */,
				E987E55B1FD7BE1E00DE4346 /* hash_to_binary_tree_inc.h */,
				E987E5681FD7BE1F00DE4346 /* hash.h */,
				E987E55C1FD7BE1E00DE4346 /* histogram_inc.h */,
				E987E5741FD7BE2000DE4346 /* histogram.c */,
				E987E5831FD7BE2200DE4346 /* histogram.h */,
				E987E5631FD7BE1E00DE4346 /* literal_cost.c */,
				E987E5881FD7BE2200DE4346 /* literal_cost.h */,
				E987E56C1FD7BE1F00DE4346 /* memory.c */,
				E987E5561FD7BE1D00DE4346 /* memory.h */,
				E987E55D1FD7BE1E00DE4346 /* metablock_inc.h */,
				E987E5801FD7BE2100DE4346 /* metablock.c */,
				E987E5751FD7BE2000DE4346 /* metablock.h */,
				E987E5891FD7BE2200DE4346 /* port.h */,
				E987E56E1FD7BE1F00DE4346 /* prefix.h */,
				E987E5781FD7BE2000DE4346 /* quality.h */,
				E987E5671FD7BE1E00DE4346 /* ringbuffer.h */,
				E987E5641FD7BE1E00DE4346 /* static_dict_lut.h */,
				E987E58C1FD7BE2300DE4346 /* static_dict.c */,
				E987E57C1FD7BE2100DE4346 /* static_dict.h */,
				E987E5861FD7BE2200DE4346 /* utf8_util.c */,
				E987E56A1FD7BE1F00DE4346 /* utf8_util.h */,
				E987E57F1FD7BE2100DE4346 /* write_bits.h */,
			);
			path = enc;
			sourceTree = "<group>";
		};
		E987E5C71FD7BE3400DE4346 /* include */ = {
			isa = PBXGroup;
			children = (
				E987E5C81FD7BE4400DE4346 /* brotli */,
			);
			path = include;
			sourceTree = "<group>";
		};
		E987E5C81FD7BE4400DE4346 /* brotli */ = {
			isa = PBXGroup;
			children = (
				E987E5CA1FD7BE5700DE4346 /* encode.h */,
				E987E5CB1FD7BE5700DE4346 /* port.h */,
				E987E5C91FD7BE5700DE4346 /* types.h */,
			);
			path = brotli;
			sourceTree = "<group>";
		};
		E987E5DF1FD7EB5300DE4346 /* common */ = {
			isa = PBXGroup;
			children = (
				E987E5E01FD7EB7800DE4346 /* constants.h */,
				E987E5E31FD7EB7E00DE4346 /* dictionary.c */,
				E987E5E41FD7EB7F00DE4346 /* dictionary.h */,
				E987E5E21FD7EB7E00DE4346 /* version.h */,
			);
			path = common;
			sourceTree = "<group>";
		};
/* End PBXGroup section */

/* Begin PBXHeadersBuildPhase section */
		1079231319A320A700C52AD6 /* Headers */ = {
			isa = PBXHeadersBuildPhase;
			buildActionMask = 2147483647;
			files = (
				107923C919A3217300C52AD6 /* hpack_static_table.h in Headers */,
				10AAAC631B6C7A7D004487C3 /* http2_casper.h in Headers */,
				7D519F8B20A3ECEC000B5313 /* httpclient_internal_h2.h in Headers */,
				08E9CC4E1E41F6660049DD26 /* embedded.c.h in Headers */,
				1022E7C61CA8BCEB00CE2A05 /* yrmcds_portability.h in Headers */,
				10D0904319F0BA780043D458 /* linklist.h in Headers */,
				10EC2A361A0B4D370083514F /* socketpool.h in Headers */,
				105534EB1A42A87E00627ECB /* _templates.c.h in Headers */,
				7D67C724204F8CA50049E935 /* httpclient.h in Headers */,
				1079236A19A3210E00C52AD6 /* khash.h in Headers */,
				1022E7C71CA8BCEB00CE2A05 /* yrmcds_text.h in Headers */,
				105534D81A3C791B00627ECB /* configurator.h in Headers */,
				7D519F8A20A3ECEC000B5313 /* httpclient_internal_h1.h in Headers */,
				10AA2EAA1A8DDC57004322AC /* multithread.h in Headers */,
				10AA2E9F1A8807CF004322AC /* url.h in Headers */,
				10B38A721B8D34BB007DC191 /* mruby_.h in Headers */,
				10FCC13F1B2E4A4500F13674 /* cloexec.h in Headers */,
				E9708B1C1E49A3480029E0A5 /* handy.h in Headers */,
				D08137421FD408C2004679DF /* balancer.h in Headers */,
				1024A3FE1D22546800EB13F1 /* cache_digests.h in Headers */,
				10DA969C1CD2BF9000679165 /* cache.h in Headers */,
				1044812E1BFD0FBE0007863F /* filecache.h in Headers */,
				107923A619A3215F00C52AD6 /* http2.h in Headers */,
				107923A719A3215F00C52AD6 /* token.h in Headers */,
				107923A919A3215F00C52AD6 /* h2o.h in Headers */,
				108867751AD9069900987967 /* defaults.c.h in Headers */,
				1058C8881AA6DE4B008D6180 /* hostinfo.h in Headers */,
				1047A9FF1D0E6D5900CC4BCE /* rand.h in Headers */,
				10AA2E941A80A592004322AC /* time_.h in Headers */,
				0812AB2C1D7FD54700004F23 /* read.h in Headers */,
				107923A519A3215F00C52AD6 /* http1.h in Headers */,
				10A3D3D31B4CDF1200327CF9 /* memcached.h in Headers */,
				08790DE01D8015A400A04BC1 /* sds.h in Headers */,
				7D0E5D5A20761BD800DA3E5A /* hiredis_.h in Headers */,
				106C22FA1C040F7800405689 /* tunnel.h in Headers */,
				08790DE21D8275DE00A04BC1 /* redis.h in Headers */,
				0812AB211D7FCFEB00004F23 /* async.h in Headers */,
				10D0903A19F0A51C0043D458 /* memory.h in Headers */,
				104B9A2D1A4BE029009EEE64 /* version.h in Headers */,
				1058F6ED1D7CC99B00FFFFA3 /* openssl_backport.h in Headers */,
				10D0905919F22FA10043D458 /* string_.h in Headers */,
				10FEF24F1D6FC8E200E11B1D /* gkc.h in Headers */,
				08790DDF1D8015A400A04BC1 /* net.h in Headers */,
				10D0904119F0B9CD0043D458 /* timeout.h in Headers */,
				10AA2EB71A970EFC004322AC /* http2_internal.h in Headers */,
				10F419801B64E70D00BEAEAC /* golombset.h in Headers */,
				104B9A261A4A5041009EEE64 /* serverutil.h in Headers */,
				1079239719A3210E00C52AD6 /* picohttpparser.h in Headers */,
				1065E70C19BF664300686E72 /* evloop.h in Headers */,
				107923C819A3217300C52AD6 /* hpack_huffman_table.h in Headers */,
				107D4D531B5B2412004A9B21 /* file.h in Headers */,
				E9708AE01E49A2120029E0A5 /* picotls.h in Headers */,
				105534ED1A42AD5E00627ECB /* templates.c.h in Headers */,
				10AA2EB91A971280004322AC /* http2_scheduler.h in Headers */,
				10D0903E19F0A8190043D458 /* socket.h in Headers */,
				10F4180119C2D31600B6E31A /* yoml.h in Headers */,
				1065E6EE19B7BA5A00686E72 /* websocket.h in Headers */,
				E9BC76E51F00E70700EB7A09 /* salsa20.h in Headers */,
				7D10CC6B205D0F950054A8E2 /* httpclient_internal.h in Headers */,
				0812AB231D7FCFEB00004F23 /* hiredis.h in Headers */,
				1079245419A32C0800C52AD6 /* token_table.h in Headers */,
				1065E70D19BF6D4600686E72 /* uv-binding.h in Headers */,
				1065E70E19BF6D9400686E72 /* uv-binding.c.h in Headers */,
			);
			runOnlyForDeploymentPostprocessing = 0;
		};
/* End PBXHeadersBuildPhase section */

/* Begin PBXNativeTarget section */
		08790E031D8BD7F100A04BC1 /* examples-redis-client */ = {
			isa = PBXNativeTarget;
			buildConfigurationList = 08790E0B1D8BD7F100A04BC1 /* Build configuration list for PBXNativeTarget "examples-redis-client" */;
			buildPhases = (
				08790E061D8BD7F100A04BC1 /* Sources */,
				08790E081D8BD7F100A04BC1 /* Frameworks */,
				08790E0A1D8BD7F100A04BC1 /* CopyFiles */,
			);
			buildRules = (
			);
			dependencies = (
				08790E041D8BD7F100A04BC1 /* PBXTargetDependency */,
			);
			name = "examples-redis-client";
			productName = simple;
			productReference = 08790E101D8BD7F100A04BC1 /* examples-redis-client */;
			productType = "com.apple.product-type.tool";
		};
		1079231419A320A700C52AD6 /* h2o */ = {
			isa = PBXNativeTarget;
			buildConfigurationList = 1079231919A320A700C52AD6 /* Build configuration list for PBXNativeTarget "h2o" */;
			buildPhases = (
				1079231119A320A700C52AD6 /* Sources */,
				1079231219A320A700C52AD6 /* Frameworks */,
				1079231319A320A700C52AD6 /* Headers */,
			);
			buildRules = (
			);
			dependencies = (
			);
			name = h2o;
			productName = h2o;
			productReference = 1079231519A320A700C52AD6 /* libh2o.a */;
			productType = "com.apple.product-type.library.static";
		};
		107923D819A321F400C52AD6 /* examples-simple */ = {
			isa = PBXNativeTarget;
			buildConfigurationList = 107923DF19A321F400C52AD6 /* Build configuration list for PBXNativeTarget "examples-simple" */;
			buildPhases = (
				107923D519A321F400C52AD6 /* Sources */,
				107923D619A321F400C52AD6 /* Frameworks */,
				107923D719A321F400C52AD6 /* CopyFiles */,
			);
			buildRules = (
			);
			dependencies = (
				1079240019A3241000C52AD6 /* PBXTargetDependency */,
			);
			name = "examples-simple";
			productName = simple;
			productReference = 107923D919A321F400C52AD6 /* examples-simple */;
			productType = "com.apple.product-type.tool";
		};
		1079240219A3247A00C52AD6 /* examples-websocket */ = {
			isa = PBXNativeTarget;
			buildConfigurationList = 1079240A19A3247A00C52AD6 /* Build configuration list for PBXNativeTarget "examples-websocket" */;
			buildPhases = (
				1079240519A3247A00C52AD6 /* Sources */,
				1079240719A3247A00C52AD6 /* Frameworks */,
				1079240919A3247A00C52AD6 /* CopyFiles */,
			);
			buildRules = (
			);
			dependencies = (
			);
			name = "examples-websocket";
			productName = simple;
			productReference = 1079240D19A3247A00C52AD6 /* websocket */;
			productType = "com.apple.product-type.tool";
		};
		1079242A19A3260E00C52AD6 /* unittest */ = {
			isa = PBXNativeTarget;
			buildConfigurationList = 1079243219A3260E00C52AD6 /* Build configuration list for PBXNativeTarget "unittest" */;
			buildPhases = (
				1079242D19A3260E00C52AD6 /* Sources */,
				1079242F19A3260E00C52AD6 /* Frameworks */,
				1079243119A3260E00C52AD6 /* CopyFiles */,
			);
			buildRules = (
			);
			dependencies = (
			);
			name = unittest;
			productName = simple;
			productReference = 1079243519A3260E00C52AD6 /* unittest */;
			productType = "com.apple.product-type.tool";
		};
		10D0904419F0CA9C0043D458 /* examples-socket-client */ = {
			isa = PBXNativeTarget;
			buildConfigurationList = 10D0904C19F0CA9C0043D458 /* Build configuration list for PBXNativeTarget "examples-socket-client" */;
			buildPhases = (
				10D0904719F0CA9C0043D458 /* Sources */,
				10D0904919F0CA9C0043D458 /* Frameworks */,
				10D0904B19F0CA9C0043D458 /* CopyFiles */,
			);
			buildRules = (
			);
			dependencies = (
				10D0904519F0CA9C0043D458 /* PBXTargetDependency */,
			);
			name = "examples-socket-client";
			productName = simple;
			productReference = 10D0905119F0CA9C0043D458 /* examples-socket-server */;
			productType = "com.apple.product-type.tool";
		};
		10D0905C19F38B2E0043D458 /* examples-http1client */ = {
			isa = PBXNativeTarget;
			buildConfigurationList = 10D0906419F38B2E0043D458 /* Build configuration list for PBXNativeTarget "examples-http1client" */;
			buildPhases = (
				10D0905F19F38B2E0043D458 /* Sources */,
				10D0906119F38B2E0043D458 /* Frameworks */,
				10D0906319F38B2E0043D458 /* CopyFiles */,
			);
			buildRules = (
			);
			dependencies = (
				10D0905D19F38B2E0043D458 /* PBXTargetDependency */,
			);
			name = "examples-http1client";
			productName = simple;
			productReference = 10D0906919F38B2E0043D458 /* examples-http1client */;
			productType = "com.apple.product-type.tool";
		};
		10EA45D21D0949BF00769A2B /* examples-latency-optimization */ = {
			isa = PBXNativeTarget;
			buildConfigurationList = 10EA45DA1D0949BF00769A2B /* Build configuration list for PBXNativeTarget "examples-latency-optimization" */;
			buildPhases = (
				10EA45D51D0949BF00769A2B /* Sources */,
				10EA45D71D0949BF00769A2B /* Frameworks */,
				10EA45D91D0949BF00769A2B /* CopyFiles */,
			);
			buildRules = (
			);
			dependencies = (
				10EA45D31D0949BF00769A2B /* PBXTargetDependency */,
			);
			name = "examples-latency-optimization";
			productName = simple;
			productReference = 10EA45DF1D0949BF00769A2B /* examples-latency-optimization */;
			productType = "com.apple.product-type.tool";
		};
		10F417C619C1907B00B6E31A /* server */ = {
			isa = PBXNativeTarget;
			buildConfigurationList = 10F417CE19C1907B00B6E31A /* Build configuration list for PBXNativeTarget "server" */;
			buildPhases = (
				10F417C919C1907B00B6E31A /* Sources */,
				10F417CB19C1907B00B6E31A /* Frameworks */,
				10F417CD19C1907B00B6E31A /* CopyFiles */,
			);
			buildRules = (
			);
			dependencies = (
			);
			name = server;
			productName = simple;
			productReference = 10F417D319C1907B00B6E31A /* h2o */;
			productType = "com.apple.product-type.tool";
		};
/* End PBXNativeTarget section */

/* Begin PBXProject section */
		1079230D19A320A700C52AD6 /* Project object */ = {
			isa = PBXProject;
			attributes = {
				LastUpgradeCheck = 0610;
				ORGANIZATIONNAME = "Kazuho Oku";
			};
			buildConfigurationList = 1079231019A320A700C52AD6 /* Build configuration list for PBXProject "h2o" */;
			compatibilityVersion = "Xcode 3.2";
			developmentRegion = English;
			hasScannedForEncodings = 0;
			knownRegions = (
				en,
			);
			mainGroup = 1079230C19A320A700C52AD6;
			productRefGroup = 1079231619A320A700C52AD6 /* Products */;
			projectDirPath = "";
			projectRoot = "";
			targets = (
				1079231419A320A700C52AD6 /* h2o */,
				1079242A19A3260E00C52AD6 /* unittest */,
				10F417C619C1907B00B6E31A /* server */,
				107923D819A321F400C52AD6 /* examples-simple */,
				1079240219A3247A00C52AD6 /* examples-websocket */,
				10D0904419F0CA9C0043D458 /* examples-socket-client */,
				08790E031D8BD7F100A04BC1 /* examples-redis-client */,
				10D0905C19F38B2E0043D458 /* examples-http1client */,
				10EA45D21D0949BF00769A2B /* examples-latency-optimization */,
			);
		};
/* End PBXProject section */

/* Begin PBXSourcesBuildPhase section */
		08790E061D8BD7F100A04BC1 /* Sources */ = {
			isa = PBXSourcesBuildPhase;
			buildActionMask = 2147483647;
			files = (
				08790E111D8BD85700A04BC1 /* redis-client.c in Sources */,
			);
			runOnlyForDeploymentPostprocessing = 0;
		};
		1079231119A320A700C52AD6 /* Sources */ = {
			isa = PBXSourcesBuildPhase;
			buildActionMask = 2147483647;
			files = (
				D081373A1FD400F4004679DF /* least_conn.c in Sources */,
				08790DDC1D80154C00A04BC1 /* sds.c in Sources */,
				107E34101C7EB13F00AEF5F8 /* gzip.c in Sources */,
				107923C719A3217300C52AD6 /* hpack.c in Sources */,
				10A3D40A1B50DAB700327CF9 /* recv.c in Sources */,
				101788B219B561AA0084C6D8 /* socket.c in Sources */,
				1024A3FC1D22315000EB13F1 /* cache_digests.c in Sources */,
				E90A95F51E30797D00483D6C /* headers_util.c in Sources */,
				10D0905519F102C70043D458 /* http1client.c in Sources */,
				10DA969E1CD2BFAC00679165 /* cache.c in Sources */,
				107923D219A3217300C52AD6 /* token.c in Sources */,
				10C45D551CFE9B300096DB06 /* events.c in Sources */,
				1058C88A1AA6E5E3008D6180 /* hostinfo.c in Sources */,
				10AA2EBC1A9EEDF8004322AC /* proxy.c in Sources */,
				7D67C721204F8C0E0049E935 /* httpclient.c in Sources */,
				10AA2EC01AA019FC004322AC /* headers.c in Sources */,
				104B9A511A5FB096009EEE64 /* expires.c in Sources */,
				105534DB1A3C7A5400627ECB /* access_log.c in Sources */,
				107923CE19A3217300C52AD6 /* mimemap.c in Sources */,
				107923C619A3217300C52AD6 /* connection.c in Sources */,
				1022E7C31CA8BCCE00CE2A05 /* text_mode.c in Sources */,
				080D35EB1D5E060D0029B7E5 /* http2_debug_state.c in Sources */,
				10835E051C9B3C6200197E59 /* status.c in Sources */,
				7D937302202AC7BA005FE6AB /* server_timing.c in Sources */,
				1058C87E1AA41A1F008D6180 /* headers.c in Sources */,
				D081373B1FD400F4004679DF /* roundrobin.c in Sources */,
				10835E031C9A860000197E59 /* status.c in Sources */,
				084FC7C51D54BB9200E89F66 /* http2_debug_state.c in Sources */,
				10AA2E961A80A612004322AC /* time.c in Sources */,
				0812AB2B1D7FD54700004F23 /* read.c in Sources */,
				107923C319A3217300C52AD6 /* file.c in Sources */,
				106C22F81C040F6400405689 /* tunnel.c in Sources */,
				107923CD19A3217300C52AD6 /* memory.c in Sources */,
				107923CC19A3217300C52AD6 /* context.c in Sources */,
				10C45D561CFE9B300096DB06 /* requests.c in Sources */,
				10A3D40C1B50DAB700327CF9 /* socket.c in Sources */,
				10AA2EC21AA0402E004322AC /* reproxy.c in Sources */,
				7D9372FF202AC717005FE6AB /* server_timing.c in Sources */,
				10835E011C9A6C2400197E59 /* logconf.c in Sources */,
				107923C519A3217300C52AD6 /* http1.c in Sources */,
				10AA2EA71A8DA93C004322AC /* redirect.c in Sources */,
				10FEF24A1D6FC6F600E11B1D /* durations.c in Sources */,
				10AA2EA11A88082E004322AC /* url.c in Sources */,
				0812AB201D7FCFEB00004F23 /* async.c in Sources */,
				10EC2A381A0B4DC70083514F /* socketpool.c in Sources */,
				1079239619A3210E00C52AD6 /* picohttpparser.c in Sources */,
				10AAAC651B6C9275004487C3 /* casper.c in Sources */,
				10AA2EC41AA0403A004322AC /* reproxy.c in Sources */,
				10AA2EAC1A8DE0AE004322AC /* multithread.c in Sources */,
				1065E6F919BEBAC600686E72 /* timeout.c in Sources */,
				08790DDA1D80153600A04BC1 /* net.c in Sources */,
				10F4180519CA75C500B6E31A /* configurator.c in Sources */,
				10FEF24E1D6FC8E200E11B1D /* gkc.c in Sources */,
				104B9A461A5F608A009EEE64 /* serverutil.c in Sources */,
				1065E6ED19B7B9CB00686E72 /* websocket.c in Sources */,
				10C45D511CFD160A0096DB06 /* throttle_resp.c in Sources */,
				10AA2EA51A8D9999004322AC /* redirect.c in Sources */,
				101B670C19ADD3380084A351 /* access_log.c in Sources */,
				10BA72AA19AAD6300059392A /* stream.c in Sources */,
				107D4D551B5B30EE004A9B21 /* file.c in Sources */,
				10D0907319F633B00043D458 /* proxy.c in Sources */,
				10A3D3D21B4CDBDC00327CF9 /* memcached.c in Sources */,
				0812AB221D7FCFEB00004F23 /* hiredis.c in Sources */,
				7D0341FB1FE4D5B60052E0A1 /* http2client.c in Sources */,
				107923CF19A3217300C52AD6 /* request.c in Sources */,
				1070866C1B787D06002B8F18 /* compress.c in Sources */,
				107086721B798488002B8F18 /* compress.c in Sources */,
				10BCF2FF1B1A892F0076939D /* fastcgi.c in Sources */,
				E90A95F31E30795100483D6C /* headers_util.c in Sources */,
				104B9A531A5FC7C4009EEE64 /* expires.c in Sources */,
				10A3D40D1B50DAB700327CF9 /* strerror.c in Sources */,
				107923CB19A3217300C52AD6 /* frame.c in Sources */,
				104B9A491A5F9638009EEE64 /* headers.c in Sources */,
				106C22FF1C05436100405689 /* errordoc.c in Sources */,
				10C45D4F1CFD15FA0096DB06 /* throttle_resp.c in Sources */,
				107923C219A3217300C52AD6 /* chunked.c in Sources */,
				10A3D4081B50DAB700327CF9 /* close.c in Sources */,
				105534EF1A440FC800627ECB /* config.c in Sources */,
				10E299581A67E68500701AA6 /* scheduler.c in Sources */,
				107923D319A3217300C52AD6 /* util.c in Sources */,
				105534CA1A3BB46900627ECB /* string.c in Sources */,
				1022E7C11CA8BC9E00CE2A05 /* send_text.c in Sources */,
				104481301BFD10450007863F /* filecache.c in Sources */,
				10BCF2FD1B168CAE0076939D /* fastcgi.c in Sources */,
				084FC7C11D54B90D00E89F66 /* http2_debug_state.c in Sources */,
				10A3D40B1B50DAB700327CF9 /* send.c in Sources */,
				08790DE51D82782900A04BC1 /* redis.c in Sources */,
				106C23011C0544CE00405689 /* errordoc.c in Sources */,
				10FCC13E1B2E4A4500F13674 /* cloexec.c in Sources */,
				105534DF1A3C7B9800627ECB /* proxy.c in Sources */,
				10A3D4091B50DAB700327CF9 /* connect.c in Sources */,
				105534DD1A3C7AA900627ECB /* file.c in Sources */,
			);
			runOnlyForDeploymentPostprocessing = 0;
		};
		107923D519A321F400C52AD6 /* Sources */ = {
			isa = PBXSourcesBuildPhase;
			buildActionMask = 2147483647;
			files = (
				1079242919A325BE00C52AD6 /* simple.c in Sources */,
			);
			runOnlyForDeploymentPostprocessing = 0;
		};
		1079240519A3247A00C52AD6 /* Sources */ = {
			isa = PBXSourcesBuildPhase;
			buildActionMask = 2147483647;
			files = (
				1079241619A324B400C52AD6 /* websocket.c in Sources */,
			);
			runOnlyForDeploymentPostprocessing = 0;
		};
		1079242D19A3260E00C52AD6 /* Sources */ = {
			isa = PBXSourcesBuildPhase;
			buildActionMask = 2147483647;
			files = (
				107D4D441B588021004A9B21 /* ssl.c in Sources */,
				1079244A19A3266700C52AD6 /* frame.c in Sources */,
				E9F677D720077603006476D3 /* roundrobin.c in Sources */,
				1079244B19A3266700C52AD6 /* context.c in Sources */,
				E9F677D6200775FF006476D3 /* least_conn.c in Sources */,
				E987E5EE1FD8C04D00DE4346 /* bit_cost.c in Sources */,
				E987E5FA1FD8C04D00DE4346 /* metablock.c in Sources */,
				E987E5FB1FD8C04D00DE4346 /* static_dict.c in Sources */,
				1079244C19A3266700C52AD6 /* memory.c in Sources */,
				10FCC1401B2E59E600F13674 /* cloexec.c in Sources */,
				105534C71A3BB29100627ECB /* string.c in Sources */,
				E987E5ED1FD8C04D00DE4346 /* backward_references.c in Sources */,
				107D4D4B1B5880BC004A9B21 /* scanner.c in Sources */,
				1079244E19A3266700C52AD6 /* request.c in Sources */,
				10D0907019F494CC0043D458 /* test.c in Sources */,
				107D4D481B5880BC004A9B21 /* loader.c in Sources */,
				105534C11A3B911300627ECB /* hpack.c in Sources */,
				E987E5EB1FD8C01E00DE4346 /* dictionary.c in Sources */,
				E987E5F01FD8C04D00DE4346 /* brotli_bit_stream.c in Sources */,
				107E34221C7FEE2200AEF5F8 /* brotli.c in Sources */,
				105534C31A3B917000627ECB /* mimemap.c in Sources */,
				10AA2E991A81F68A004322AC /* time.c in Sources */,
				10F417FF19C2D2F800B6E31A /* picotest.c in Sources */,
				107D4D471B5880BC004A9B21 /* emitter.c in Sources */,
				10BCF3011B214C460076939D /* fastcgi.c in Sources */,
				104B9A281A4A5139009EEE64 /* serverutil.c in Sources */,
				E987E5F91FD8C04D00DE4346 /* memory.c in Sources */,
				10AA2EA31A88090B004322AC /* url.c in Sources */,
				1024A4001D23606300EB13F1 /* cache_digests.c in Sources */,
				E987E5F61FD8C04D00DE4346 /* entropy_encode.c in Sources */,
				105534C91A3BB41C00627ECB /* proxy.c in Sources */,
				107D4D461B5880BC004A9B21 /* dumper.c in Sources */,
				107D4D451B5880BC004A9B21 /* api.c in Sources */,
				E987E5F31FD8C04D00DE4346 /* compress_fragment.c in Sources */,
				1079245119A3266700C52AD6 /* token.c in Sources */,
				1079244419A3265C00C52AD6 /* chunked.c in Sources */,
				1070866A1B70A00F002B8F18 /* casper.c in Sources */,
				E987E5F51FD8C04D00DE4346 /* encode.c in Sources */,
				E987E5FC1FD8C04D00DE4346 /* utf8_util.c in Sources */,
				107D4D491B5880BC004A9B21 /* parser.c in Sources */,
				104B9A481A5F9472009EEE64 /* headers.c in Sources */,
				E987E5F11FD8C04D00DE4346 /* cluster.c in Sources */,
				E987E5F81FD8C04D00DE4346 /* literal_cost.c in Sources */,
				E987E5F71FD8C04D00DE4346 /* histogram.c in Sources */,
				107086701B7925D5002B8F18 /* compress.c in Sources */,
				E987E5F41FD8C04D00DE4346 /* dictionary_hash.c in Sources */,
				7D937300202AC717005FE6AB /* server_timing.c in Sources */,
				107D4D4C1B5880BC004A9B21 /* writer.c in Sources */,
				E987E5EC1FD8C04D00DE4346 /* backward_references_hq.c in Sources */,
				10E2995A1A68D03100701AA6 /* scheduler.c in Sources */,
				103BAB361B130666000694F4 /* socket.c in Sources */,
				10583C001AEF368A004A3AD6 /* 293.c in Sources */,
				105534BE1A3B8F7700627ECB /* file.c in Sources */,
				E987E5EF1FD8C04D00DE4346 /* block_splitter.c in Sources */,
				10F9F2671AFC5F550056F26B /* hostinfo.c in Sources */,
				1079244719A3265C00C52AD6 /* http1.c in Sources */,
				10F9F2651AF4795D0056F26B /* redirect.c in Sources */,
				E987E5F21FD8C04D00DE4346 /* compress_fragment_two_pass.c in Sources */,
				107D4D4A1B5880BC004A9B21 /* reader.c in Sources */,
				1079244819A3265C00C52AD6 /* connection.c in Sources */,
				1079244119A3264300C52AD6 /* picohttpparser.c in Sources */,
				106530A71D82C0A6005B2C60 /* percent-encode-zero-byte.c in Sources */,
				10DA96A01CD2BFEE00679165 /* cache.c in Sources */,
				1070E1631B4508B0001CCAFA /* util.c in Sources */,
				1058C87D1AA41789008D6180 /* headers.c in Sources */,
				10AA2EAE1A8E22DA004322AC /* multithread.c in Sources */,
			);
			runOnlyForDeploymentPostprocessing = 0;
		};
		10D0904719F0CA9C0043D458 /* Sources */ = {
			isa = PBXSourcesBuildPhase;
			buildActionMask = 2147483647;
			files = (
				10D0906C19F395FC0043D458 /* socket-client.c in Sources */,
			);
			runOnlyForDeploymentPostprocessing = 0;
		};
		10D0905F19F38B2E0043D458 /* Sources */ = {
			isa = PBXSourcesBuildPhase;
			buildActionMask = 2147483647;
			files = (
				10D0906B19F38B850043D458 /* http1client.c in Sources */,
			);
			runOnlyForDeploymentPostprocessing = 0;
		};
		10EA45D51D0949BF00769A2B /* Sources */ = {
			isa = PBXSourcesBuildPhase;
			buildActionMask = 2147483647;
			files = (
				10EA45E11D094A1200769A2B /* latency-optimization.c in Sources */,
			);
			runOnlyForDeploymentPostprocessing = 0;
		};
		10F417C919C1907B00B6E31A /* Sources */ = {
			isa = PBXSourcesBuildPhase;
			buildActionMask = 2147483647;
			files = (
				7D0285C91EF422D40094292B /* sleep.c in Sources */,
				E9708B7C1E52C83D0029E0A5 /* status.c in Sources */,
				E987E5D81FD7BEB500DE4346 /* block_splitter.c in Sources */,
				E9708B7D1E52C8430029E0A5 /* durations.c in Sources */,
				E9BC76E81F00E73900EB7A09 /* chacha20.c in Sources */,
				E9708B3F1E52C7860029E0A5 /* send_text.c in Sources */,
				E9708B261E49BADE0029E0A5 /* modes.c in Sources */,
				E9708B221E49BAD00029E0A5 /* drbg.c in Sources */,
				E9708B641E52C80F0029E0A5 /* proxy.c in Sources */,
				E9708B471E52C7DF0029E0A5 /* hostinfo.c in Sources */,
				E987E5D01FD7BE8D00DE4346 /* static_dict.c in Sources */,
				E987E5DB1FD7BEB500DE4346 /* compress_fragment.c in Sources */,
				E9708B481E52C7DF0029E0A5 /* http1client.c in Sources */,
				E9708B4E1E52C7E50029E0A5 /* socketpool.c in Sources */,
				E9708B731E52C82A0029E0A5 /* expires.c in Sources */,
				E987E5D91FD7BEB500DE4346 /* brotli_bit_stream.c in Sources */,
				E9708B591E52C7EE0029E0A5 /* request.c in Sources */,
				E9708B861E52C8560029E0A5 /* frame.c in Sources */,
				E9708B201E49BACA0029E0A5 /* curve25519.c in Sources */,
				E987E5EA1FD7EBD100DE4346 /* dictionary.c in Sources */,
				E9708B1D1E49BABC0029E0A5 /* aes.c in Sources */,
				E9708B8B1E52C85A0029E0A5 /* tunnel.c in Sources */,
				7D937303202AC7BA005FE6AB /* server_timing.c in Sources */,
				E9708B531E52C7EE0029E0A5 /* config.c in Sources */,
				08F320E11E7A9CBF0038FA5A /* read.c in Sources */,
				E9708B801E52C84A0029E0A5 /* throttle_resp.c in Sources */,
				107D4D4F1B58970D004A9B21 /* ssl.c in Sources */,
				E9708B501E52C7E50029E0A5 /* time.c in Sources */,
				E9708B4C1E52C7DF0029E0A5 /* serverutil.c in Sources */,
				E987E5D51FD7BEB500DE4346 /* backward_references_hq.c in Sources */,
				E987E5D71FD7BEB500DE4346 /* bit_cost.c in Sources */,
				E9708B631E52C80F0029E0A5 /* headers_util.c in Sources */,
				E9708B541E52C7EE0029E0A5 /* configurator.c in Sources */,
				E9708B6D1E52C8250029E0A5 /* gzip.c in Sources */,
				10756E2C1AC126420009BF57 /* emitter.c in Sources */,
				E9708B3D1E52C7860029E0A5 /* recv.c in Sources */,
				0812174E1E07B89600712F36 /* redis.c in Sources */,
				E9708B691E52C80F0029E0A5 /* http2_debug_state.c in Sources */,
				100A55151C30C5BC00C4E3E0 /* chunked.c in Sources */,
				E9708B3E1E52C7860029E0A5 /* send.c in Sources */,
				E9708B461E52C7DF0029E0A5 /* filecache.c in Sources */,
				E9708B5F1E52C80F0029E0A5 /* errordoc.c in Sources */,
				E9708B3C1E52C7860029E0A5 /* connect.c in Sources */,
				08F320E01E7A9CBD0038FA5A /* net.c in Sources */,
				E9708B611E52C80F0029E0A5 /* file.c in Sources */,
				E9708B7B1E52C83D0029E0A5 /* reproxy.c in Sources */,
				08F320DF1E7A9CBB0038FA5A /* hiredis.c in Sources */,
				E9708B5C1E52C80F0029E0A5 /* access_log.c in Sources */,
				100A55101C2BB15600C4E3E0 /* http_request.c in Sources */,
				E987E5D61FD7BEB500DE4346 /* backward_references.c in Sources */,
				E9708B1E1E49BAC10029E0A5 /* blockwise.c in Sources */,
				E987E5D41FD7BE9F00DE4346 /* histogram.c in Sources */,
				08F320DE1E7A9CB80038FA5A /* async.c in Sources */,
				E987E5DA1FD7BEB500DE4346 /* compress_fragment_two_pass.c in Sources */,
				E987E5D11FD7BE9200DE4346 /* metablock.c in Sources */,
				E9708B651E52C80F0029E0A5 /* redirect.c in Sources */,
				7D0341FC1FE4D5BD0052E0A1 /* http2client.c in Sources */,
				08F320DD1E7A9CA60038FA5A /* redis.c in Sources */,
				10756E2A1AC126420009BF57 /* api.c in Sources */,
				E9708B6B1E52C81D0029E0A5 /* chunked.c in Sources */,
				7D9372FE202AC70F005FE6AB /* server_timing.c in Sources */,
				10756E2B1AC126420009BF57 /* dumper.c in Sources */,
				E9708B721E52C82A0029E0A5 /* errordoc.c in Sources */,
				7D9FA53A1FC323B200189F88 /* channel.c in Sources */,
				E9708B4B1E52C7DF0029E0A5 /* multithread.c in Sources */,
				E987E5E91FD7EBC700DE4346 /* cluster.c in Sources */,
				E9708B421E52C7860029E0A5 /* text_mode.c in Sources */,
				10756E2D1AC126420009BF57 /* loader.c in Sources */,
				E9708B561E52C7EE0029E0A5 /* headers.c in Sources */,
				E9708B661E52C80F0029E0A5 /* reproxy.c in Sources */,
				E9708B391E52C75A0029E0A5 /* cloexec.c in Sources */,
				E9708B451E52C7DF0029E0A5 /* file.c in Sources */,
				E9708B6C1E52C81D0029E0A5 /* compress.c in Sources */,
				E9708AE61E49A2420029E0A5 /* cifra.c in Sources */,
				E9708B1F1E49BAC60029E0A5 /* chash.c in Sources */,
				E9708B821E52C84E0029E0A5 /* http1.c in Sources */,
				E9708B7E1E52C8430029E0A5 /* events.c in Sources */,
				E9708B771E52C8330029E0A5 /* headers_util.c in Sources */,
				E9708B781E52C8330029E0A5 /* mimemap.c in Sources */,
				E9708B5D1E52C80F0029E0A5 /* compress.c in Sources */,
				10FFEE0A1BB23A8C0087AD75 /* neverbleed.c in Sources */,
				E9708B811E52C84A0029E0A5 /* http2_debug_state.c in Sources */,
				E9708B7A1E52C83D0029E0A5 /* redirect.c in Sources */,
				E9708B231E49BAD40029E0A5 /* gcm.c in Sources */,
				E9708B4D1E52C7DF0029E0A5 /* socket.c in Sources */,
				E987E5DC1FD7BEB500DE4346 /* dictionary_hash.c in Sources */,
				10E598011CE1683A000D7B94 /* mruby.c in Sources */,
				E9708B6A1E52C81D0029E0A5 /* access_log.c in Sources */,
				E9BC76EB1F00E74F00EB7A09 /* poly1305.c in Sources */,
				E9F677D520074770006476D3 /* roundrobin.c in Sources */,
				E9708AE81E49A2420029E0A5 /* picotls.c in Sources */,
				10756E361AC1264D0009BF57 /* writer.c in Sources */,
				E987E5D31FD7BE9C00DE4346 /* literal_cost.c in Sources */,
				E9708B851E52C8560029E0A5 /* connection.c in Sources */,
				E9708B601E52C80F0029E0A5 /* fastcgi.c in Sources */,
				E9708B621E52C80F0029E0A5 /* headers.c in Sources */,
				E9708B581E52C7EE0029E0A5 /* proxy.c in Sources */,
				E9708B881E52C8560029E0A5 /* stream.c in Sources */,
				E9708B401E52C7860029E0A5 /* socket.c in Sources */,
				10756E351AC1264D0009BF57 /* scanner.c in Sources */,
				E9708B5A1E52C7EE0029E0A5 /* token.c in Sources */,
				E9708B241E49BAD70029E0A5 /* gf128.c in Sources */,
				E9F677D42007476D006476D3 /* least_conn.c in Sources */,
				E9708B441E52C7DF0029E0A5 /* cache.c in Sources */,
				E9708B831E52C8560029E0A5 /* cache_digests.c in Sources */,
				E9708B7F1E52C8430029E0A5 /* requests.c in Sources */,
				E9708B511E52C7E50029E0A5 /* timeout.c in Sources */,
				E9708B431E52C7AA0029E0A5 /* picohttpparser.c in Sources */,
				E9708B671E52C80F0029E0A5 /* status.c in Sources */,
				08F320E21E7A9CC20038FA5A /* sds.c in Sources */,
				E9708B411E52C7860029E0A5 /* strerror.c in Sources */,
				E9708B3A1E52C7640029E0A5 /* gkc.c in Sources */,
				E9708B5E1E52C80F0029E0A5 /* expires.c in Sources */,
				E9708B491E52C7DF0029E0A5 /* memcached.c in Sources */,
				10756E331AC1264D0009BF57 /* parser.c in Sources */,
				E9708B761E52C8330029E0A5 /* headers.c in Sources */,
				E927CD632074855D00D4797E /* sha512.c in Sources */,
				E9708B871E52C8560029E0A5 /* hpack.c in Sources */,
				E9708B8A1E52C8560029E0A5 /* http2_debug_state.c in Sources */,
				E9708B841E52C8560029E0A5 /* casper.c in Sources */,
				E987E5CF1FD7BE8800DE4346 /* utf8_util.c in Sources */,
				107E34131C7FAC2000AEF5F8 /* brotli.c in Sources */,
				E9708B4F1E52C7E50029E0A5 /* string.c in Sources */,
				108DD0861BA22E46004167DC /* mruby.c in Sources */,
				E9708B5B1E52C7F30029E0A5 /* util.c in Sources */,
				E9708B681E52C80F0029E0A5 /* throttle_resp.c in Sources */,
				E9708B251E49BADA0029E0A5 /* hmac.c in Sources */,
				E9708B791E52C83D0029E0A5 /* proxy.c in Sources */,
				7D67C722204F8C0E0049E935 /* httpclient.c in Sources */,
				E9708B551E52C7EE0029E0A5 /* context.c in Sources */,
				E9708B3B1E52C7730029E0A5 /* close.c in Sources */,
				10F417D619C190F800B6E31A /* main.c in Sources */,
				10756E341AC1264D0009BF57 /* reader.c in Sources */,
				E9708B4A1E52C7DF0029E0A5 /* memory.c in Sources */,
				E9708B741E52C82A0029E0A5 /* fastcgi.c in Sources */,
				E9708AE71E49A2420029E0A5 /* openssl.c in Sources */,
				E9708B751E52C82A0029E0A5 /* file.c in Sources */,
				E9708B891E52C8560029E0A5 /* scheduler.c in Sources */,
				E987E5D21FD7BE9500DE4346 /* memory.c in Sources */,
				E987E5DE1FD7BEB500DE4346 /* entropy_encode.c in Sources */,
				E987E5DD1FD7BEB500DE4346 /* encode.c in Sources */,
				E9708B521E52C7E50029E0A5 /* url.c in Sources */,
				E9708B271E49BAE10029E0A5 /* sha256.c in Sources */,
				E9708B571E52C7EE0029E0A5 /* logconf.c in Sources */,
			);
			runOnlyForDeploymentPostprocessing = 0;
		};
/* End PBXSourcesBuildPhase section */

/* Begin PBXTargetDependency section */
		08790E041D8BD7F100A04BC1 /* PBXTargetDependency */ = {
			isa = PBXTargetDependency;
			target = 1079231419A320A700C52AD6 /* h2o */;
			targetProxy = 08790E051D8BD7F100A04BC1 /* PBXContainerItemProxy */;
		};
		1079240019A3241000C52AD6 /* PBXTargetDependency */ = {
			isa = PBXTargetDependency;
			target = 1079231419A320A700C52AD6 /* h2o */;
			targetProxy = 107923FF19A3241000C52AD6 /* PBXContainerItemProxy */;
		};
		10D0904519F0CA9C0043D458 /* PBXTargetDependency */ = {
			isa = PBXTargetDependency;
			target = 1079231419A320A700C52AD6 /* h2o */;
			targetProxy = 10D0904619F0CA9C0043D458 /* PBXContainerItemProxy */;
		};
		10D0905D19F38B2E0043D458 /* PBXTargetDependency */ = {
			isa = PBXTargetDependency;
			target = 1079231419A320A700C52AD6 /* h2o */;
			targetProxy = 10D0905E19F38B2E0043D458 /* PBXContainerItemProxy */;
		};
		10EA45D31D0949BF00769A2B /* PBXTargetDependency */ = {
			isa = PBXTargetDependency;
			target = 1079231419A320A700C52AD6 /* h2o */;
			targetProxy = 10EA45D41D0949BF00769A2B /* PBXContainerItemProxy */;
		};
/* End PBXTargetDependency section */

/* Begin XCBuildConfiguration section */
		08790E0C1D8BD7F100A04BC1 /* evloop-debug */ = {
			isa = XCBuildConfiguration;
			buildSettings = {
				GCC_PREPROCESSOR_DEFINITIONS = (
					"DEBUG=1",
					"$(inherited)",
				);
				HEADER_SEARCH_PATHS = (
					"/usr/local/openssl-1.0.2/include",
					"$(inherited)",
					/Applications/Xcode.app/Contents/Developer/Toolchains/XcodeDefault.xctoolchain/usr/include,
					/usr/local/include,
					include,
				);
				LIBRARY_SEARCH_PATHS = (
					"/usr/local/openssl-1.0.2/lib",
					/usr/local/lib,
				);
				OTHER_CFLAGS = "";
				OTHER_LDFLAGS = (
					"-lssl",
					"-lcrypto",
					"-lz",
				);
				PRODUCT_NAME = "$(TARGET_NAME)";
			};
			name = "evloop-debug";
		};
		08790E0D1D8BD7F100A04BC1 /* libuv-debug */ = {
			isa = XCBuildConfiguration;
			buildSettings = {
				GCC_PREPROCESSOR_DEFINITIONS = (
					"DEBUG=1",
					"$(inherited)",
				);
				HEADER_SEARCH_PATHS = (
					"/usr/local/openssl-1.0.2/include",
					"$(inherited)",
					/Applications/Xcode.app/Contents/Developer/Toolchains/XcodeDefault.xctoolchain/usr/include,
					/usr/local/include,
					include,
				);
				LIBRARY_SEARCH_PATHS = (
					"/usr/local/openssl-1.0.2/lib",
					/usr/local/lib,
				);
				OTHER_CFLAGS = "";
				OTHER_LDFLAGS = (
					"-lssl",
					"-lcrypto",
					"-luv",
					"-lz",
				);
				PRODUCT_NAME = "$(TARGET_NAME)";
			};
			name = "libuv-debug";
		};
		08790E0E1D8BD7F100A04BC1 /* evloop-release */ = {
			isa = XCBuildConfiguration;
			buildSettings = {
				HEADER_SEARCH_PATHS = (
					"/usr/local/openssl-1.0.2/include",
					"$(inherited)",
					/Applications/Xcode.app/Contents/Developer/Toolchains/XcodeDefault.xctoolchain/usr/include,
					/usr/local/include,
					include,
				);
				LIBRARY_SEARCH_PATHS = (
					"/usr/local/openssl-1.0.2/lib",
					/usr/local/lib,
				);
				OTHER_CFLAGS = "";
				OTHER_LDFLAGS = (
					"-lssl",
					"-lcrypto",
					"-lz",
				);
				PRODUCT_NAME = "$(TARGET_NAME)";
			};
			name = "evloop-release";
		};
		08790E0F1D8BD7F100A04BC1 /* libuv-release */ = {
			isa = XCBuildConfiguration;
			buildSettings = {
				HEADER_SEARCH_PATHS = (
					"/usr/local/openssl-1.0.2/include",
					"$(inherited)",
					/Applications/Xcode.app/Contents/Developer/Toolchains/XcodeDefault.xctoolchain/usr/include,
					/usr/local/include,
					include,
				);
				LIBRARY_SEARCH_PATHS = (
					"/usr/local/openssl-1.0.2/lib",
					/usr/local/lib,
				);
				OTHER_CFLAGS = "";
				OTHER_LDFLAGS = (
					"-lssl",
					"-lcrypto",
					"-luv",
					"-lz",
				);
				PRODUCT_NAME = "$(TARGET_NAME)";
			};
			name = "libuv-release";
		};
		1065E70F19BF752300686E72 /* libuv-debug */ = {
			isa = XCBuildConfiguration;
			buildSettings = {
				ALWAYS_SEARCH_USER_PATHS = NO;
				CLANG_ANALYZER_DEADCODE_DEADSTORES = NO;
				CLANG_CXX_LANGUAGE_STANDARD = "gnu++0x";
				CLANG_CXX_LIBRARY = "libc++";
				CLANG_ENABLE_MODULES = YES;
				CLANG_ENABLE_OBJC_ARC = YES;
				CLANG_WARN_BOOL_CONVERSION = YES;
				CLANG_WARN_CONSTANT_CONVERSION = YES;
				CLANG_WARN_DIRECT_OBJC_ISA_USAGE = YES_ERROR;
				CLANG_WARN_EMPTY_BODY = YES;
				CLANG_WARN_ENUM_CONVERSION = YES;
				CLANG_WARN_INT_CONVERSION = YES;
				CLANG_WARN_OBJC_ROOT_CLASS = YES_ERROR;
				CLANG_WARN__DUPLICATE_METHOD_MATCH = YES;
				COPY_PHASE_STRIP = NO;
				GCC_C_LANGUAGE_STANDARD = gnu99;
				GCC_DYNAMIC_NO_PIC = NO;
				GCC_ENABLE_OBJC_EXCEPTIONS = YES;
				GCC_OPTIMIZATION_LEVEL = 0;
				GCC_PREPROCESSOR_DEFINITIONS = (
					"DEBUG=1",
					"H2O_USE_MRUBY=1",
					"H2O_USE_BROTLI=1",
					"H2O_ROOT=/mydev/h2o",
					"$(inherited)",
				);
				GCC_SYMBOLS_PRIVATE_EXTERN = NO;
				GCC_WARN_64_TO_32_BIT_CONVERSION = YES;
				GCC_WARN_ABOUT_RETURN_TYPE = YES_ERROR;
				GCC_WARN_UNDECLARED_SELECTOR = YES;
				GCC_WARN_UNINITIALIZED_AUTOS = YES_AGGRESSIVE;
				GCC_WARN_UNUSED_FUNCTION = YES;
				GCC_WARN_UNUSED_VARIABLE = YES;
				ONLY_ACTIVE_ARCH = YES;
				SDKROOT = macosx;
			};
			name = "libuv-debug";
		};
		1065E71019BF752300686E72 /* libuv-debug */ = {
			isa = XCBuildConfiguration;
			buildSettings = {
				COMBINE_HIDPI_IMAGES = YES;
				EXECUTABLE_PREFIX = lib;
				HEADER_SEARCH_PATHS = (
					"$(inherited)",
					"/usr/local/openssl-1.0.2/include",
					/Applications/Xcode.app/Contents/Developer/Toolchains/XcodeDefault.xctoolchain/usr/include,
					/usr/local/include,
				);
				LIBRARY_SEARCH_PATHS = "/usr/local/openssl-1.0.2/lib";
				PRODUCT_NAME = "$(TARGET_NAME)";
			};
			name = "libuv-debug";
		};
		1065E71119BF752300686E72 /* libuv-debug */ = {
			isa = XCBuildConfiguration;
			buildSettings = {
				GCC_PREPROCESSOR_DEFINITIONS = (
					"DEBUG=1",
					"H2O_UNITTEST=1",
					"$(inherited)",
				);
				HEADER_SEARCH_PATHS = (
					"/usr/local/openssl-1.0.2/include",
					deps/yaml/include,
					"$(inherited)",
					/Applications/Xcode.app/Contents/Developer/Toolchains/XcodeDefault.xctoolchain/usr/include,
					/usr/local/include,
					include,
				);
				LIBRARY_SEARCH_PATHS = (
					"/usr/local/openssl-1.0.2/lib",
					/usr/local/lib,
				);
				OTHER_LDFLAGS = (
					"-lssl",
					"-lcrypto",
					"-luv",
					"-lz",
				);
				PRODUCT_NAME = unittest;
			};
			name = "libuv-debug";
		};
		1065E71219BF752300686E72 /* libuv-debug */ = {
			isa = XCBuildConfiguration;
			buildSettings = {
				GCC_PREPROCESSOR_DEFINITIONS = (
					"DEBUG=1",
					"$(inherited)",
				);
				HEADER_SEARCH_PATHS = (
					"/usr/local/openssl-1.0.2/include",
					"$(inherited)",
					/Applications/Xcode.app/Contents/Developer/Toolchains/XcodeDefault.xctoolchain/usr/include,
					/usr/local/include,
					include,
				);
				LIBRARY_SEARCH_PATHS = (
					"/usr/local/openssl-1.0.2/lib",
					/usr/local/lib,
				);
				OTHER_CFLAGS = "";
				OTHER_LDFLAGS = (
					"-lssl",
					"-lcrypto",
					"-luv",
					"-lz",
				);
				PRODUCT_NAME = "$(TARGET_NAME)";
			};
			name = "libuv-debug";
		};
		1065E71319BF752300686E72 /* libuv-debug */ = {
			isa = XCBuildConfiguration;
			buildSettings = {
				GCC_PREPROCESSOR_DEFINITIONS = (
					"DEBUG=1",
					"$(inherited)",
				);
				HEADER_SEARCH_PATHS = (
					"/usr/local/openssl-1.0.2/include",
					"$(inherited)",
					/Applications/Xcode.app/Contents/Developer/Toolchains/XcodeDefault.xctoolchain/usr/include,
					/usr/local/include,
					include,
				);
				LIBRARY_SEARCH_PATHS = (
					"/usr/local/openssl-1.0.2/lib",
					/usr/local/lib,
				);
				OTHER_LDFLAGS = (
					"-lwslay",
					"-lssl",
					"-lcrypto",
					"-luv",
					"-lz",
				);
				PRODUCT_NAME = websocket;
			};
			name = "libuv-debug";
		};
		1065E71419BF754100686E72 /* libuv-release */ = {
			isa = XCBuildConfiguration;
			buildSettings = {
				ALWAYS_SEARCH_USER_PATHS = NO;
				CLANG_ANALYZER_DEADCODE_DEADSTORES = NO;
				CLANG_CXX_LANGUAGE_STANDARD = "gnu++0x";
				CLANG_CXX_LIBRARY = "libc++";
				CLANG_ENABLE_MODULES = YES;
				CLANG_ENABLE_OBJC_ARC = YES;
				CLANG_WARN_BOOL_CONVERSION = YES;
				CLANG_WARN_CONSTANT_CONVERSION = YES;
				CLANG_WARN_DIRECT_OBJC_ISA_USAGE = YES_ERROR;
				CLANG_WARN_EMPTY_BODY = YES;
				CLANG_WARN_ENUM_CONVERSION = YES;
				CLANG_WARN_INT_CONVERSION = YES;
				CLANG_WARN_OBJC_ROOT_CLASS = YES_ERROR;
				CLANG_WARN__DUPLICATE_METHOD_MATCH = YES;
				COPY_PHASE_STRIP = YES;
				DEBUG_INFORMATION_FORMAT = "dwarf-with-dsym";
				ENABLE_NS_ASSERTIONS = NO;
				GCC_C_LANGUAGE_STANDARD = gnu99;
				GCC_ENABLE_OBJC_EXCEPTIONS = YES;
				GCC_PREPROCESSOR_DEFINITIONS = (
					"H2O_USE_MRUBY=1",
					"H2O_USE_BROTLI=1",
					"H2O_ROOT=/mydev/h2o",
					"$(inherited)",
				);
				GCC_WARN_64_TO_32_BIT_CONVERSION = YES;
				GCC_WARN_ABOUT_RETURN_TYPE = YES_ERROR;
				GCC_WARN_UNDECLARED_SELECTOR = YES;
				GCC_WARN_UNINITIALIZED_AUTOS = YES_AGGRESSIVE;
				GCC_WARN_UNUSED_FUNCTION = YES;
				GCC_WARN_UNUSED_VARIABLE = YES;
				SDKROOT = macosx;
			};
			name = "libuv-release";
		};
		1065E71519BF754100686E72 /* libuv-release */ = {
			isa = XCBuildConfiguration;
			buildSettings = {
				COMBINE_HIDPI_IMAGES = YES;
				EXECUTABLE_PREFIX = lib;
				HEADER_SEARCH_PATHS = (
					"$(inherited)",
					"/usr/local/openssl-1.0.2/include",
					/Applications/Xcode.app/Contents/Developer/Toolchains/XcodeDefault.xctoolchain/usr/include,
					/usr/local/include,
				);
				LIBRARY_SEARCH_PATHS = "/usr/local/openssl-1.0.2/lib";
				PRODUCT_NAME = "$(TARGET_NAME)";
			};
			name = "libuv-release";
		};
		1065E71619BF754100686E72 /* libuv-release */ = {
			isa = XCBuildConfiguration;
			buildSettings = {
				GCC_PREPROCESSOR_DEFINITIONS = "H2O_UNITTEST=1";
				HEADER_SEARCH_PATHS = (
					"/usr/local/openssl-1.0.2/include",
					deps/yaml/include,
					"$(inherited)",
					/Applications/Xcode.app/Contents/Developer/Toolchains/XcodeDefault.xctoolchain/usr/include,
					/usr/local/include,
					include,
				);
				LIBRARY_SEARCH_PATHS = (
					"/usr/local/openssl-1.0.2/lib",
					/usr/local/lib,
				);
				OTHER_LDFLAGS = (
					"-lssl",
					"-lcrypto",
					"-luv",
					"-lz",
				);
				PRODUCT_NAME = unittest;
			};
			name = "libuv-release";
		};
		1065E71719BF754100686E72 /* libuv-release */ = {
			isa = XCBuildConfiguration;
			buildSettings = {
				HEADER_SEARCH_PATHS = (
					"/usr/local/openssl-1.0.2/include",
					"$(inherited)",
					/Applications/Xcode.app/Contents/Developer/Toolchains/XcodeDefault.xctoolchain/usr/include,
					/usr/local/include,
					include,
				);
				LIBRARY_SEARCH_PATHS = (
					"/usr/local/openssl-1.0.2/lib",
					/usr/local/lib,
				);
				OTHER_CFLAGS = "";
				OTHER_LDFLAGS = (
					"-lssl",
					"-lcrypto",
					"-luv",
					"-lz",
				);
				PRODUCT_NAME = "$(TARGET_NAME)";
			};
			name = "libuv-release";
		};
		1065E71819BF754100686E72 /* libuv-release */ = {
			isa = XCBuildConfiguration;
			buildSettings = {
				HEADER_SEARCH_PATHS = (
					"/usr/local/openssl-1.0.2/include",
					"$(inherited)",
					/Applications/Xcode.app/Contents/Developer/Toolchains/XcodeDefault.xctoolchain/usr/include,
					/usr/local/include,
					include,
				);
				LIBRARY_SEARCH_PATHS = (
					"/usr/local/openssl-1.0.2/lib",
					/usr/local/lib,
				);
				OTHER_LDFLAGS = (
					"-lwslay",
					"-lssl",
					"-lcrypto",
					"-luv",
					"-lz",
				);
				PRODUCT_NAME = websocket;
			};
			name = "libuv-release";
		};
		1079231719A320A700C52AD6 /* evloop-debug */ = {
			isa = XCBuildConfiguration;
			buildSettings = {
				ALWAYS_SEARCH_USER_PATHS = NO;
				CLANG_ANALYZER_DEADCODE_DEADSTORES = NO;
				CLANG_CXX_LANGUAGE_STANDARD = "gnu++0x";
				CLANG_CXX_LIBRARY = "libc++";
				CLANG_ENABLE_MODULES = YES;
				CLANG_ENABLE_OBJC_ARC = YES;
				CLANG_WARN_BOOL_CONVERSION = YES;
				CLANG_WARN_CONSTANT_CONVERSION = YES;
				CLANG_WARN_DIRECT_OBJC_ISA_USAGE = YES_ERROR;
				CLANG_WARN_EMPTY_BODY = YES;
				CLANG_WARN_ENUM_CONVERSION = YES;
				CLANG_WARN_INT_CONVERSION = YES;
				CLANG_WARN_OBJC_ROOT_CLASS = YES_ERROR;
				CLANG_WARN__DUPLICATE_METHOD_MATCH = YES;
				COPY_PHASE_STRIP = NO;
				GCC_C_LANGUAGE_STANDARD = gnu99;
				GCC_DYNAMIC_NO_PIC = NO;
				GCC_ENABLE_OBJC_EXCEPTIONS = YES;
				GCC_OPTIMIZATION_LEVEL = 0;
				GCC_PREPROCESSOR_DEFINITIONS = (
					"DEBUG=1",
					"H2O_USE_MRUBY=1",
					"H2O_USE_LIBUV=0",
					"H2O_USE_BROTLI=1",
					"H2O_ROOT=/mydev/h2o",
					"$(inherited)",
				);
				GCC_SYMBOLS_PRIVATE_EXTERN = NO;
				GCC_WARN_64_TO_32_BIT_CONVERSION = YES;
				GCC_WARN_ABOUT_RETURN_TYPE = YES_ERROR;
				GCC_WARN_UNDECLARED_SELECTOR = YES;
				GCC_WARN_UNINITIALIZED_AUTOS = YES_AGGRESSIVE;
				GCC_WARN_UNUSED_FUNCTION = YES;
				GCC_WARN_UNUSED_VARIABLE = YES;
				ONLY_ACTIVE_ARCH = YES;
				SDKROOT = macosx;
			};
			name = "evloop-debug";
		};
		1079231819A320A700C52AD6 /* evloop-release */ = {
			isa = XCBuildConfiguration;
			buildSettings = {
				ALWAYS_SEARCH_USER_PATHS = NO;
				CLANG_ANALYZER_DEADCODE_DEADSTORES = NO;
				CLANG_CXX_LANGUAGE_STANDARD = "gnu++0x";
				CLANG_CXX_LIBRARY = "libc++";
				CLANG_ENABLE_MODULES = YES;
				CLANG_ENABLE_OBJC_ARC = YES;
				CLANG_WARN_BOOL_CONVERSION = YES;
				CLANG_WARN_CONSTANT_CONVERSION = YES;
				CLANG_WARN_DIRECT_OBJC_ISA_USAGE = YES_ERROR;
				CLANG_WARN_EMPTY_BODY = YES;
				CLANG_WARN_ENUM_CONVERSION = YES;
				CLANG_WARN_INT_CONVERSION = YES;
				CLANG_WARN_OBJC_ROOT_CLASS = YES_ERROR;
				CLANG_WARN__DUPLICATE_METHOD_MATCH = YES;
				COPY_PHASE_STRIP = YES;
				DEBUG_INFORMATION_FORMAT = "dwarf-with-dsym";
				ENABLE_NS_ASSERTIONS = NO;
				GCC_C_LANGUAGE_STANDARD = gnu99;
				GCC_ENABLE_OBJC_EXCEPTIONS = YES;
				GCC_PREPROCESSOR_DEFINITIONS = (
					"H2O_USE_MRUBY=1",
					"H2O_USE_LIBUV=0",
					"H2O_USE_BROTLI=1",
					"H2O_ROOT=/mydev/h2o",
					"$(inherited)",
				);
				GCC_WARN_64_TO_32_BIT_CONVERSION = YES;
				GCC_WARN_ABOUT_RETURN_TYPE = YES_ERROR;
				GCC_WARN_UNDECLARED_SELECTOR = YES;
				GCC_WARN_UNINITIALIZED_AUTOS = YES_AGGRESSIVE;
				GCC_WARN_UNUSED_FUNCTION = YES;
				GCC_WARN_UNUSED_VARIABLE = YES;
				SDKROOT = macosx;
			};
			name = "evloop-release";
		};
		1079231A19A320A700C52AD6 /* evloop-debug */ = {
			isa = XCBuildConfiguration;
			buildSettings = {
				COMBINE_HIDPI_IMAGES = YES;
				EXECUTABLE_PREFIX = lib;
				HEADER_SEARCH_PATHS = (
					"$(inherited)",
					"/usr/local/openssl-1.0.2/include",
					/Applications/Xcode.app/Contents/Developer/Toolchains/XcodeDefault.xctoolchain/usr/include,
					/usr/local/include,
				);
				LIBRARY_SEARCH_PATHS = "/usr/local/openssl-1.0.2/lib";
				PRODUCT_NAME = "$(TARGET_NAME)";
			};
			name = "evloop-debug";
		};
		1079231B19A320A700C52AD6 /* evloop-release */ = {
			isa = XCBuildConfiguration;
			buildSettings = {
				COMBINE_HIDPI_IMAGES = YES;
				EXECUTABLE_PREFIX = lib;
				HEADER_SEARCH_PATHS = (
					"$(inherited)",
					"/usr/local/openssl-1.0.2/include",
					/Applications/Xcode.app/Contents/Developer/Toolchains/XcodeDefault.xctoolchain/usr/include,
					/usr/local/include,
				);
				LIBRARY_SEARCH_PATHS = "/usr/local/openssl-1.0.2/lib";
				PRODUCT_NAME = "$(TARGET_NAME)";
			};
			name = "evloop-release";
		};
		107923E019A321F400C52AD6 /* evloop-debug */ = {
			isa = XCBuildConfiguration;
			buildSettings = {
				GCC_PREPROCESSOR_DEFINITIONS = (
					"DEBUG=1",
					"$(inherited)",
				);
				HEADER_SEARCH_PATHS = (
					"/usr/local/openssl-1.0.2/include",
					"$(inherited)",
					/Applications/Xcode.app/Contents/Developer/Toolchains/XcodeDefault.xctoolchain/usr/include,
					/usr/local/include,
					include,
				);
				LIBRARY_SEARCH_PATHS = (
					"/usr/local/openssl-1.0.2/lib",
					/usr/local/lib,
				);
				OTHER_CFLAGS = "";
				OTHER_LDFLAGS = (
					"-lssl",
					"-lcrypto",
					"-lz",
				);
				PRODUCT_NAME = "$(TARGET_NAME)";
			};
			name = "evloop-debug";
		};
		107923E119A321F400C52AD6 /* evloop-release */ = {
			isa = XCBuildConfiguration;
			buildSettings = {
				HEADER_SEARCH_PATHS = (
					"/usr/local/openssl-1.0.2/include",
					"$(inherited)",
					/Applications/Xcode.app/Contents/Developer/Toolchains/XcodeDefault.xctoolchain/usr/include,
					/usr/local/include,
					include,
				);
				LIBRARY_SEARCH_PATHS = (
					"/usr/local/openssl-1.0.2/lib",
					/usr/local/lib,
				);
				OTHER_CFLAGS = "";
				OTHER_LDFLAGS = (
					"-lssl",
					"-lcrypto",
					"-lz",
				);
				PRODUCT_NAME = "$(TARGET_NAME)";
			};
			name = "evloop-release";
		};
		1079240B19A3247A00C52AD6 /* evloop-debug */ = {
			isa = XCBuildConfiguration;
			buildSettings = {
				GCC_PREPROCESSOR_DEFINITIONS = (
					"DEBUG=1",
					"$(inherited)",
				);
				HEADER_SEARCH_PATHS = (
					"/usr/local/openssl-1.0.2/include",
					"$(inherited)",
					/Applications/Xcode.app/Contents/Developer/Toolchains/XcodeDefault.xctoolchain/usr/include,
					/usr/local/include,
					include,
				);
				LIBRARY_SEARCH_PATHS = (
					"/usr/local/openssl-1.0.2/lib",
					/usr/local/lib,
				);
				OTHER_LDFLAGS = (
					"-lwslay",
					"-lssl",
					"-lcrypto",
					"-lz",
				);
				PRODUCT_NAME = websocket;
			};
			name = "evloop-debug";
		};
		1079240C19A3247A00C52AD6 /* evloop-release */ = {
			isa = XCBuildConfiguration;
			buildSettings = {
				HEADER_SEARCH_PATHS = (
					"/usr/local/openssl-1.0.2/include",
					"$(inherited)",
					/Applications/Xcode.app/Contents/Developer/Toolchains/XcodeDefault.xctoolchain/usr/include,
					/usr/local/include,
					include,
				);
				LIBRARY_SEARCH_PATHS = (
					"/usr/local/openssl-1.0.2/lib",
					/usr/local/lib,
				);
				OTHER_LDFLAGS = (
					"-lwslay",
					"-lssl",
					"-lcrypto",
					"-lz",
				);
				PRODUCT_NAME = websocket;
			};
			name = "evloop-release";
		};
		1079243319A3260E00C52AD6 /* evloop-debug */ = {
			isa = XCBuildConfiguration;
			buildSettings = {
				GCC_PREPROCESSOR_DEFINITIONS = (
					"DEBUG=1",
					"H2O_UNITTEST=1",
					"$(inherited)",
				);
				HEADER_SEARCH_PATHS = (
					"/usr/local/openssl-1.0.2/include",
					deps/yaml/include,
					"$(inherited)",
					/Applications/Xcode.app/Contents/Developer/Toolchains/XcodeDefault.xctoolchain/usr/include,
					/usr/local/include,
					include,
				);
				LIBRARY_SEARCH_PATHS = (
					"/usr/local/openssl-1.0.2/lib",
					/usr/local/lib,
				);
				OTHER_LDFLAGS = (
					"-lssl",
					"-lcrypto",
					"-lz",
				);
				PRODUCT_NAME = unittest;
			};
			name = "evloop-debug";
		};
		1079243419A3260E00C52AD6 /* evloop-release */ = {
			isa = XCBuildConfiguration;
			buildSettings = {
				GCC_PREPROCESSOR_DEFINITIONS = (
					"H2O_UNITTEST=1",
					"H2O_USE_LIBUV=0",
				);
				HEADER_SEARCH_PATHS = (
					"/usr/local/openssl-1.0.2/include",
					deps/yaml/include,
					"$(inherited)",
					/Applications/Xcode.app/Contents/Developer/Toolchains/XcodeDefault.xctoolchain/usr/include,
					/usr/local/include,
					include,
				);
				LIBRARY_SEARCH_PATHS = (
					"/usr/local/openssl-1.0.2/lib",
					/usr/local/lib,
				);
				OTHER_LDFLAGS = (
					"-lssl",
					"-lcrypto",
					"-lz",
				);
				PRODUCT_NAME = unittest;
			};
			name = "evloop-release";
		};
		10D0904D19F0CA9C0043D458 /* evloop-debug */ = {
			isa = XCBuildConfiguration;
			buildSettings = {
				GCC_PREPROCESSOR_DEFINITIONS = (
					"DEBUG=1",
					"$(inherited)",
				);
				HEADER_SEARCH_PATHS = (
					"/usr/local/openssl-1.0.2/include",
					"$(inherited)",
					/Applications/Xcode.app/Contents/Developer/Toolchains/XcodeDefault.xctoolchain/usr/include,
					/usr/local/include,
					include,
				);
				LIBRARY_SEARCH_PATHS = (
					"/usr/local/openssl-1.0.2/lib",
					/usr/local/lib,
				);
				OTHER_CFLAGS = "";
				OTHER_LDFLAGS = (
					"-lssl",
					"-lcrypto",
					"-lz",
				);
				PRODUCT_NAME = "examples-socket-server";
			};
			name = "evloop-debug";
		};
		10D0904E19F0CA9C0043D458 /* libuv-debug */ = {
			isa = XCBuildConfiguration;
			buildSettings = {
				GCC_PREPROCESSOR_DEFINITIONS = (
					"DEBUG=1",
					"$(inherited)",
				);
				HEADER_SEARCH_PATHS = (
					"/usr/local/openssl-1.0.2/include",
					"$(inherited)",
					/Applications/Xcode.app/Contents/Developer/Toolchains/XcodeDefault.xctoolchain/usr/include,
					/usr/local/include,
					include,
				);
				LIBRARY_SEARCH_PATHS = (
					"/usr/local/openssl-1.0.2/lib",
					/usr/local/lib,
				);
				OTHER_CFLAGS = "";
				OTHER_LDFLAGS = (
					"-lssl",
					"-lcrypto",
					"-luv",
					"-lz",
				);
				PRODUCT_NAME = "examples-socket-server";
			};
			name = "libuv-debug";
		};
		10D0904F19F0CA9C0043D458 /* evloop-release */ = {
			isa = XCBuildConfiguration;
			buildSettings = {
				HEADER_SEARCH_PATHS = (
					"/usr/local/openssl-1.0.2/include",
					"$(inherited)",
					/Applications/Xcode.app/Contents/Developer/Toolchains/XcodeDefault.xctoolchain/usr/include,
					/usr/local/include,
					include,
				);
				LIBRARY_SEARCH_PATHS = (
					"/usr/local/openssl-1.0.2/lib",
					/usr/local/lib,
				);
				OTHER_CFLAGS = "";
				OTHER_LDFLAGS = (
					"-lssl",
					"-lcrypto",
					"-lz",
				);
				PRODUCT_NAME = "examples-socket-server";
			};
			name = "evloop-release";
		};
		10D0905019F0CA9C0043D458 /* libuv-release */ = {
			isa = XCBuildConfiguration;
			buildSettings = {
				HEADER_SEARCH_PATHS = (
					"/usr/local/openssl-1.0.2/include",
					"$(inherited)",
					/Applications/Xcode.app/Contents/Developer/Toolchains/XcodeDefault.xctoolchain/usr/include,
					/usr/local/include,
					include,
				);
				LIBRARY_SEARCH_PATHS = (
					"/usr/local/openssl-1.0.2/lib",
					/usr/local/lib,
				);
				OTHER_CFLAGS = "";
				OTHER_LDFLAGS = (
					"-lssl",
					"-lcrypto",
					"-luv",
					"-lz",
				);
				PRODUCT_NAME = "examples-socket-server";
			};
			name = "libuv-release";
		};
		10D0906519F38B2E0043D458 /* evloop-debug */ = {
			isa = XCBuildConfiguration;
			buildSettings = {
				GCC_PREPROCESSOR_DEFINITIONS = (
					"DEBUG=1",
					"$(inherited)",
				);
				HEADER_SEARCH_PATHS = (
					"/usr/local/openssl-1.0.2/include",
					"$(inherited)",
					/Applications/Xcode.app/Contents/Developer/Toolchains/XcodeDefault.xctoolchain/usr/include,
					/usr/local/include,
					include,
				);
				LIBRARY_SEARCH_PATHS = (
					"/usr/local/openssl-1.0.2/lib",
					/usr/local/lib,
				);
				OTHER_CFLAGS = "";
				OTHER_LDFLAGS = (
					"-lssl",
					"-lcrypto",
					"-lz",
				);
				PRODUCT_NAME = "examples-http1client";
			};
			name = "evloop-debug";
		};
		10D0906619F38B2E0043D458 /* libuv-debug */ = {
			isa = XCBuildConfiguration;
			buildSettings = {
				GCC_PREPROCESSOR_DEFINITIONS = (
					"DEBUG=1",
					"$(inherited)",
				);
				HEADER_SEARCH_PATHS = (
					"/usr/local/openssl-1.0.2/include",
					"$(inherited)",
					/Applications/Xcode.app/Contents/Developer/Toolchains/XcodeDefault.xctoolchain/usr/include,
					/usr/local/include,
					include,
				);
				LIBRARY_SEARCH_PATHS = (
					"/usr/local/openssl-1.0.2/lib",
					/usr/local/lib,
				);
				OTHER_CFLAGS = "";
				OTHER_LDFLAGS = (
					"-lssl",
					"-lcrypto",
					"-luv",
					"-lz",
				);
				PRODUCT_NAME = "examples-http1client";
			};
			name = "libuv-debug";
		};
		10D0906719F38B2E0043D458 /* evloop-release */ = {
			isa = XCBuildConfiguration;
			buildSettings = {
				HEADER_SEARCH_PATHS = (
					"/usr/local/openssl-1.0.2/include",
					"$(inherited)",
					/Applications/Xcode.app/Contents/Developer/Toolchains/XcodeDefault.xctoolchain/usr/include,
					/usr/local/include,
					include,
				);
				LIBRARY_SEARCH_PATHS = (
					"/usr/local/openssl-1.0.2/lib",
					/usr/local/lib,
				);
				OTHER_CFLAGS = "";
				OTHER_LDFLAGS = (
					"-lssl",
					"-lcrypto",
					"-lz",
				);
				PRODUCT_NAME = "examples-http1client";
			};
			name = "evloop-release";
		};
		10D0906819F38B2E0043D458 /* libuv-release */ = {
			isa = XCBuildConfiguration;
			buildSettings = {
				HEADER_SEARCH_PATHS = (
					"/usr/local/openssl-1.0.2/include",
					"$(inherited)",
					/Applications/Xcode.app/Contents/Developer/Toolchains/XcodeDefault.xctoolchain/usr/include,
					/usr/local/include,
					include,
				);
				LIBRARY_SEARCH_PATHS = (
					"/usr/local/openssl-1.0.2/lib",
					/usr/local/lib,
				);
				OTHER_CFLAGS = "";
				OTHER_LDFLAGS = (
					"-lssl",
					"-lcrypto",
					"-luv",
					"-lz",
				);
				PRODUCT_NAME = "examples-http1client";
			};
			name = "libuv-release";
		};
		10EA45DB1D0949BF00769A2B /* evloop-debug */ = {
			isa = XCBuildConfiguration;
			buildSettings = {
				GCC_PREPROCESSOR_DEFINITIONS = (
					"DEBUG=1",
					"$(inherited)",
				);
				HEADER_SEARCH_PATHS = (
					"$(inherited)",
					"/usr/local/openssl-1.0.2/include",
					/Applications/Xcode.app/Contents/Developer/Toolchains/XcodeDefault.xctoolchain/usr/include,
					/usr/local/include,
					include,
				);
				LIBRARY_SEARCH_PATHS = (
					"/usr/local/openssl-1.0.2/lib",
					/usr/local/lib,
				);
				OTHER_CFLAGS = "";
				OTHER_LDFLAGS = (
					"-lssl",
					"-lcrypto",
					"-lz",
				);
				PRODUCT_NAME = "$(TARGET_NAME)";
			};
			name = "evloop-debug";
		};
		10EA45DC1D0949BF00769A2B /* libuv-debug */ = {
			isa = XCBuildConfiguration;
			buildSettings = {
				GCC_PREPROCESSOR_DEFINITIONS = (
					"DEBUG=1",
					"$(inherited)",
				);
				HEADER_SEARCH_PATHS = (
					"$(inherited)",
					"/usr/local/openssl-1.0.2/include",
					/Applications/Xcode.app/Contents/Developer/Toolchains/XcodeDefault.xctoolchain/usr/include,
					/usr/local/include,
					include,
				);
				LIBRARY_SEARCH_PATHS = (
					"/usr/local/openssl-1.0.2/lib",
					/usr/local/lib,
				);
				OTHER_CFLAGS = "";
				OTHER_LDFLAGS = (
					"-lssl",
					"-lcrypto",
					"-luv",
					"-lz",
				);
				PRODUCT_NAME = "$(TARGET_NAME)";
			};
			name = "libuv-debug";
		};
		10EA45DD1D0949BF00769A2B /* evloop-release */ = {
			isa = XCBuildConfiguration;
			buildSettings = {
				HEADER_SEARCH_PATHS = (
					"$(inherited)",
					"/usr/local/openssl-1.0.2/include",
					/Applications/Xcode.app/Contents/Developer/Toolchains/XcodeDefault.xctoolchain/usr/include,
					/usr/local/include,
					include,
				);
				LIBRARY_SEARCH_PATHS = (
					"/usr/local/openssl-1.0.2/lib",
					/usr/local/lib,
				);
				OTHER_CFLAGS = "";
				OTHER_LDFLAGS = (
					"-lssl",
					"-lcrypto",
					"-lz",
				);
				PRODUCT_NAME = "$(TARGET_NAME)";
			};
			name = "evloop-release";
		};
		10EA45DE1D0949BF00769A2B /* libuv-release */ = {
			isa = XCBuildConfiguration;
			buildSettings = {
				HEADER_SEARCH_PATHS = (
					"$(inherited)",
					"/usr/local/openssl-1.0.2/include",
					/Applications/Xcode.app/Contents/Developer/Toolchains/XcodeDefault.xctoolchain/usr/include,
					/usr/local/include,
					include,
				);
				LIBRARY_SEARCH_PATHS = (
					"/usr/local/openssl-1.0.2/lib",
					/usr/local/lib,
				);
				OTHER_CFLAGS = "";
				OTHER_LDFLAGS = (
					"-lssl",
					"-lcrypto",
					"-luv",
					"-lz",
				);
				PRODUCT_NAME = "$(TARGET_NAME)";
			};
			name = "libuv-release";
		};
		10F417CF19C1907B00B6E31A /* evloop-debug */ = {
			isa = XCBuildConfiguration;
			buildSettings = {
				GCC_PREPROCESSOR_DEFINITIONS = (
					"DEBUG=1",
					"H2O_USE_PICOTLS=1",
					"$(inherited)",
				);
				HEADER_SEARCH_PATHS = (
					"$(inherited)",
					/Applications/Xcode.app/Contents/Developer/Toolchains/XcodeDefault.xctoolchain/usr/include,
					deps/brotli/c/include,
					"deps/hiredis/**",
					deps/yaml/include,
					deps/mruby/include,
					"deps/mruby-input-stream/src",
					deps/picotls/include,
					/usr/local/opt/openssl/include,
					/usr/local/include,
					include,
				);
				LIBRARY_SEARCH_PATHS = (
					"/usr/local/openssl-1.0.2/lib",
					build/default/mruby/host/lib,
					/usr/local/lib,
				);
				OTHER_CFLAGS = "";
				OTHER_LDFLAGS = (
					"-lmruby",
					"-lssl",
					"-lcrypto",
					"-lz",
				);
				PRODUCT_NAME = h2o;
			};
			name = "evloop-debug";
		};
		10F417D019C1907B00B6E31A /* libuv-debug */ = {
			isa = XCBuildConfiguration;
			buildSettings = {
				GCC_PREPROCESSOR_DEFINITIONS = (
					"DEBUG=1",
					"$(inherited)",
				);
				HEADER_SEARCH_PATHS = (
					"$(inherited)",
					/Applications/Xcode.app/Contents/Developer/Toolchains/XcodeDefault.xctoolchain/usr/include,
					deps/brotli/c/include,
					"deps/hiredis/**",
					deps/yaml/include,
					deps/mruby/include,
					"deps/mruby-input-stream/src",
					deps/picotls/include,
					/usr/local/opt/openssl/include,
					/usr/local/include,
					include,
				);
				LIBRARY_SEARCH_PATHS = (
					"/usr/local/openssl-1.0.2/lib",
					build/default/mruby/host/lib,
					/usr/local/lib,
				);
				OTHER_CFLAGS = "";
				OTHER_LDFLAGS = (
					"-lssl",
					"-lcrypto",
					"-luv",
					"-lz",
				);
				PRODUCT_NAME = h2o;
			};
			name = "libuv-debug";
		};
		10F417D119C1907B00B6E31A /* evloop-release */ = {
			isa = XCBuildConfiguration;
			buildSettings = {
				HEADER_SEARCH_PATHS = (
					"$(inherited)",
					/Applications/Xcode.app/Contents/Developer/Toolchains/XcodeDefault.xctoolchain/usr/include,
					deps/brotli/c/include,
					"deps/hiredis/**",
					deps/yaml/include,
					deps/mruby/include,
					"deps/mruby-input-stream/src",
					deps/picotls/include,
					/usr/local/opt/openssl/include,
					/usr/local/include,
					include,
				);
				LIBRARY_SEARCH_PATHS = (
					"/usr/local/openssl-1.0.2/lib",
					build/default/mruby/host/lib,
					/usr/local/lib,
				);
				OTHER_CFLAGS = "";
				OTHER_LDFLAGS = (
					"-lmruby",
					"-lssl",
					"-lcrypto",
					"-lz",
				);
				PRODUCT_NAME = h2o;
			};
			name = "evloop-release";
		};
		10F417D219C1907B00B6E31A /* libuv-release */ = {
			isa = XCBuildConfiguration;
			buildSettings = {
				HEADER_SEARCH_PATHS = (
					"$(inherited)",
					/Applications/Xcode.app/Contents/Developer/Toolchains/XcodeDefault.xctoolchain/usr/include,
					deps/brotli/c/include,
					"deps/hiredis/**",
					deps/yaml/include,
					deps/mruby/include,
					"deps/mruby-input-stream/src",
					deps/picotls/include,
					/usr/local/opt/openssl/include,
					/usr/local/include,
					include,
				);
				LIBRARY_SEARCH_PATHS = (
					"/usr/local/openssl-1.0.2/lib",
					build/default/mruby/host/lib,
					/usr/local/lib,
				);
				OTHER_CFLAGS = "";
				OTHER_LDFLAGS = (
					"-lssl",
					"-lcrypto",
					"-luv",
					"-lz",
				);
				PRODUCT_NAME = h2o;
			};
			name = "libuv-release";
		};
/* End XCBuildConfiguration section */

/* Begin XCConfigurationList section */
		08790E0B1D8BD7F100A04BC1 /* Build configuration list for PBXNativeTarget "examples-redis-client" */ = {
			isa = XCConfigurationList;
			buildConfigurations = (
				08790E0C1D8BD7F100A04BC1 /* evloop-debug */,
				08790E0D1D8BD7F100A04BC1 /* libuv-debug */,
				08790E0E1D8BD7F100A04BC1 /* evloop-release */,
				08790E0F1D8BD7F100A04BC1 /* libuv-release */,
			);
			defaultConfigurationIsVisible = 0;
			defaultConfigurationName = "evloop-release";
		};
		1079231019A320A700C52AD6 /* Build configuration list for PBXProject "h2o" */ = {
			isa = XCConfigurationList;
			buildConfigurations = (
				1079231719A320A700C52AD6 /* evloop-debug */,
				1065E70F19BF752300686E72 /* libuv-debug */,
				1079231819A320A700C52AD6 /* evloop-release */,
				1065E71419BF754100686E72 /* libuv-release */,
			);
			defaultConfigurationIsVisible = 0;
			defaultConfigurationName = "evloop-release";
		};
		1079231919A320A700C52AD6 /* Build configuration list for PBXNativeTarget "h2o" */ = {
			isa = XCConfigurationList;
			buildConfigurations = (
				1079231A19A320A700C52AD6 /* evloop-debug */,
				1065E71019BF752300686E72 /* libuv-debug */,
				1079231B19A320A700C52AD6 /* evloop-release */,
				1065E71519BF754100686E72 /* libuv-release */,
			);
			defaultConfigurationIsVisible = 0;
			defaultConfigurationName = "evloop-release";
		};
		107923DF19A321F400C52AD6 /* Build configuration list for PBXNativeTarget "examples-simple" */ = {
			isa = XCConfigurationList;
			buildConfigurations = (
				107923E019A321F400C52AD6 /* evloop-debug */,
				1065E71219BF752300686E72 /* libuv-debug */,
				107923E119A321F400C52AD6 /* evloop-release */,
				1065E71719BF754100686E72 /* libuv-release */,
			);
			defaultConfigurationIsVisible = 0;
			defaultConfigurationName = "evloop-release";
		};
		1079240A19A3247A00C52AD6 /* Build configuration list for PBXNativeTarget "examples-websocket" */ = {
			isa = XCConfigurationList;
			buildConfigurations = (
				1079240B19A3247A00C52AD6 /* evloop-debug */,
				1065E71319BF752300686E72 /* libuv-debug */,
				1079240C19A3247A00C52AD6 /* evloop-release */,
				1065E71819BF754100686E72 /* libuv-release */,
			);
			defaultConfigurationIsVisible = 0;
			defaultConfigurationName = "evloop-release";
		};
		1079243219A3260E00C52AD6 /* Build configuration list for PBXNativeTarget "unittest" */ = {
			isa = XCConfigurationList;
			buildConfigurations = (
				1079243319A3260E00C52AD6 /* evloop-debug */,
				1065E71119BF752300686E72 /* libuv-debug */,
				1079243419A3260E00C52AD6 /* evloop-release */,
				1065E71619BF754100686E72 /* libuv-release */,
			);
			defaultConfigurationIsVisible = 0;
			defaultConfigurationName = "evloop-release";
		};
		10D0904C19F0CA9C0043D458 /* Build configuration list for PBXNativeTarget "examples-socket-client" */ = {
			isa = XCConfigurationList;
			buildConfigurations = (
				10D0904D19F0CA9C0043D458 /* evloop-debug */,
				10D0904E19F0CA9C0043D458 /* libuv-debug */,
				10D0904F19F0CA9C0043D458 /* evloop-release */,
				10D0905019F0CA9C0043D458 /* libuv-release */,
			);
			defaultConfigurationIsVisible = 0;
			defaultConfigurationName = "evloop-release";
		};
		10D0906419F38B2E0043D458 /* Build configuration list for PBXNativeTarget "examples-http1client" */ = {
			isa = XCConfigurationList;
			buildConfigurations = (
				10D0906519F38B2E0043D458 /* evloop-debug */,
				10D0906619F38B2E0043D458 /* libuv-debug */,
				10D0906719F38B2E0043D458 /* evloop-release */,
				10D0906819F38B2E0043D458 /* libuv-release */,
			);
			defaultConfigurationIsVisible = 0;
			defaultConfigurationName = "evloop-release";
		};
		10EA45DA1D0949BF00769A2B /* Build configuration list for PBXNativeTarget "examples-latency-optimization" */ = {
			isa = XCConfigurationList;
			buildConfigurations = (
				10EA45DB1D0949BF00769A2B /* evloop-debug */,
				10EA45DC1D0949BF00769A2B /* libuv-debug */,
				10EA45DD1D0949BF00769A2B /* evloop-release */,
				10EA45DE1D0949BF00769A2B /* libuv-release */,
			);
			defaultConfigurationIsVisible = 0;
			defaultConfigurationName = "evloop-release";
		};
		10F417CE19C1907B00B6E31A /* Build configuration list for PBXNativeTarget "server" */ = {
			isa = XCConfigurationList;
			buildConfigurations = (
				10F417CF19C1907B00B6E31A /* evloop-debug */,
				10F417D019C1907B00B6E31A /* libuv-debug */,
				10F417D119C1907B00B6E31A /* evloop-release */,
				10F417D219C1907B00B6E31A /* libuv-release */,
			);
			defaultConfigurationIsVisible = 0;
			defaultConfigurationName = "evloop-release";
		};
/* End XCConfigurationList section */
	};
	rootObject = 1079230D19A320A700C52AD6 /* Project object */;
}<|MERGE_RESOLUTION|>--- conflicted
+++ resolved
@@ -227,7 +227,6 @@
 		10FEF24F1D6FC8E200E11B1D /* gkc.h in Headers */ = {isa = PBXBuildFile; fileRef = 10FEF24D1D6FC8E200E11B1D /* gkc.h */; };
 		10FFEE0A1BB23A8C0087AD75 /* neverbleed.c in Sources */ = {isa = PBXBuildFile; fileRef = 10FFEE081BB23A8C0087AD75 /* neverbleed.c */; };
 		7D0285C91EF422D40094292B /* sleep.c in Sources */ = {isa = PBXBuildFile; fileRef = 7D0285C81EF422D40094292B /* sleep.c */; };
-<<<<<<< HEAD
 		7D0341FB1FE4D5B60052E0A1 /* http2client.c in Sources */ = {isa = PBXBuildFile; fileRef = 7D0341FA1FE4D5B60052E0A1 /* http2client.c */; };
 		7D0341FC1FE4D5BD0052E0A1 /* http2client.c in Sources */ = {isa = PBXBuildFile; fileRef = 7D0341FA1FE4D5B60052E0A1 /* http2client.c */; };
 		7D10CC6B205D0F950054A8E2 /* httpclient_internal.h in Headers */ = {isa = PBXBuildFile; fileRef = 7D10CC6A205D0F8E0054A8E2 /* httpclient_internal.h */; };
@@ -236,9 +235,7 @@
 		7D67C721204F8C0E0049E935 /* httpclient.c in Sources */ = {isa = PBXBuildFile; fileRef = 7D67C720204F8C0E0049E935 /* httpclient.c */; };
 		7D67C722204F8C0E0049E935 /* httpclient.c in Sources */ = {isa = PBXBuildFile; fileRef = 7D67C720204F8C0E0049E935 /* httpclient.c */; };
 		7D67C724204F8CA50049E935 /* httpclient.h in Headers */ = {isa = PBXBuildFile; fileRef = 7D67C723204F8C9B0049E935 /* httpclient.h */; };
-=======
 		7D0E5D5A20761BD800DA3E5A /* hiredis_.h in Headers */ = {isa = PBXBuildFile; fileRef = 7DF88EF820761972005DB8D8 /* hiredis_.h */; };
->>>>>>> ff0d8660
 		7D9372FE202AC70F005FE6AB /* server_timing.c in Sources */ = {isa = PBXBuildFile; fileRef = 7D9372FD202AC70F005FE6AB /* server_timing.c */; };
 		7D9372FF202AC717005FE6AB /* server_timing.c in Sources */ = {isa = PBXBuildFile; fileRef = 7D9372FD202AC70F005FE6AB /* server_timing.c */; };
 		7D937300202AC717005FE6AB /* server_timing.c in Sources */ = {isa = PBXBuildFile; fileRef = 7D9372FD202AC70F005FE6AB /* server_timing.c */; };
