/*
 * Copyright (c) 2014-2016 DeNA Co., Ltd., Kazuho Oku, Tatsuhiko Kubo,
 *                         Domingo Alvarez Duarte, Nick Desaulniers,
 *                         Jeff Marrison, Shota Fukumori, Fastly, Inc.
 *
 * Permission is hereby granted, free of charge, to any person obtaining a copy
 * of this software and associated documentation files (the "Software"), to
 * deal in the Software without restriction, including without limitation the
 * rights to use, copy, modify, merge, publish, distribute, sublicense, and/or
 * sell copies of the Software, and to permit persons to whom the Software is
 * furnished to do so, subject to the following conditions:
 *
 * The above copyright notice and this permission notice shall be included in
 * all copies or substantial portions of the Software.
 *
 * THE SOFTWARE IS PROVIDED "AS IS", WITHOUT WARRANTY OF ANY KIND, EXPRESS OR
 * IMPLIED, INCLUDING BUT NOT LIMITED TO THE WARRANTIES OF MERCHANTABILITY,
 * FITNESS FOR A PARTICULAR PURPOSE AND NONINFRINGEMENT. IN NO EVENT SHALL THE
 * AUTHORS OR COPYRIGHT HOLDERS BE LIABLE FOR ANY CLAIM, DAMAGES OR OTHER
 * LIABILITY, WHETHER IN AN ACTION OF CONTRACT, TORT OR OTHERWISE, ARISING
 * FROM, OUT OF OR IN CONNECTION WITH THE SOFTWARE OR THE USE OR OTHER DEALINGS
 * IN THE SOFTWARE.
 */
#include <arpa/inet.h>
#include <assert.h>
#include <errno.h>
#include <fcntl.h>
#include <getopt.h>
#include <inttypes.h>
#include <limits.h>
#include <netdb.h>
#include <netinet/in.h>
#include <netinet/tcp.h>
#include <poll.h>
#include <pthread.h>
#include <pwd.h>
#include <signal.h>
#include <spawn.h>
#include <stdio.h>
#include <unistd.h>
#include <sys/resource.h>
#include <sys/stat.h>
#include <sys/socket.h>
#include <sys/time.h>
#include <sys/types.h>
#include <sys/un.h>
#include <sys/wait.h>
#include <openssl/crypto.h>
#include <openssl/err.h>
#include <openssl/ssl.h>
#ifdef __GLIBC__
#include <execinfo.h>
#endif
#if H2O_USE_PICOTLS
#include "picotls.h"
#include "picotls/minicrypto.h"
#include "picotls/openssl.h"
#endif
#include "cloexec.h"
#include "yoml-parser.h"
#include "neverbleed.h"
#include "h2o.h"
#include "h2o/configurator.h"
#include "h2o/http1.h"
#include "h2o/http2.h"
#include "h2o/serverutil.h"
#if H2O_USE_MRUBY
#include "h2o/mruby_.h"
#endif
#include "standalone.h"

#ifdef TCP_FASTOPEN
#define H2O_DEFAULT_LENGTH_TCP_FASTOPEN_QUEUE 4096
#else
#define H2O_DEFAULT_LENGTH_TCP_FASTOPEN_QUEUE 0
#endif

#define H2O_DEFAULT_NUM_NAME_RESOLUTION_THREADS 32

#define H2O_DEFAULT_OCSP_UPDATER_MAX_THREADS 10

#if defined(OPENSSL_NO_OCSP) && !H2O_USE_PICOTLS
#define H2O_USE_OCSP 0
#else
#define H2O_USE_OCSP 1
#endif

struct listener_ssl_config_t {
    H2O_VECTOR(h2o_iovec_t) hostnames;
    char *certificate_file;
    SSL_CTX *ctx;
<<<<<<< HEAD
    h2o_iovec_t *http2_origin_frame;
#ifndef OPENSSL_NO_OCSP
=======
#if H2O_USE_OCSP
>>>>>>> 378a5e9e
    struct {
        uint64_t interval;
        unsigned max_failures;
        char *cmd;
        pthread_t updater_tid; /* should be valid when and only when interval != 0 */
        struct {
            pthread_mutex_t mutex;
            h2o_buffer_t *data;
        } response;
    } ocsp_stapling;
#endif
};

struct listener_config_t {
    int fd;
    struct sockaddr_storage addr;
    socklen_t addrlen;
    h2o_hostconf_t **hosts;
    H2O_VECTOR(struct listener_ssl_config_t *) ssl;
    int proxy_protocol;
};

struct listener_ctx_t {
    h2o_accept_ctx_t accept_ctx;
    h2o_socket_t *sock;
};

typedef struct st_resolve_tag_node_cache_entry_t {
    h2o_iovec_t filename;
    yoml_t *node;
} resolve_tag_node_cache_entry_t;

typedef struct st_resolve_tag_arg_t {
    H2O_VECTOR(resolve_tag_node_cache_entry_t) node_cache;
} resolve_tag_arg_t;

typedef enum en_run_mode_t {
    RUN_MODE_WORKER = 0,
    RUN_MODE_MASTER,
    RUN_MODE_DAEMON,
    RUN_MODE_TEST,
} run_mode_t;

static struct {
    h2o_globalconf_t globalconf;
    run_mode_t run_mode;
    struct {
        int *fds;
        char *bound_fd_map; /* has `num_fds` elements, set to 1 if fd[index] was bound to one of the listeners */
        size_t num_fds;
        char *env_var;
    } server_starter;
    struct listener_config_t **listeners;
    size_t num_listeners;
    char *pid_file;
    char *error_log;
    int max_connections;
    size_t num_threads;
    int tfo_queues;
    time_t launch_time;
    struct {
        pthread_t tid;
        h2o_context_t ctx;
        h2o_multithread_receiver_t server_notifications;
        h2o_multithread_receiver_t memcached;
    } * threads;
    volatile sig_atomic_t shutdown_requested;
    h2o_barrier_t startup_sync_barrier;
    struct {
        /* unused buffers exist to avoid false sharing of the cache line */
        char _unused1_avoir_false_sharing[32];
        int _num_connections; /* number of currently handled incoming connections, should use atomic functions to update the value
                                 */
        char _unused2_avoir_false_sharing[32];
        unsigned long
            _num_sessions; /* total number of opened incoming connections, should use atomic functions to update the value */
        char _unused3_avoir_false_sharing[32];
    } state;
    char *crash_handler;
    int crash_handler_wait_pipe_close;
} conf = {
    {NULL},                                 /* globalconf */
    RUN_MODE_WORKER,                        /* dry-run */
    {NULL},                                 /* server_starter */
    NULL,                                   /* listeners */
    0,                                      /* num_listeners */
    NULL,                                   /* pid_file */
    NULL,                                   /* error_log */
    1024,                                   /* max_connections */
    0,                                      /* initialized in main() */
    0,                                      /* initialized in main() */
    0,                                      /* initialized in main() */
    NULL,                                   /* thread_ids */
    0,                                      /* shutdown_requested */
    H2O_BARRIER_INITIALIZER(SIZE_MAX),      /* startup_sync_barrier */
    {{0}},                                  /* state */
    "share/h2o/annotate-backtrace-symbols", /* crash_handler */
    0,                                      /* crash_handler_wait_pipe_close */
};

static neverbleed_t *neverbleed = NULL;

static void set_cloexec(int fd)
{
    if (fcntl(fd, F_SETFD, FD_CLOEXEC) == -1) {
        perror("failed to set FD_CLOEXEC");
        abort();
    }
}

static int on_openssl_print_errors(const char *str, size_t len, void *fp)
{
    fwrite(str, 1, len, fp);
    return (int)len;
}

static void setup_ecc_key(SSL_CTX *ssl_ctx)
{
#ifdef SSL_CTX_set_ecdh_auto
    SSL_CTX_set_ecdh_auto(ssl_ctx, 1);
#else
    int nid = NID_X9_62_prime256v1;
    EC_KEY *key = EC_KEY_new_by_curve_name(nid);
    if (key == NULL) {
        fprintf(stderr, "Failed to create curve \"%s\"\n", OBJ_nid2sn(nid));
        return;
    }
    SSL_CTX_set_tmp_ecdh(ssl_ctx, key);
    EC_KEY_free(key);
#endif
}

static struct listener_ssl_config_t *resolve_sni(struct listener_config_t *listener, const char *name, size_t name_len)
{
    size_t i, j;

    for (i = 0; i != listener->ssl.size; ++i) {
        struct listener_ssl_config_t *ssl_config = listener->ssl.entries[i];
        for (j = 0; j != ssl_config->hostnames.size; ++j) {
            if (ssl_config->hostnames.entries[j].base[0] == '*') {
                /* matching against "*.foo.bar" */
                size_t cmplen = ssl_config->hostnames.entries[j].len - 1;
                if (!(cmplen < name_len && h2o_lcstris(name + name_len - cmplen, cmplen, ssl_config->hostnames.entries[j].base + 1,
                                                       ssl_config->hostnames.entries[j].len - 1)))
                    continue;
            } else {
                if (!h2o_lcstris(name, name_len, ssl_config->hostnames.entries[j].base, ssl_config->hostnames.entries[j].len))
                    continue;
            }
            /* found */
            return listener->ssl.entries[i];
        }
    }
    return listener->ssl.entries[0];
}

static int on_sni_callback(SSL *ssl, int *ad, void *arg)
{
    struct listener_config_t *listener = arg;
    const char *server_name = SSL_get_servername(ssl, TLSEXT_NAMETYPE_host_name);

    if (server_name != NULL) {
        struct listener_ssl_config_t *resolved = resolve_sni(listener, server_name, strlen(server_name));
        if (resolved->ctx != SSL_get_SSL_CTX(ssl))
            SSL_set_SSL_CTX(ssl, resolved->ctx);
    }

    return SSL_TLSEXT_ERR_OK;
}

#if H2O_USE_PICOTLS
struct st_on_client_hello_ptls_t {
    ptls_on_client_hello_t super;
    struct listener_config_t *listener;
};

static int on_client_hello_ptls(ptls_on_client_hello_t *_self, ptls_t *tls, ptls_iovec_t server_name,
                                const ptls_iovec_t *negotiated_protocols, size_t num_negotiated_protocols,
                                const uint16_t *signature_algorithms, size_t num_signature_algorithms)
{
    struct st_on_client_hello_ptls_t *self = (struct st_on_client_hello_ptls_t *)_self;
    int ret = 0;

    /* handle SNI */
    if (server_name.base != NULL) {
        struct listener_ssl_config_t *resolved = resolve_sni(self->listener, (const char *)server_name.base, server_name.len);
        ptls_context_t *newctx = h2o_socket_ssl_get_picotls_context(resolved->ctx);
        ptls_set_context(tls, newctx);
        ptls_set_server_name(tls, (const char *)server_name.base, server_name.len);
    }

    /* handle ALPN */
    if (num_negotiated_protocols != 0) {
        const h2o_iovec_t *server_pref;
        for (server_pref = h2o_alpn_protocols; server_pref->len != 0; ++server_pref) {
            size_t i;
            for (i = 0; i != num_negotiated_protocols; ++i)
                if (h2o_memis(server_pref->base, server_pref->len, negotiated_protocols[i].base, negotiated_protocols[i].len))
                    goto ALPN_Found;
        }
        return PTLS_ALERT_NO_APPLICATION_PROTOCOL;
    ALPN_Found:
        if ((ret = ptls_set_negotiated_protocol(tls, server_pref->base, server_pref->len)) != 0)
            return ret;
    }

    return ret;
}
#endif

static void update_ocsp_stapling(struct listener_ssl_config_t *ssl_conf, h2o_buffer_t *resp)
{
    pthread_mutex_lock(&ssl_conf->ocsp_stapling.response.mutex);
    if (ssl_conf->ocsp_stapling.response.data != NULL)
        h2o_buffer_dispose(&ssl_conf->ocsp_stapling.response.data);
    ssl_conf->ocsp_stapling.response.data = resp;
    pthread_mutex_unlock(&ssl_conf->ocsp_stapling.response.mutex);
}

static int get_ocsp_response(const char *cert_fn, const char *cmd, h2o_buffer_t **resp)
{
    char *cmd_fullpath = h2o_configurator_get_cmd_path(cmd), *argv[] = {cmd_fullpath, (char *)cert_fn, NULL};
    int child_status, ret;

    if (h2o_read_command(cmd_fullpath, argv, resp, &child_status) != 0) {
        fprintf(stderr, "[OCSP Stapling] failed to execute %s:%s\n", cmd, strerror(errno));
        switch (errno) {
        case EACCES:
        case ENOENT:
        case ENOEXEC:
            /* permanent errors */
            ret = EX_CONFIG;
            goto Exit;
        default:
            ret = EX_TEMPFAIL;
            goto Exit;
        }
    }

    if (!(WIFEXITED(child_status) && WEXITSTATUS(child_status) == 0))
        h2o_buffer_dispose(resp);
    if (!WIFEXITED(child_status)) {
        fprintf(stderr, "[OCSP Stapling] command %s was killed by signal %d\n", cmd_fullpath, WTERMSIG(child_status));
        ret = EX_TEMPFAIL;
        goto Exit;
    }
    ret = WEXITSTATUS(child_status);

Exit:
    free(cmd_fullpath);
    return ret;
}

static h2o_sem_t ocsp_updater_semaphore;

static void *ocsp_updater_thread(void *_ssl_conf)
{
    struct listener_ssl_config_t *ssl_conf = _ssl_conf;
    time_t next_at = 0, now;
    unsigned fail_cnt = 0;
    int status;
    h2o_buffer_t *resp;

    assert(ssl_conf->ocsp_stapling.interval != 0);

    while (1) {
        /* sleep until next_at */
        if ((now = time(NULL)) < next_at) {
            time_t sleep_secs = next_at - now;
            sleep(sleep_secs < UINT_MAX ? (unsigned)sleep_secs : UINT_MAX);
            continue;
        }
        /* fetch the response */
        h2o_sem_wait(&ocsp_updater_semaphore);
        status = get_ocsp_response(ssl_conf->certificate_file, ssl_conf->ocsp_stapling.cmd, &resp);
        h2o_sem_post(&ocsp_updater_semaphore);
        switch (status) {
        case 0: /* success */
            fail_cnt = 0;
            update_ocsp_stapling(ssl_conf, resp);
            fprintf(stderr, "[OCSP Stapling] successfully updated the response for certificate file:%s\n",
                    ssl_conf->certificate_file);
            break;
        case EX_TEMPFAIL: /* temporary failure */
            if (fail_cnt == ssl_conf->ocsp_stapling.max_failures) {
                fprintf(stderr,
                        "[OCSP Stapling] OCSP stapling is temporary disabled due to repeated errors for certificate file:%s\n",
                        ssl_conf->certificate_file);
                update_ocsp_stapling(ssl_conf, NULL);
            } else {
                fprintf(stderr, "[OCSP Stapling] reusing old response due to a temporary error occurred while fetching OCSP "
                                "response for certificate file:%s\n",
                        ssl_conf->certificate_file);
                ++fail_cnt;
            }
            break;
        default: /* permanent failure */
            update_ocsp_stapling(ssl_conf, NULL);
            fprintf(stderr, "[OCSP Stapling] disabled for certificate file:%s\n", ssl_conf->certificate_file);
            goto Exit;
        }
        /* update next_at */
        next_at = time(NULL) + ssl_conf->ocsp_stapling.interval;
    }

Exit:
    return NULL;
}

#ifndef OPENSSL_NO_OCSP

static int on_staple_ocsp_ossl(SSL *ssl, void *_ssl_conf)
{
    struct listener_ssl_config_t *ssl_conf = _ssl_conf;
    void *resp = NULL;
    size_t len = 0;

    /* fetch ocsp response */
    pthread_mutex_lock(&ssl_conf->ocsp_stapling.response.mutex);
    if (ssl_conf->ocsp_stapling.response.data != NULL) {
        resp = CRYPTO_malloc((int)ssl_conf->ocsp_stapling.response.data->size, __FILE__, __LINE__);
        if (resp != NULL) {
            len = ssl_conf->ocsp_stapling.response.data->size;
            memcpy(resp, ssl_conf->ocsp_stapling.response.data->bytes, len);
        }
    }
    pthread_mutex_unlock(&ssl_conf->ocsp_stapling.response.mutex);

    if (resp != NULL) {
        SSL_set_tlsext_status_ocsp_resp(ssl, resp, len);
        return SSL_TLSEXT_ERR_OK;
    } else {
        return SSL_TLSEXT_ERR_NOACK;
    }
}

#endif

#if H2O_USE_PICOTLS

struct st_staple_ocsp_ptls_t {
    ptls_staple_ocsp_t super;
    struct listener_ssl_config_t *conf;
};

static int on_staple_ocsp_ptls(ptls_staple_ocsp_t *_self, ptls_t *tls, ptls_buffer_t *output, size_t cert_index)
{
    struct st_staple_ocsp_ptls_t *self = (struct st_staple_ocsp_ptls_t *)_self;
    int locked = 0, ret;

    if (cert_index != 0) {
        ret = PTLS_ERROR_LIBRARY;
        goto Exit;
    }

    pthread_mutex_lock(&self->conf->ocsp_stapling.response.mutex);
    locked = 1;

    if (self->conf->ocsp_stapling.response.data == NULL) {
        ret = PTLS_ERROR_LIBRARY;
        goto Exit;
    }
    ptls_buffer_pushv(output, self->conf->ocsp_stapling.response.data->bytes, self->conf->ocsp_stapling.response.data->size);
    ret = 0;

Exit:
    if (locked)
        pthread_mutex_unlock(&self->conf->ocsp_stapling.response.mutex);
    return ret;
}

static const char *listener_setup_ssl_picotls(struct listener_config_t *listener, struct listener_ssl_config_t *ssl_config,
                                              SSL_CTX *ssl_ctx)
{
    static const ptls_key_exchange_algorithm_t *key_exchanges[] = {&ptls_minicrypto_x25519, &ptls_openssl_secp256r1, NULL};
    struct st_fat_context_t {
        ptls_context_t ctx;
        struct st_on_client_hello_ptls_t ch;
        struct st_staple_ocsp_ptls_t so;
        ptls_openssl_sign_certificate_t sc;
    } *pctx = h2o_mem_alloc(sizeof(*pctx));
    EVP_PKEY *key;
    X509 *cert;
    STACK_OF(X509) * cert_chain;
    int ret;

    *pctx = (struct st_fat_context_t){{ptls_openssl_random_bytes,
                                       key_exchanges,
                                       ptls_openssl_cipher_suites,
                                       {NULL, 0},
                                       &pctx->ch.super,
                                       &pctx->so.super,
                                       &pctx->sc.super,
                                       NULL,
                                       0,
                                       8192,
                                       1},
                                      {{on_client_hello_ptls}, listener},
                                      {{on_staple_ocsp_ptls}, ssl_config}};

    { /* obtain key and cert (via fake connection for libressl compatibility) */
        SSL *fakeconn = SSL_new(ssl_ctx);
        assert(fakeconn != NULL);
        key = SSL_get_privatekey(fakeconn);
        assert(key != NULL);
        cert = SSL_get_certificate(fakeconn);
        assert(cert != NULL);
        SSL_free(fakeconn);
    }

    if (ptls_openssl_init_sign_certificate(&pctx->sc, key) != 0) {
        free(pctx);
        return "failed to setup private key";
    }

    SSL_CTX_get_extra_chain_certs(ssl_ctx, &cert_chain);
    ret = ptls_openssl_load_certificates(&pctx->ctx, cert, cert_chain);
    assert(ret == 0);

    h2o_socket_ssl_set_picotls_context(ssl_ctx, &pctx->ctx);

    return NULL;
}

#endif

static void listener_setup_ssl_add_host(struct listener_ssl_config_t *ssl_config, h2o_iovec_t host)
{
    const char *host_end = memchr(host.base, ':', host.len);
    if (host_end == NULL)
        host_end = host.base + host.len;

    h2o_vector_reserve(NULL, &ssl_config->hostnames, ssl_config->hostnames.size + 1);
    ssl_config->hostnames.entries[ssl_config->hostnames.size++] = h2o_iovec_init(host.base, host_end - host.base);
}

static h2o_iovec_t *build_http2_origin_frame(h2o_configurator_command_t *cmd, yoml_t **origins, size_t nr_origins)
{
    size_t i;
    h2o_iovec_t *http2_origin_frame = h2o_mem_alloc(sizeof(*http2_origin_frame));
    uint16_t lengths[nr_origins];
    h2o_iovec_t elems[nr_origins * 2];
    for (i = 0; i < nr_origins; i++) {
        yoml_t *origin = origins[i];
        if (origin->type != YOML_TYPE_SCALAR) {
            h2o_configurator_errprintf(cmd, origin, "element of a sequence passed to http2-origin-frame must be a scalar");
            free(http2_origin_frame);
            return NULL;
        }
        size_t origin_len = strlen(origins[i]->data.scalar);
        lengths[i] = htons(origin_len);
        elems[i*2].base = (char *)&lengths[i];
        elems[i*2].len = 2;
        elems[i*2 + 1].base = origins[i]->data.scalar;
        elems[i*2 + 1].len = origin_len;
        h2o_strtolower(elems[i*2 + 1].base, origin_len);
    }
    *http2_origin_frame = h2o_concat_list(NULL, elems, nr_origins * 2);
    return http2_origin_frame;
}

static int listener_setup_ssl(h2o_configurator_command_t *cmd, h2o_configurator_context_t *ctx, yoml_t *listen_node,
                              yoml_t *ssl_node, struct listener_config_t *listener, int listener_is_new)
{
    SSL_CTX *ssl_ctx = NULL;
<<<<<<< HEAD
    yoml_t *certificate_file = NULL, *key_file = NULL, *dh_file = NULL, *minimum_version = NULL, *cipher_suite = NULL,
           *ocsp_update_cmd = NULL, *ocsp_update_interval_node = NULL, *ocsp_max_failures_node = NULL;
    h2o_iovec_t *http2_origin_frame = NULL;
=======
    yoml_t *certificate_file = NULL, *key_file = NULL, *dh_file = NULL, *min_version = NULL, *max_version = NULL,
           *cipher_suite = NULL, *ocsp_update_cmd = NULL, *ocsp_update_interval_node = NULL, *ocsp_max_failures_node = NULL;
>>>>>>> 378a5e9e
    long ssl_options = SSL_OP_ALL;
    uint64_t ocsp_update_interval = 4 * 60 * 60; /* defaults to 4 hours */
    unsigned ocsp_max_failures = 3;              /* defaults to 3; permit 3 failures before temporary disabling OCSP stapling */
    int use_neverbleed = 1, use_picotls = 1;     /* enabled by default */

    if (!listener_is_new) {
        if (listener->ssl.size != 0 && ssl_node == NULL) {
            h2o_configurator_errprintf(cmd, listen_node, "cannot accept HTTP; already defined to accept HTTPS");
            return -1;
        }
        if (listener->ssl.size == 0 && ssl_node != NULL) {
            h2o_configurator_errprintf(cmd, ssl_node, "cannot accept HTTPS; already defined to accept HTTP");
            return -1;
        }
    }

    if (ssl_node == NULL)
        return 0;
    if (ssl_node->type != YOML_TYPE_MAPPING) {
        h2o_configurator_errprintf(cmd, ssl_node, "`ssl` is not a mapping");
        return -1;
    }

    { /* parse */
        size_t i;
        for (i = 0; i != ssl_node->data.sequence.size; ++i) {
            yoml_t *key = ssl_node->data.mapping.elements[i].key, *value = ssl_node->data.mapping.elements[i].value;
            /* obtain the target command */
            if (key->type != YOML_TYPE_SCALAR) {
                h2o_configurator_errprintf(NULL, key, "command must be a string");
                return -1;
            }
#define FETCH_PROPERTY(n, p)                                                                                                       \
    if (strcmp(key->data.scalar, n) == 0) {                                                                                        \
        if (value->type != YOML_TYPE_SCALAR) {                                                                                     \
            h2o_configurator_errprintf(cmd, value, "property of `" n "` must be a string");                                        \
            return -1;                                                                                                             \
        }                                                                                                                          \
        p = value;                                                                                                                 \
        continue;                                                                                                                  \
    }
            FETCH_PROPERTY("certificate-file", certificate_file);
            FETCH_PROPERTY("key-file", key_file);
            FETCH_PROPERTY("min-version", min_version);
            FETCH_PROPERTY("minimum-version", min_version);
            FETCH_PROPERTY("max-version", max_version);
            FETCH_PROPERTY("maximum-version", max_version);
            FETCH_PROPERTY("cipher-suite", cipher_suite);
            FETCH_PROPERTY("ocsp-update-cmd", ocsp_update_cmd);
            FETCH_PROPERTY("ocsp-update-interval", ocsp_update_interval_node);
            FETCH_PROPERTY("ocsp-max-failures", ocsp_max_failures_node);
            FETCH_PROPERTY("dh-file", dh_file);
            if (strcmp(key->data.scalar, "cipher-preference") == 0) {
                if (value->type == YOML_TYPE_SCALAR && strcasecmp(value->data.scalar, "client") == 0) {
                    ssl_options &= ~SSL_OP_CIPHER_SERVER_PREFERENCE;
                } else if (value->type == YOML_TYPE_SCALAR && strcasecmp(value->data.scalar, "server") == 0) {
                    ssl_options |= SSL_OP_CIPHER_SERVER_PREFERENCE;
                } else {
                    h2o_configurator_errprintf(cmd, value, "property of `cipher-preference` must be either of: `client`, `server`");
                    return -1;
                }
                continue;
            }
            if (strcmp(key->data.scalar, "neverbleed") == 0) {
                if (value->type == YOML_TYPE_SCALAR && strcasecmp(value->data.scalar, "ON") == 0) {
                    /* no need to enable neverbleed for daemon / master */
                    use_neverbleed = 1;
                } else if (value->type == YOML_TYPE_SCALAR && strcasecmp(value->data.scalar, "OFF") == 0) {
                    use_neverbleed = 0;
                } else {
                    h2o_configurator_errprintf(cmd, value, "property of `neverbleed` must be either of: `ON`, `OFF");
                    return -1;
                }
                continue;
            }
            if (strcmp(key->data.scalar, "http2-origin-frame") == 0) {
                switch (value->type) {
                case YOML_TYPE_SCALAR:
                    if ((http2_origin_frame = build_http2_origin_frame(cmd, &value, 1)) == NULL)
                        return -1;
                    break;
                case YOML_TYPE_SEQUENCE:
                    if ((http2_origin_frame = build_http2_origin_frame(cmd, value->data.sequence.elements, value->data.sequence.size)) == NULL)
                        return -1;
                    break;
                default:
                    h2o_configurator_errprintf(cmd, value, "argument to `http2-origin-frame` must be either a scalar or a sequence");
                    return -1;
                }
                continue;
            }
            h2o_configurator_errprintf(cmd, key, "unknown property: %s", key->data.scalar);
            return -1;
#undef FETCH_PROPERTY
        }
        if (certificate_file == NULL) {
            h2o_configurator_errprintf(cmd, ssl_node, "could not find mandatory property `certificate-file`");
            return -1;
        }
        if (key_file == NULL) {
            h2o_configurator_errprintf(cmd, ssl_node, "could not find mandatory property `key-file`");
            return -1;
        }
        if (min_version != NULL) {
#define MAP(tok, op)                                                                                                               \
    if (strcasecmp(min_version->data.scalar, tok) == 0) {                                                                          \
        ssl_options |= (op);                                                                                                       \
        goto VersionFound;                                                                                                         \
    }
            MAP("sslv2", 0);
            MAP("sslv3", SSL_OP_NO_SSLv2);
            MAP("tlsv1", SSL_OP_NO_SSLv2 | SSL_OP_NO_SSLv3);
            MAP("tlsv1.1", SSL_OP_NO_SSLv2 | SSL_OP_NO_SSLv3 | SSL_OP_NO_TLSv1);
#ifdef SSL_OP_NO_TLSv1_1
            MAP("tlsv1.2", SSL_OP_NO_SSLv2 | SSL_OP_NO_SSLv3 | SSL_OP_NO_TLSv1 | SSL_OP_NO_TLSv1_1);
#endif
#ifdef SSL_OP_NO_TLSv1_2
            MAP("tlsv1.3", SSL_OP_NO_SSLv2 | SSL_OP_NO_SSLv3 | SSL_OP_NO_TLSv1 | SSL_OP_NO_TLSv1_1 | SSL_OP_NO_TLSv1_2);
#endif
#undef MAP
            h2o_configurator_errprintf(cmd, min_version, "unknown protocol version: %s", min_version->data.scalar);
        VersionFound:;
        } else {
            /* default is >= TLSv1 */
            ssl_options |= SSL_OP_NO_SSLv2 | SSL_OP_NO_SSLv3;
        }
        if (max_version != NULL) {
            if (strcasecmp(max_version->data.scalar, "tlsv1.3") < 0)
                use_picotls = 0;
        }
        if (ocsp_update_interval_node != NULL) {
            if (h2o_configurator_scanf(cmd, ocsp_update_interval_node, "%" PRIu64, &ocsp_update_interval) != 0)
                goto Error;
        }
        if (ocsp_max_failures_node != NULL) {
            if (h2o_configurator_scanf(cmd, ocsp_max_failures_node, "%u", &ocsp_max_failures) != 0)
                goto Error;
        }
    }

    /* add the host to the existing SSL config, if the certificate file is already registered */
    if (ctx->hostconf != NULL) {
        size_t i;
        for (i = 0; i != listener->ssl.size; ++i) {
            struct listener_ssl_config_t *ssl_config = listener->ssl.entries[i];
            if (strcmp(ssl_config->certificate_file, certificate_file->data.scalar) == 0) {
                listener_setup_ssl_add_host(ssl_config, ctx->hostconf->authority.hostport);
                return 0;
            }
        }
    }

/* disable tls compression to avoid "CRIME" attacks (see http://en.wikipedia.org/wiki/CRIME) */
#ifdef SSL_OP_NO_COMPRESSION
    ssl_options |= SSL_OP_NO_COMPRESSION;
#endif

    /* setup */
    ssl_ctx = SSL_CTX_new(SSLv23_server_method());
    SSL_CTX_set_options(ssl_ctx, ssl_options);

    setup_ecc_key(ssl_ctx);
    if (SSL_CTX_use_certificate_chain_file(ssl_ctx, certificate_file->data.scalar) != 1) {
        h2o_configurator_errprintf(cmd, certificate_file, "failed to load certificate file:%s\n", certificate_file->data.scalar);
        ERR_print_errors_cb(on_openssl_print_errors, stderr);
        goto Error;
    }
    if (use_neverbleed) {
        /* disable neverbleed in case the process is not going to serve requests */
        switch (conf.run_mode) {
        case RUN_MODE_DAEMON:
        case RUN_MODE_MASTER:
            use_neverbleed = 0;
            break;
        default:
            break;
        }
    }
    if (use_neverbleed) {
        char errbuf[NEVERBLEED_ERRBUF_SIZE];
        if (neverbleed == NULL) {
            neverbleed = h2o_mem_alloc(sizeof(*neverbleed));
            if (neverbleed_init(neverbleed, errbuf) != 0) {
                fprintf(stderr, "%s\n", errbuf);
                abort();
            }
        }
        if (neverbleed_load_private_key_file(neverbleed, ssl_ctx, key_file->data.scalar, errbuf) != 1) {
            h2o_configurator_errprintf(cmd, key_file, "failed to load private key file:%s:%s\n", key_file->data.scalar, errbuf);
            goto Error;
        }
    } else {
        if (SSL_CTX_use_PrivateKey_file(ssl_ctx, key_file->data.scalar, SSL_FILETYPE_PEM) != 1) {
            h2o_configurator_errprintf(cmd, key_file, "failed to load private key file:%s\n", key_file->data.scalar);
            ERR_print_errors_cb(on_openssl_print_errors, stderr);
            goto Error;
        }
    }
    if (cipher_suite != NULL && SSL_CTX_set_cipher_list(ssl_ctx, cipher_suite->data.scalar) != 1) {
        h2o_configurator_errprintf(cmd, cipher_suite, "failed to setup SSL cipher suite\n");
        ERR_print_errors_cb(on_openssl_print_errors, stderr);
        goto Error;
    }
    if (dh_file != NULL) {
        BIO *bio = BIO_new_file(dh_file->data.scalar, "r");
        if (bio == NULL) {
            h2o_configurator_errprintf(cmd, dh_file, "failed to load dhparam file:%s\n", dh_file->data.scalar);
            ERR_print_errors_cb(on_openssl_print_errors, stderr);
            goto Error;
        }
        DH *dh = PEM_read_bio_DHparams(bio, NULL, NULL, NULL);
        BIO_free(bio);
        if (dh == NULL) {
            h2o_configurator_errprintf(cmd, dh_file, "failed to load dhparam file:%s\n", dh_file->data.scalar);
            ERR_print_errors_cb(on_openssl_print_errors, stderr);
            goto Error;
        }
        SSL_CTX_set_tmp_dh(ssl_ctx, dh);
        SSL_CTX_set_options(ssl_ctx, SSL_OP_SINGLE_DH_USE);
        DH_free(dh);
    }

/* setup protocol negotiation methods */
#if H2O_USE_NPN
    h2o_ssl_register_npn_protocols(ssl_ctx, h2o_npn_protocols);
#endif
#if H2O_USE_ALPN
    h2o_ssl_register_alpn_protocols(ssl_ctx, h2o_alpn_protocols);
#endif

    /* set SNI callback to the first SSL context, when and only when it should be used */
    if (listener->ssl.size == 1) {
        SSL_CTX_set_tlsext_servername_callback(listener->ssl.entries[0]->ctx, on_sni_callback);
        SSL_CTX_set_tlsext_servername_arg(listener->ssl.entries[0]->ctx, listener);
    }

<<<<<<< HEAD
    { /* create a new entry in the SSL context list */
        struct listener_ssl_config_t *ssl_config = h2o_mem_alloc(sizeof(*ssl_config));
        memset(ssl_config, 0, sizeof(*ssl_config));
        h2o_vector_reserve(NULL, &listener->ssl, listener->ssl.size + 1);
        listener->ssl.entries[listener->ssl.size++] = ssl_config;
        if (ctx->hostconf != NULL) {
            listener_setup_ssl_add_host(ssl_config, ctx->hostconf->authority.hostport);
        }
        ssl_config->ctx = ssl_ctx;
        ssl_config->http2_origin_frame = http2_origin_frame;
        ssl_config->certificate_file = h2o_strdup(NULL, certificate_file->data.scalar, SIZE_MAX).base;
#ifdef OPENSSL_NO_OCSP
        if (ocsp_update_interval != 0)
            fprintf(stderr, "[OCSP Stapling] disabled (not support by the SSL library)\n");
=======
    /* create a new entry in the SSL context list */
    struct listener_ssl_config_t *ssl_config = h2o_mem_alloc(sizeof(*ssl_config));
    memset(ssl_config, 0, sizeof(*ssl_config));
    h2o_vector_reserve(NULL, &listener->ssl, listener->ssl.size + 1);
    listener->ssl.entries[listener->ssl.size++] = ssl_config;
    if (ctx->hostconf != NULL) {
        listener_setup_ssl_add_host(ssl_config, ctx->hostconf->authority.hostport);
    }
    ssl_config->ctx = ssl_ctx;
    ssl_config->certificate_file = h2o_strdup(NULL, certificate_file->data.scalar, SIZE_MAX).base;

#if !H2O_USE_OCSP
    if (ocsp_update_interval != 0)
        fprintf(stderr, "[OCSP Stapling] disabled (not support by the SSL library)\n");
>>>>>>> 378a5e9e
#else
#ifndef OPENSSL_NO_OCSP
    SSL_CTX_set_tlsext_status_cb(ssl_ctx, on_staple_ocsp_ossl);
    SSL_CTX_set_tlsext_status_arg(ssl_ctx, ssl_config);
#endif
    pthread_mutex_init(&ssl_config->ocsp_stapling.response.mutex, NULL);
    ssl_config->ocsp_stapling.cmd =
        ocsp_update_cmd != NULL ? h2o_strdup(NULL, ocsp_update_cmd->data.scalar, SIZE_MAX).base : "share/h2o/fetch-ocsp-response";
    if (ocsp_update_interval != 0) {
        switch (conf.run_mode) {
        case RUN_MODE_WORKER:
            ssl_config->ocsp_stapling.interval =
                ocsp_update_interval; /* is also used as a flag for indicating if the updater thread was spawned */
            ssl_config->ocsp_stapling.max_failures = ocsp_max_failures;
            h2o_multithread_create_thread(&ssl_config->ocsp_stapling.updater_tid, NULL, ocsp_updater_thread, ssl_config);
            break;
        case RUN_MODE_MASTER:
        case RUN_MODE_DAEMON:
            /* nothing to do */
            break;
        case RUN_MODE_TEST: {
            h2o_buffer_t *respbuf;
            fprintf(stderr, "[OCSP Stapling] testing for certificate file:%s\n", certificate_file->data.scalar);
            switch (get_ocsp_response(certificate_file->data.scalar, ssl_config->ocsp_stapling.cmd, &respbuf)) {
            case 0:
                h2o_buffer_dispose(&respbuf);
                fprintf(stderr, "[OCSP Stapling] stapling works for file:%s\n", certificate_file->data.scalar);
                break;
            case EX_TEMPFAIL:
                h2o_configurator_errprintf(cmd, certificate_file, "[OCSP Stapling] temporary failed for file:%s\n",
                                           certificate_file->data.scalar);
                break;
            default:
                h2o_configurator_errprintf(cmd, certificate_file, "[OCSP Stapling] does not work, will be disabled for file:%s\n",
                                           certificate_file->data.scalar);
                break;
            }
        } break;
        }
    }
#endif

#if H2O_USE_PICOTLS
    if (use_picotls) {
        const char *errstr = listener_setup_ssl_picotls(listener, ssl_config, ssl_ctx);
        if (errstr != NULL)
            h2o_configurator_errprintf(cmd, ssl_node, "%s; TLS 1.3 will be disabled\n", errstr);
    }
#endif

    return 0;

Error:
    if (ssl_ctx != NULL)
        SSL_CTX_free(ssl_ctx);
    return -1;
}

static struct listener_config_t *find_listener(struct sockaddr *addr, socklen_t addrlen)
{
    size_t i;

    for (i = 0; i != conf.num_listeners; ++i) {
        struct listener_config_t *listener = conf.listeners[i];
        if (listener->addrlen == addrlen && h2o_socket_compare_address((void *)&listener->addr, addr) == 0)
            return listener;
    }

    return NULL;
}

static struct listener_config_t *add_listener(int fd, struct sockaddr *addr, socklen_t addrlen, int is_global, int proxy_protocol)
{
    struct listener_config_t *listener = h2o_mem_alloc(sizeof(*listener));

    memcpy(&listener->addr, addr, addrlen);
    listener->fd = fd;
    listener->addrlen = addrlen;
    if (is_global) {
        listener->hosts = NULL;
    } else {
        listener->hosts = h2o_mem_alloc(sizeof(listener->hosts[0]));
        listener->hosts[0] = NULL;
    }
    memset(&listener->ssl, 0, sizeof(listener->ssl));
    listener->proxy_protocol = proxy_protocol;

    conf.listeners = h2o_mem_realloc(conf.listeners, sizeof(*conf.listeners) * (conf.num_listeners + 1));
    conf.listeners[conf.num_listeners++] = listener;

    return listener;
}

static int find_listener_from_server_starter(struct sockaddr *addr)
{
    size_t i;

    assert(conf.server_starter.fds != NULL);
    assert(conf.server_starter.num_fds != 0);

    for (i = 0; i != conf.server_starter.num_fds; ++i) {
        struct sockaddr_storage sa;
        socklen_t salen = sizeof(sa);
        if (getsockname(conf.server_starter.fds[i], (void *)&sa, &salen) != 0) {
            fprintf(stderr, "could not get the socket address of fd %d given as $SERVER_STARTER_PORT\n",
                    conf.server_starter.fds[i]);
            exit(EX_CONFIG);
        }
        if (h2o_socket_compare_address((void *)&sa, addr) == 0)
            goto Found;
    }
    /* not found */
    return -1;

Found:
    conf.server_starter.bound_fd_map[i] = 1;
    return conf.server_starter.fds[i];
}

static int open_unix_listener(h2o_configurator_command_t *cmd, yoml_t *node, struct sockaddr_un *sa)
{
    struct stat st;
    int fd = -1;
    struct passwd *owner = NULL, pwbuf;
    char pwbuf_buf[65536];
    unsigned mode = UINT_MAX;
    yoml_t *t;

    /* obtain owner and permission */
    if ((t = yoml_get(node, "owner")) != NULL) {
        if (t->type != YOML_TYPE_SCALAR) {
            h2o_configurator_errprintf(cmd, t, "`owner` is not a scalar");
            goto ErrorExit;
        }
        if (getpwnam_r(t->data.scalar, &pwbuf, pwbuf_buf, sizeof(pwbuf_buf), &owner) != 0 || owner == NULL) {
            h2o_configurator_errprintf(cmd, t, "failed to obtain uid of user:%s: %s", t->data.scalar, strerror(errno));
            goto ErrorExit;
        }
    }
    if ((t = yoml_get(node, "permission")) != NULL) {
        if (t->type != YOML_TYPE_SCALAR || sscanf(t->data.scalar, "%o", &mode) != 1) {
            h2o_configurator_errprintf(cmd, t, "`permission` must be an octal number");
            goto ErrorExit;
        }
    }

    /* remove existing socket file as suggested in #45 */
    if (lstat(sa->sun_path, &st) == 0) {
        if (S_ISSOCK(st.st_mode)) {
            unlink(sa->sun_path);
        } else {
            h2o_configurator_errprintf(cmd, node, "path:%s already exists and is not an unix socket.", sa->sun_path);
            goto ErrorExit;
        }
    }

    /* add new listener */
    if ((fd = socket(AF_UNIX, SOCK_STREAM, 0)) == -1 || bind(fd, (void *)sa, sizeof(*sa)) != 0 || listen(fd, H2O_SOMAXCONN) != 0) {
        h2o_configurator_errprintf(NULL, node, "failed to listen to socket:%s: %s", sa->sun_path, strerror(errno));
        goto ErrorExit;
    }
    set_cloexec(fd);

    /* set file owner and permission */
    if (owner != NULL && chown(sa->sun_path, owner->pw_uid, owner->pw_gid) != 0) {
        h2o_configurator_errprintf(NULL, node, "failed to chown socket:%s to %s: %s", sa->sun_path, owner->pw_name,
                                   strerror(errno));
        goto ErrorExit;
    }
    if (mode != UINT_MAX && chmod(sa->sun_path, mode) != 0) {
        h2o_configurator_errprintf(NULL, node, "failed to chmod socket:%s to %o: %s", sa->sun_path, mode, strerror(errno));
        goto ErrorExit;
    }

    return fd;

ErrorExit:
    if (fd != -1)
        close(fd);
    return -1;
}

static int open_tcp_listener(h2o_configurator_command_t *cmd, yoml_t *node, const char *hostname, const char *servname, int domain,
                             int type, int protocol, struct sockaddr *addr, socklen_t addrlen)
{
    int fd;

    if ((fd = socket(domain, type, protocol)) == -1)
        goto Error;
    set_cloexec(fd);
    { /* set reuseaddr */
        int flag = 1;
        if (setsockopt(fd, SOL_SOCKET, SO_REUSEADDR, &flag, sizeof(flag)) != 0)
            goto Error;
    }
#ifdef TCP_DEFER_ACCEPT
    { /* set TCP_DEFER_ACCEPT */
        int flag = 1;
        if (setsockopt(fd, IPPROTO_TCP, TCP_DEFER_ACCEPT, &flag, sizeof(flag)) != 0)
            goto Error;
    }
#endif
#ifdef IPV6_V6ONLY
    /* set IPv6only */
    if (domain == AF_INET6) {
        int flag = 1;
        if (setsockopt(fd, IPPROTO_IPV6, IPV6_V6ONLY, &flag, sizeof(flag)) != 0)
            goto Error;
    }
#endif
    if (bind(fd, addr, addrlen) != 0)
        goto Error;
    if (listen(fd, H2O_SOMAXCONN) != 0)
        goto Error;

    /* set TCP_FASTOPEN; when tfo_queues is zero TFO is always disabled */
    if (conf.tfo_queues > 0) {
#ifdef TCP_FASTOPEN
        int tfo_queues;
#ifdef __APPLE__
        /* In OS X, the option value for TCP_FASTOPEN must be 1 if is's enabled */
        tfo_queues = 1;
#else
        tfo_queues = conf.tfo_queues;
#endif
        if (setsockopt(fd, IPPROTO_TCP, TCP_FASTOPEN, (const void *)&tfo_queues, sizeof(tfo_queues)) != 0)
            fprintf(stderr, "[warning] failed to set TCP_FASTOPEN:%s\n", strerror(errno));
#else
        assert(!"conf.tfo_queues not zero on platform without TCP_FASTOPEN");
#endif
    }

    return fd;

Error:
    if (fd != -1)
        close(fd);
    h2o_configurator_errprintf(NULL, node, "failed to listen to port %s:%s: %s", hostname != NULL ? hostname : "ANY", servname,
                               strerror(errno));
    return -1;
}

static int on_config_listen(h2o_configurator_command_t *cmd, h2o_configurator_context_t *ctx, yoml_t *node)
{
    const char *hostname = NULL, *servname = NULL, *type = "tcp";
    yoml_t *ssl_node = NULL;
    int proxy_protocol = 0;

    /* fetch servname (and hostname) */
    switch (node->type) {
    case YOML_TYPE_SCALAR:
        servname = node->data.scalar;
        break;
    case YOML_TYPE_MAPPING: {
        yoml_t *t;
        if ((t = yoml_get(node, "host")) != NULL) {
            if (t->type != YOML_TYPE_SCALAR) {
                h2o_configurator_errprintf(cmd, t, "`host` is not a string");
                return -1;
            }
            hostname = t->data.scalar;
        }
        if ((t = yoml_get(node, "port")) == NULL) {
            h2o_configurator_errprintf(cmd, node, "cannot find mandatory property `port`");
            return -1;
        }
        if (t->type != YOML_TYPE_SCALAR) {
            h2o_configurator_errprintf(cmd, node, "`port` is not a string");
            return -1;
        }
        servname = t->data.scalar;
        if ((t = yoml_get(node, "type")) != NULL) {
            if (t->type != YOML_TYPE_SCALAR) {
                h2o_configurator_errprintf(cmd, t, "`type` is not a string");
                return -1;
            }
            type = t->data.scalar;
        }
        if ((t = yoml_get(node, "ssl")) != NULL)
            ssl_node = t;
        if ((t = yoml_get(node, "proxy-protocol")) != NULL) {
            if (t->type != YOML_TYPE_SCALAR) {
                h2o_configurator_errprintf(cmd, node, "`proxy-protocol` must be a string");
                return -1;
            }
            if (strcasecmp(t->data.scalar, "ON") == 0) {
                proxy_protocol = 1;
            } else if (strcasecmp(t->data.scalar, "OFF") == 0) {
                proxy_protocol = 0;
            } else {
                h2o_configurator_errprintf(cmd, node, "value of `proxy-protocol` must be either of: ON,OFF");
                return -1;
            }
        }
    } break;
    default:
        h2o_configurator_errprintf(cmd, node, "value must be a string or a mapping (with keys: `port` and optionally `host`)");
        return -1;
    }

    if (strcmp(type, "unix") == 0) {

        /* unix socket */
        struct sockaddr_un sa;
        int listener_is_new;
        struct listener_config_t *listener;
        /* build sockaddr */
        memset(&sa, 0, sizeof(sa));
        if (strlen(servname) >= sizeof(sa.sun_path)) {
            h2o_configurator_errprintf(cmd, node, "path:%s is too long as a unix socket name", servname);
            return -1;
        }
        sa.sun_family = AF_UNIX;
        strcpy(sa.sun_path, servname);
        /* find existing listener or create a new one */
        listener_is_new = 0;
        if ((listener = find_listener((void *)&sa, sizeof(sa))) == NULL) {
            int fd = -1;
            switch (conf.run_mode) {
            case RUN_MODE_WORKER:
                if (conf.server_starter.fds != NULL) {
                    if ((fd = find_listener_from_server_starter((void *)&sa)) == -1) {
                        h2o_configurator_errprintf(cmd, node, "unix socket:%s is not being bound to the server\n", sa.sun_path);
                        return -1;
                    }
                } else {
                    if ((fd = open_unix_listener(cmd, node, &sa)) == -1)
                        return -1;
                }
                break;
            default:
                break;
            }
            listener = add_listener(fd, (struct sockaddr *)&sa, sizeof(sa), ctx->hostconf == NULL, proxy_protocol);
            listener_is_new = 1;
        } else if (listener->proxy_protocol != proxy_protocol) {
            goto ProxyConflict;
        }
        if (listener_setup_ssl(cmd, ctx, node, ssl_node, listener, listener_is_new) != 0)
            return -1;
        if (listener->hosts != NULL && ctx->hostconf != NULL)
            h2o_append_to_null_terminated_list((void *)&listener->hosts, ctx->hostconf);

    } else if (strcmp(type, "tcp") == 0) {

        /* TCP socket */
        struct addrinfo hints, *res, *ai;
        int error;
        /* call getaddrinfo */
        memset(&hints, 0, sizeof(hints));
        hints.ai_socktype = SOCK_STREAM;
        hints.ai_protocol = IPPROTO_TCP;
        hints.ai_flags = AI_ADDRCONFIG | AI_NUMERICSERV | AI_PASSIVE;
        if ((error = getaddrinfo(hostname, servname, &hints, &res)) != 0) {
            h2o_configurator_errprintf(cmd, node, "failed to resolve the listening address: %s", gai_strerror(error));
            return -1;
        } else if (res == NULL) {
            h2o_configurator_errprintf(cmd, node, "failed to resolve the listening address: getaddrinfo returned an empty list");
            return -1;
        }
        /* listen to the returned addresses */
        for (ai = res; ai != NULL; ai = ai->ai_next) {
            struct listener_config_t *listener = find_listener(ai->ai_addr, ai->ai_addrlen);
            int listener_is_new = 0;
            if (listener == NULL) {
                int fd = -1;
                switch (conf.run_mode) {
                case RUN_MODE_WORKER:
                    if (conf.server_starter.fds != NULL) {
                        if ((fd = find_listener_from_server_starter(ai->ai_addr)) == -1) {
                            h2o_configurator_errprintf(cmd, node, "tcp socket:%s:%s is not being bound to the server\n", hostname,
                                                       servname);
                            freeaddrinfo(res);
                            return -1;
                        }
                    } else {
                        if ((fd = open_tcp_listener(cmd, node, hostname, servname, ai->ai_family, ai->ai_socktype, ai->ai_protocol,
                                                    ai->ai_addr, ai->ai_addrlen)) == -1) {
                            freeaddrinfo(res);
                            return -1;
                        }
                    }
                    break;
                default:
                    break;
                }
                listener = add_listener(fd, ai->ai_addr, ai->ai_addrlen, ctx->hostconf == NULL, proxy_protocol);
                listener_is_new = 1;
            } else if (listener->proxy_protocol != proxy_protocol) {
                freeaddrinfo(res);
                goto ProxyConflict;
            }
            if (listener_setup_ssl(cmd, ctx, node, ssl_node, listener, listener_is_new) != 0) {
                freeaddrinfo(res);
                return -1;
            }
            if (listener->hosts != NULL && ctx->hostconf != NULL)
                h2o_append_to_null_terminated_list((void *)&listener->hosts, ctx->hostconf);
        }
        /* release res */
        freeaddrinfo(res);

    } else {

        h2o_configurator_errprintf(cmd, node, "unknown listen type: %s", type);
        return -1;
    }

    return 0;

ProxyConflict:
    h2o_configurator_errprintf(cmd, node, "`proxy-protocol` cannot be turned %s, already defined as opposite",
                               proxy_protocol ? "on" : "off");
    return -1;
}

static int on_config_listen_enter(h2o_configurator_t *_configurator, h2o_configurator_context_t *ctx, yoml_t *node)
{
    return 0;
}

static int on_config_listen_exit(h2o_configurator_t *_configurator, h2o_configurator_context_t *ctx, yoml_t *node)
{
    if (ctx->pathconf != NULL) {
        /* skip */
    } else if (ctx->hostconf == NULL) {
        /* at global level: bind all hostconfs to the global-level listeners */
        size_t i;
        for (i = 0; i != conf.num_listeners; ++i) {
            struct listener_config_t *listener = conf.listeners[i];
            if (listener->hosts == NULL)
                listener->hosts = conf.globalconf.hosts;
        }
    } else if (ctx->pathconf == NULL) {
        /* at host-level */
        if (conf.num_listeners == 0) {
            h2o_configurator_errprintf(
                NULL, node,
                "mandatory configuration directive `listen` does not exist, neither at global level or at this host level");
            return -1;
        }
    }

    return 0;
}

static int on_config_user(h2o_configurator_command_t *cmd, h2o_configurator_context_t *ctx, yoml_t *node)
{
    errno = 0;
    if (getpwnam(node->data.scalar) == NULL) {
        if (errno == 0) {
            h2o_configurator_errprintf(cmd, node, "user:%s does not exist", node->data.scalar);
        } else {
            perror("getpwnam");
        }
        return -1;
    }
    ctx->globalconf->user = h2o_strdup(NULL, node->data.scalar, SIZE_MAX).base;
    return 0;
}

static int on_config_pid_file(h2o_configurator_command_t *cmd, h2o_configurator_context_t *ctx, yoml_t *node)
{
    conf.pid_file = h2o_strdup(NULL, node->data.scalar, SIZE_MAX).base;
    return 0;
}

static int on_config_error_log(h2o_configurator_command_t *cmd, h2o_configurator_context_t *ctx, yoml_t *node)
{
    conf.error_log = h2o_strdup(NULL, node->data.scalar, SIZE_MAX).base;
    return 0;
}

static int on_config_max_connections(h2o_configurator_command_t *cmd, h2o_configurator_context_t *ctx, yoml_t *node)
{
    return h2o_configurator_scanf(cmd, node, "%d", &conf.max_connections);
}

static int on_config_num_threads(h2o_configurator_command_t *cmd, h2o_configurator_context_t *ctx, yoml_t *node)
{
    if (h2o_configurator_scanf(cmd, node, "%zu", &conf.num_threads) != 0)
        return -1;
    if (conf.num_threads == 0) {
        h2o_configurator_errprintf(cmd, node, "num-threads must be >=1");
        return -1;
    }
    return 0;
}

static int on_config_num_name_resolution_threads(h2o_configurator_command_t *cmd, h2o_configurator_context_t *ctx, yoml_t *node)
{
    if (h2o_configurator_scanf(cmd, node, "%zu", &h2o_hostinfo_max_threads) != 0)
        return -1;
    if (h2o_hostinfo_max_threads == 0) {
        h2o_configurator_errprintf(cmd, node, "num-name-resolution-threads must be >=1");
        return -1;
    }
    return 0;
}

static int on_config_tcp_fastopen(h2o_configurator_command_t *cmd, h2o_configurator_context_t *ctx, yoml_t *node)
{
    if (h2o_configurator_scanf(cmd, node, "%d", &conf.tfo_queues) != 0)
        return -1;
#ifndef TCP_FASTOPEN
    if (conf.tfo_queues != 0) {
        h2o_configurator_errprintf(cmd, node, "[warning] ignoring the value; the platform does not support TCP_FASTOPEN");
        conf.tfo_queues = 0;
    }
#endif
    return 0;
}

static int on_config_num_ocsp_updaters(h2o_configurator_command_t *cmd, h2o_configurator_context_t *ctx, yoml_t *node)
{
    ssize_t n;
    if (h2o_configurator_scanf(cmd, node, "%zd", &n) != 0)
        return -1;
    if (n <= 0) {
        h2o_configurator_errprintf(cmd, node, "num-ocsp-updaters must be >=1");
        return -1;
    }
    h2o_sem_set_capacity(&ocsp_updater_semaphore, n);
    return 0;
}

static int on_config_temp_buffer_path(h2o_configurator_command_t *cmd, h2o_configurator_context_t *ctx, yoml_t *node)
{
    char buf[sizeof(h2o_socket_buffer_mmap_settings.fn_template)];

    int len = snprintf(buf, sizeof(buf), "%s%s", node->data.scalar, strrchr(h2o_socket_buffer_mmap_settings.fn_template, '/'));
    if (len >= sizeof(buf)) {
        h2o_configurator_errprintf(cmd, node, "path is too long");
        return -1;
    }
    strcpy(h2o_socket_buffer_mmap_settings.fn_template, buf);

    return 0;
}

static int on_config_crash_handler(h2o_configurator_command_t *cmd, h2o_configurator_context_t *ctx, yoml_t *node)
{
    conf.crash_handler = h2o_strdup(NULL, node->data.scalar, SIZE_MAX).base;
    return 0;
}

static int on_config_crash_handler_wait_pipe_close(h2o_configurator_command_t *cmd, h2o_configurator_context_t *ctx, yoml_t *node)
{
    ssize_t v;

    if ((v = h2o_configurator_get_one_of(cmd, node, "OFF,ON")) == -1)
        return -1;

    conf.crash_handler_wait_pipe_close = (int)v;
    return 0;
}

static yoml_t *load_config(yoml_parse_args_t *parse_args, yoml_t *source)
{
    FILE *fp;
    yaml_parser_t parser;
    yoml_t *yoml;

    if ((fp = fopen(parse_args->filename, "rb")) == NULL) {
        fprintf(stderr, "could not open configuration file %s: %s\n", parse_args->filename, strerror(errno));
        return NULL;
    }

    yaml_parser_initialize(&parser);
    yaml_parser_set_input_file(&parser, fp);

    yoml = yoml_parse_document(&parser, NULL, parse_args);

    if (yoml == NULL) {
        fprintf(stderr, "failed to parse configuration file %s line %d", parse_args->filename, (int)parser.problem_mark.line + 1);
        if (source != NULL) {
            fprintf(stderr, " (included from file %s line %d)", source->filename, (int)source->line + 1);
        }
        fprintf(stderr, ": %s\n", parser.problem);
    }

    yaml_parser_delete(&parser);

    fclose(fp);

    return yoml;
}

static yoml_t *resolve_tag(const char *tag, yoml_t *node, void *cb_arg);
static yoml_t *resolve_file_tag(yoml_t *node, resolve_tag_arg_t *arg)
{
    size_t i;
    yoml_t *loaded;

    if (node->type != YOML_TYPE_SCALAR) {
        fprintf(stderr, "value of the !file node must be a scalar");
        return NULL;
    }

    char *filename = node->data.scalar;

    /* check cache */
    for (i = 0; i != arg->node_cache.size; ++i) {
        resolve_tag_node_cache_entry_t *cached = arg->node_cache.entries + i;
        if (strcmp(filename, cached->filename.base) == 0) {
            ++cached->node->_refcnt;
            return cached->node;
        }
    }

    yoml_parse_args_t parse_args = {
        filename,          /* filename */
        NULL,              /* mem_set */
        {resolve_tag, arg} /* resolve_tag */
    };
    loaded = load_config(&parse_args, node);

    if (loaded != NULL) {
        /* cache newly loaded node */
        h2o_vector_reserve(NULL, &arg->node_cache, arg->node_cache.size + 1);
        resolve_tag_node_cache_entry_t entry = {h2o_strdup(NULL, filename, SIZE_MAX), loaded};
        arg->node_cache.entries[arg->node_cache.size++] = entry;
        ++loaded->_refcnt;
    }

    return loaded;
}

static yoml_t *resolve_tag(const char *tag, yoml_t *node, void *cb_arg)
{
    resolve_tag_arg_t *arg = (resolve_tag_arg_t *)cb_arg;

    if (strcmp(tag, "!file") == 0) {
        return resolve_file_tag(node, arg);
    }

    /* otherwise, return the node itself */
    ++node->_refcnt;
    return node;
}

static void dispose_resolve_tag_arg(resolve_tag_arg_t *arg)
{
    size_t i;
    for (i = 0; i != arg->node_cache.size; ++i) {
        resolve_tag_node_cache_entry_t *cached = arg->node_cache.entries + i;
        free(cached->filename.base);
        yoml_free(cached->node, NULL);
    }
    free(arg->node_cache.entries);
}

static void notify_all_threads(void)
{
    unsigned i;
    for (i = 0; i != conf.num_threads; ++i)
        h2o_multithread_send_message(&conf.threads[i].server_notifications, NULL);
}

static void on_sigterm(int signo)
{
    conf.shutdown_requested = 1;
    if (!h2o_barrier_done(&conf.startup_sync_barrier)) {
        /* initialization hasn't completed yet, exit right away */
        exit(0);
    }
    notify_all_threads();
}

#ifdef __GLIBC__
static int popen_crash_handler(void)
{
    char *cmd_fullpath = h2o_configurator_get_cmd_path(conf.crash_handler), *argv[] = {cmd_fullpath, NULL};
    int pipefds[2];

    /* create pipe */
    if (pipe(pipefds) != 0) {
        perror("pipe failed");
        return -1;
    }
    if (fcntl(pipefds[1], F_SETFD, FD_CLOEXEC) == -1) {
        perror("failed to set FD_CLOEXEC on pipefds[1]");
        return -1;
    }
    /* spawn the logger */
    int mapped_fds[] = {pipefds[0], 0, /* output of the pipe is connected to STDIN of the spawned process */
                        2, 1,          /* STDOUT of the spawned process in connected to STDERR of h2o */
                        -1};
    if (h2o_spawnp(cmd_fullpath, argv, mapped_fds, 0) == -1) {
        /* silently ignore error */
        close(pipefds[0]);
        close(pipefds[1]);
        return -1;
    }
    /* do the rest, and return the fd */
    close(pipefds[0]);
    return pipefds[1];
}

static int crash_handler_fd = -1;

static void on_sigfatal(int signo)
{
    fprintf(stderr, "received fatal signal %d\n", signo);

    h2o_set_signal_handler(signo, SIG_DFL);

    void *frames[128];
    int framecnt = backtrace(frames, sizeof(frames) / sizeof(frames[0]));
    backtrace_symbols_fd(frames, framecnt, crash_handler_fd);

    if (conf.crash_handler_wait_pipe_close) {
        struct pollfd pfd[1];
        pfd[0].fd = crash_handler_fd;
        pfd[0].events = POLLERR | POLLHUP;
        while (poll(pfd, 1, -1) == -1 && errno == EINTR)
            ;
    }

    raise(signo);
}
#endif

static void setup_signal_handlers(void)
{
    h2o_set_signal_handler(SIGTERM, on_sigterm);
    h2o_set_signal_handler(SIGPIPE, SIG_IGN);
#ifdef __GLIBC__
    if ((crash_handler_fd = popen_crash_handler()) == -1)
        crash_handler_fd = 2;
    h2o_set_signal_handler(SIGABRT, on_sigfatal);
    h2o_set_signal_handler(SIGBUS, on_sigfatal);
    h2o_set_signal_handler(SIGFPE, on_sigfatal);
    h2o_set_signal_handler(SIGILL, on_sigfatal);
    h2o_set_signal_handler(SIGSEGV, on_sigfatal);
#endif
}

static int num_connections(int delta)
{
    return __sync_fetch_and_add(&conf.state._num_connections, delta);
}

static unsigned long num_sessions(int delta)
{
    return __sync_fetch_and_add(&conf.state._num_sessions, delta);
}

static void on_socketclose(void *data)
{
    int prev_num_connections = num_connections(-1);

    if (prev_num_connections == conf.max_connections) {
        /* ready to accept new connections. wake up all the threads! */
        notify_all_threads();
    }
}

static void on_accept(h2o_socket_t *listener, const char *err)
{
    struct listener_ctx_t *ctx = listener->data;
    size_t num_accepts = conf.max_connections / 16 / conf.num_threads;
    if (num_accepts < 8)
        num_accepts = 8;

    if (err != NULL) {
        return;
    }

    do {
        h2o_socket_t *sock;
        if (num_connections(0) >= conf.max_connections) {
            /* The accepting socket is disactivated before entering the next in `run_loop`.
             * Note: it is possible that the server would accept at most `max_connections + num_threads` connections, since the
             * server does not check if the number of connections has exceeded _after_ epoll notifies of a new connection _but_
             * _before_ calling `accept`.  In other words t/40max-connections.t may fail.
             */
            break;
        }
        if ((sock = h2o_evloop_socket_accept(listener)) == NULL) {
            break;
        }
        num_connections(1);
        num_sessions(1);

        sock->on_close.cb = on_socketclose;
        sock->on_close.data = ctx->accept_ctx.ctx;

        h2o_accept(&ctx->accept_ctx, sock);

    } while (--num_accepts != 0);
}

static void update_listener_state(struct listener_ctx_t *listeners)
{
    size_t i;

    if (num_connections(0) < conf.max_connections) {
        for (i = 0; i != conf.num_listeners; ++i) {
            if (!h2o_socket_is_reading(listeners[i].sock))
                h2o_socket_read_start(listeners[i].sock, on_accept);
        }
    } else {
        for (i = 0; i != conf.num_listeners; ++i) {
            if (h2o_socket_is_reading(listeners[i].sock))
                h2o_socket_read_stop(listeners[i].sock);
        }
    }
}

static void on_server_notification(h2o_multithread_receiver_t *receiver, h2o_linklist_t *messages)
{
    /* the notification is used only for exitting h2o_evloop_run; actual changes are done in the main loop of run_loop */

    while (!h2o_linklist_is_empty(messages)) {
        h2o_multithread_message_t *message = H2O_STRUCT_FROM_MEMBER(h2o_multithread_message_t, link, messages->next);
        h2o_linklist_unlink(&message->link);
        free(message);
    }
}

H2O_NORETURN static void *run_loop(void *_thread_index)
{
    size_t thread_index = (size_t)_thread_index;
    struct listener_ctx_t *listeners = alloca(sizeof(*listeners) * conf.num_listeners);
    size_t i;

    h2o_context_init(&conf.threads[thread_index].ctx, h2o_evloop_create(), &conf.globalconf);
    h2o_multithread_register_receiver(conf.threads[thread_index].ctx.queue, &conf.threads[thread_index].server_notifications,
                                      on_server_notification);
    h2o_multithread_register_receiver(conf.threads[thread_index].ctx.queue, &conf.threads[thread_index].memcached,
                                      h2o_memcached_receiver);
    conf.threads[thread_index].tid = pthread_self();

    /* setup listeners */
    for (i = 0; i != conf.num_listeners; ++i) {
        struct listener_config_t *listener_config = conf.listeners[i];
        int fd;
        /* dup the listener fd for other threads than the main thread */
        if (thread_index == 0) {
            fd = listener_config->fd;
        } else {
            if ((fd = dup(listener_config->fd)) == -1) {
                perror("failed to dup listening socket");
                abort();
            }
            set_cloexec(fd);
        }
        memset(listeners + i, 0, sizeof(listeners[i]));
        listeners[i].accept_ctx.ctx = &conf.threads[thread_index].ctx;
        listeners[i].accept_ctx.hosts = listener_config->hosts;
        if (listener_config->ssl.size != 0) {
            listeners[i].accept_ctx.ssl_ctx = listener_config->ssl.entries[0]->ctx;
            listeners[i].accept_ctx.http2_origin_frame = listener_config->ssl.entries[0]->http2_origin_frame;
        }
        listeners[i].accept_ctx.expect_proxy_line = listener_config->proxy_protocol;
        listeners[i].accept_ctx.libmemcached_receiver = &conf.threads[thread_index].memcached;
        listeners[i].sock = h2o_evloop_socket_create(conf.threads[thread_index].ctx.loop, fd, H2O_SOCKET_FLAG_DONT_READ);
        listeners[i].sock->data = listeners + i;
    }
    /* and start listening */
    update_listener_state(listeners);

    /* make sure all threads are initialized before starting to serve requests */
    h2o_barrier_wait(&conf.startup_sync_barrier);

    /* the main loop */
    while (1) {
        if (conf.shutdown_requested)
            break;
        update_listener_state(listeners);
        /* run the loop once */
        h2o_evloop_run(conf.threads[thread_index].ctx.loop, INT32_MAX);
        h2o_filecache_clear(conf.threads[thread_index].ctx.filecache);
    }

    if (thread_index == 0)
        fprintf(stderr, "received SIGTERM, gracefully shutting down\n");

    /* shutdown requested, unregister, close the listeners and notify the protocol handlers */
    for (i = 0; i != conf.num_listeners; ++i)
        h2o_socket_read_stop(listeners[i].sock);
    h2o_evloop_run(conf.threads[thread_index].ctx.loop, 0);
    for (i = 0; i != conf.num_listeners; ++i) {
        h2o_socket_close(listeners[i].sock);
        listeners[i].sock = NULL;
    }
    h2o_context_request_shutdown(&conf.threads[thread_index].ctx);

    /* wait until all the connection gets closed */
    while (num_connections(0) != 0)
        h2o_evloop_run(conf.threads[thread_index].ctx.loop, INT32_MAX);

    /* the process that detects num_connections becoming zero performs the last cleanup */
    if (conf.pid_file != NULL)
        unlink(conf.pid_file);
    _exit(0);
}

static char **build_server_starter_argv(const char *h2o_cmd, const char *config_file)
{
    H2O_VECTOR(char *) args = {NULL};
    size_t i;

    h2o_vector_reserve(NULL, &args, 1);
    args.entries[args.size++] = h2o_configurator_get_cmd_path("share/h2o/start_server");

    /* error-log and pid-file are the directives that are handled by server-starter */
    if (conf.pid_file != NULL) {
        h2o_vector_reserve(NULL, &args, args.size + 1);
        args.entries[args.size++] =
            h2o_concat(NULL, h2o_iovec_init(H2O_STRLIT("--pid-file=")), h2o_iovec_init(conf.pid_file, strlen(conf.pid_file))).base;
    }
    if (conf.error_log != NULL) {
        h2o_vector_reserve(NULL, &args, args.size + 1);
        args.entries[args.size++] =
            h2o_concat(NULL, h2o_iovec_init(H2O_STRLIT("--log-file=")), h2o_iovec_init(conf.error_log, strlen(conf.error_log)))
                .base;
    }

    switch (conf.run_mode) {
    case RUN_MODE_DAEMON:
        h2o_vector_reserve(NULL, &args, args.size + 1);
        args.entries[args.size++] = "--daemonize";
        break;
    default:
        break;
    }

    for (i = 0; i != conf.num_listeners; ++i) {
        char *newarg;
        switch (conf.listeners[i]->addr.ss_family) {
        default: {
            char host[NI_MAXHOST], serv[NI_MAXSERV];
            int err;
            if ((err = getnameinfo((void *)&conf.listeners[i]->addr, conf.listeners[i]->addrlen, host, sizeof(host), serv,
                                   sizeof(serv), NI_NUMERICHOST | NI_NUMERICSERV)) != 0) {
                fprintf(stderr, "failed to stringify the address of %zu-th listen directive:%s\n", i, gai_strerror(err));
                exit(EX_OSERR);
            }
            newarg = h2o_mem_alloc(sizeof("--port=[]:") + strlen(host) + strlen(serv));
            if (strchr(host, ':') != NULL) {
                sprintf(newarg, "--port=[%s]:%s", host, serv);
            } else {
                sprintf(newarg, "--port=%s:%s", host, serv);
            }
        } break;
        case AF_UNIX: {
            struct sockaddr_un *sa = (void *)&conf.listeners[i]->addr;
            newarg = h2o_mem_alloc(sizeof("--path=") + strlen(sa->sun_path));
            sprintf(newarg, "--path=%s", sa->sun_path);
        } break;
        }
        h2o_vector_reserve(NULL, &args, args.size + 1);
        args.entries[args.size++] = newarg;
    }

    h2o_vector_reserve(NULL, &args, args.size + 5);
    args.entries[args.size++] = "--";
    args.entries[args.size++] = (char *)h2o_cmd;
    args.entries[args.size++] = "-c";
    args.entries[args.size++] = (char *)config_file;
    args.entries[args.size] = NULL;

    return args.entries;
}

static int run_using_server_starter(const char *h2o_cmd, const char *config_file)
{
    char **args = build_server_starter_argv(h2o_cmd, config_file);
    setenv("H2O_VIA_MASTER", "", 1);
    execvp(args[0], args);
    fprintf(stderr, "failed to spawn %s:%s\n", args[0], strerror(errno));
    return EX_CONFIG;
}

/* make jemalloc linkage optional by marking the functions as 'weak',
 * since upstream doesn't rely on it. */
struct extra_status_jemalloc_cb_arg {
    h2o_iovec_t outbuf;
    int err;
    size_t written;
};

#if JEMALLOC_STATS == 1
static void extra_status_jemalloc_cb(void *ctx, const char *stats)
{
    size_t cur_len;
    struct extra_status_jemalloc_cb_arg *out = ctx;
    h2o_iovec_t outbuf = out->outbuf;
    int i;

    if (out->written >= out->outbuf.len || out->err) {
        return;
    }
    cur_len = out->written;

    i = 0;
    while (cur_len < outbuf.len && stats[i]) {
        switch (stats[i]) {
#define JSON_ESCAPE(x, y)                                                                                                          \
    case x:                                                                                                                        \
        outbuf.base[cur_len++] = '\\';                                                                                             \
        if (cur_len >= outbuf.len) {                                                                                               \
            goto err;                                                                                                              \
        }                                                                                                                          \
        outbuf.base[cur_len] = y;                                                                                                  \
        break;
            JSON_ESCAPE('\b', 'b');
            JSON_ESCAPE('\f', 'f');
            JSON_ESCAPE('\n', 'n');
            JSON_ESCAPE('\r', 'r')
            JSON_ESCAPE('\t', 't');
            JSON_ESCAPE('/', '/');
            JSON_ESCAPE('"', '"');
            JSON_ESCAPE('\\', '\\');
#undef JSON_ESCAPE
        default:
            outbuf.base[cur_len] = stats[i];
        }
        i++;
        cur_len++;
    }
    if (cur_len < outbuf.len) {
        out->written = cur_len;
        return;
    }

err:
    out->err = 1;
    return;
}
#endif

static h2o_iovec_t on_extra_status(void *unused, h2o_globalconf_t *_conf, h2o_req_t *req)
{
#define BUFSIZE (16 * 1024)
    h2o_iovec_t ret;
    char current_time[H2O_TIMESTR_LOG_LEN + 1], restart_time[H2O_TIMESTR_LOG_LEN + 1];
    const char *generation;
    time_t now = time(NULL);

    h2o_time2str_log(current_time, now);
    h2o_time2str_log(restart_time, conf.launch_time);
    if ((generation = getenv("SERVER_STARTER_GENERATION")) == NULL)
        generation = "null";

    ret.base = h2o_mem_alloc_pool(&req->pool, BUFSIZE);
    ret.len = snprintf(ret.base, BUFSIZE, ",\n"
                                          " \"server-version\": \"" H2O_VERSION "\",\n"
                                          " \"openssl-version\": \"%s\",\n"
                                          " \"current-time\": \"%s\",\n"
                                          " \"restart-time\": \"%s\",\n"
                                          " \"uptime\": %" PRIu64 ",\n"
                                          " \"generation\": %s,\n"
                                          " \"connections\": %d,\n"
                                          " \"max-connections\": %d,\n"
                                          " \"listeners\": %zu,\n"
                                          " \"worker-threads\": %zu,\n"
                                          " \"num-sessions\": %lu",
                       SSLeay_version(SSLEAY_VERSION), current_time, restart_time, (uint64_t)(now - conf.launch_time), generation,
                       num_connections(0), conf.max_connections, conf.num_listeners, conf.num_threads, num_sessions(0));
    assert(ret.len < BUFSIZE);

#if JEMALLOC_STATS == 1
    struct extra_status_jemalloc_cb_arg arg;
    size_t sz, allocated, active, metadata, resident, mapped;
    uint64_t epoch = 1;
    /* internal jemalloc interface */
    void malloc_stats_print(void (*write_cb)(void *, const char *), void *cbopaque, const char *opts);
    int mallctl(const char *name, void *oldp, size_t *oldlenp, void *newp, size_t newlen);

    arg.outbuf = h2o_iovec_init(alloca(BUFSIZE - ret.len), BUFSIZE - ret.len);
    arg.err = 0;
    arg.written = snprintf(arg.outbuf.base, arg.outbuf.len, ",\n"
                                                            " \"jemalloc\": {\n"
                                                            "   \"jemalloc-raw\": \"");
    malloc_stats_print(extra_status_jemalloc_cb, &arg, "ga" /* omit general info, only aggregated stats */);

    if (arg.err || arg.written + 1 >= arg.outbuf.len) {
        goto jemalloc_err;
    }

    /* terminate the jemalloc-raw json string */
    arg.written += snprintf(&arg.outbuf.base[arg.written], arg.outbuf.len - arg.written, "\"");
    if (arg.written + 1 >= arg.outbuf.len) {
        goto jemalloc_err;
    }

    sz = sizeof(epoch);
    mallctl("epoch", &epoch, &sz, &epoch, sz);

    sz = sizeof(size_t);
    if (!mallctl("stats.allocated", &allocated, &sz, NULL, 0) && !mallctl("stats.active", &active, &sz, NULL, 0) &&
        !mallctl("stats.metadata", &metadata, &sz, NULL, 0) && !mallctl("stats.resident", &resident, &sz, NULL, 0) &&
        !mallctl("stats.mapped", &mapped, &sz, NULL, 0)) {
        arg.written += snprintf(&arg.outbuf.base[arg.written], arg.outbuf.len - arg.written, ",\n"
                                                                                             "   \"allocated\": %zu,\n"
                                                                                             "   \"active\": %zu,\n"
                                                                                             "   \"metadata\": %zu,\n"
                                                                                             "   \"resident\": %zu,\n"
                                                                                             "   \"mapped\": %zu }",
                                allocated, active, metadata, resident, mapped);
    }
    if (arg.written + 1 >= arg.outbuf.len) {
        goto jemalloc_err;
    }

    strncpy(&ret.base[ret.len], arg.outbuf.base, arg.written);
    ret.base[ret.len + arg.written] = '\0';
    ret.len += arg.written;
    return ret;

jemalloc_err:
    /* couldn't fit the jemalloc output, exiting */
    ret.base[ret.len] = '\0';

#endif /* JEMALLOC_STATS == 1 */

    return ret;
#undef BUFSIZE
}

static void setup_configurators(void)
{
    h2o_config_init(&conf.globalconf);

    /* let the default setuid user be "nobody", if run as root */
    if (getuid() == 0 && getpwnam("nobody") != NULL)
        conf.globalconf.user = "nobody";

    {
        h2o_configurator_t *c = h2o_configurator_create(&conf.globalconf, sizeof(*c));
        c->enter = on_config_listen_enter;
        c->exit = on_config_listen_exit;
        h2o_configurator_define_command(c, "listen", H2O_CONFIGURATOR_FLAG_GLOBAL | H2O_CONFIGURATOR_FLAG_HOST, on_config_listen);
    }

    {
        h2o_configurator_t *c = h2o_configurator_create(&conf.globalconf, sizeof(*c));
        h2o_configurator_define_command(c, "user", H2O_CONFIGURATOR_FLAG_GLOBAL | H2O_CONFIGURATOR_FLAG_EXPECT_SCALAR,
                                        on_config_user);
        h2o_configurator_define_command(c, "pid-file", H2O_CONFIGURATOR_FLAG_GLOBAL | H2O_CONFIGURATOR_FLAG_EXPECT_SCALAR,
                                        on_config_pid_file);
        h2o_configurator_define_command(c, "error-log", H2O_CONFIGURATOR_FLAG_GLOBAL | H2O_CONFIGURATOR_FLAG_EXPECT_SCALAR,
                                        on_config_error_log);
        h2o_configurator_define_command(c, "max-connections", H2O_CONFIGURATOR_FLAG_GLOBAL, on_config_max_connections);
        h2o_configurator_define_command(c, "num-threads", H2O_CONFIGURATOR_FLAG_GLOBAL, on_config_num_threads);
        h2o_configurator_define_command(c, "num-name-resolution-threads", H2O_CONFIGURATOR_FLAG_GLOBAL,
                                        on_config_num_name_resolution_threads);
        h2o_configurator_define_command(c, "tcp-fastopen", H2O_CONFIGURATOR_FLAG_GLOBAL, on_config_tcp_fastopen);
        h2o_configurator_define_command(c, "ssl-session-resumption",
                                        H2O_CONFIGURATOR_FLAG_GLOBAL | H2O_CONFIGURATOR_FLAG_EXPECT_MAPPING,
                                        ssl_session_resumption_on_config);
        h2o_configurator_define_command(c, "num-ocsp-updaters", H2O_CONFIGURATOR_FLAG_GLOBAL | H2O_CONFIGURATOR_FLAG_EXPECT_SCALAR,
                                        on_config_num_ocsp_updaters);
        h2o_configurator_define_command(c, "temp-buffer-path", H2O_CONFIGURATOR_FLAG_GLOBAL | H2O_CONFIGURATOR_FLAG_EXPECT_SCALAR,
                                        on_config_temp_buffer_path);
        h2o_configurator_define_command(c, "crash-handler", H2O_CONFIGURATOR_FLAG_GLOBAL | H2O_CONFIGURATOR_FLAG_EXPECT_SCALAR,
                                        on_config_crash_handler);
        h2o_configurator_define_command(c, "crash-handler.wait-pipe-close",
                                        H2O_CONFIGURATOR_FLAG_GLOBAL | H2O_CONFIGURATOR_FLAG_EXPECT_SCALAR,
                                        on_config_crash_handler_wait_pipe_close);
    }

    h2o_access_log_register_configurator(&conf.globalconf);
    h2o_compress_register_configurator(&conf.globalconf);
    h2o_expires_register_configurator(&conf.globalconf);
    h2o_errordoc_register_configurator(&conf.globalconf);
    h2o_fastcgi_register_configurator(&conf.globalconf);
    h2o_file_register_configurator(&conf.globalconf);
    h2o_throttle_resp_register_configurator(&conf.globalconf);
    h2o_headers_register_configurator(&conf.globalconf);
    h2o_proxy_register_configurator(&conf.globalconf);
    h2o_reproxy_register_configurator(&conf.globalconf);
    h2o_redirect_register_configurator(&conf.globalconf);
    h2o_status_register_configurator(&conf.globalconf);
    h2o_http2_debug_state_register_configurator(&conf.globalconf);
#if H2O_USE_MRUBY
    h2o_mruby_register_configurator(&conf.globalconf);
#endif

    h2o_config_register_simple_status_handler(&conf.globalconf, (h2o_iovec_t){H2O_STRLIT("main")}, on_extra_status);
}

int main(int argc, char **argv)
{
    const char *cmd = argv[0], *opt_config_file = H2O_TO_STR(H2O_CONFIG_PATH);
    int error_log_fd = -1;

    conf.num_threads = h2o_numproc();
    conf.tfo_queues = H2O_DEFAULT_LENGTH_TCP_FASTOPEN_QUEUE;
    conf.launch_time = time(NULL);

    h2o_hostinfo_max_threads = H2O_DEFAULT_NUM_NAME_RESOLUTION_THREADS;

    h2o_sem_init(&ocsp_updater_semaphore, H2O_DEFAULT_OCSP_UPDATER_MAX_THREADS);

    init_openssl();
    setup_configurators();

    { /* parse options */
        int ch;
        static struct option longopts[] = {{"conf", required_argument, NULL, 'c'}, {"mode", required_argument, NULL, 'm'},
                                           {"test", no_argument, NULL, 't'},       {"version", no_argument, NULL, 'v'},
                                           {"help", no_argument, NULL, 'h'},       {NULL}};
        while ((ch = getopt_long(argc, argv, "c:m:tvh", longopts, NULL)) != -1) {
            switch (ch) {
            case 'c':
                opt_config_file = optarg;
                break;
            case 'm':
                if (strcmp(optarg, "worker") == 0) {
                    conf.run_mode = RUN_MODE_WORKER;
                } else if (strcmp(optarg, "master") == 0) {
                    conf.run_mode = RUN_MODE_MASTER;
                } else if (strcmp(optarg, "daemon") == 0) {
                    conf.run_mode = RUN_MODE_DAEMON;
                } else if (strcmp(optarg, "test") == 0) {
                    conf.run_mode = RUN_MODE_TEST;
                } else {
                    fprintf(stderr, "unknown mode:%s\n", optarg);
                }
                switch (conf.run_mode) {
                case RUN_MODE_MASTER:
                case RUN_MODE_DAEMON:
                    if (getenv("SERVER_STARTER_PORT") != NULL) {
                        fprintf(stderr, "refusing to start in `%s` mode, environment variable SERVER_STARTER_PORT is already set\n",
                                optarg);
                        exit(EX_SOFTWARE);
                    }
                    break;
                default:
                    break;
                }
                break;
            case 't':
                conf.run_mode = RUN_MODE_TEST;
                break;
            case 'v':
                printf("h2o version " H2O_VERSION "\n");
                printf("OpenSSL: %s\n", SSLeay_version(SSLEAY_VERSION));
#if H2O_USE_MRUBY
                printf(
                    "mruby: YES\n"); /* TODO determine the way to obtain the version of mruby (that is being linked dynamically) */
#endif
                exit(0);
            case 'h':
                printf("h2o version " H2O_VERSION "\n"
                       "\n"
                       "Usage:\n"
                       "  h2o [OPTION]...\n"
                       "\n"
                       "Options:\n"
                       "  -c, --conf FILE    configuration file (default: %s)\n"
                       "  -m, --mode MODE    specifies one of the following modes:\n"
                       "                     - worker: invoked process handles incoming connections\n"
                       "                               (default)\n"
                       "                     - daemon: spawns a master process and exits. `error-log`\n"
                       "                               must be configured when using this mode, as all\n"
                       "                               the errors are logged to the file instead of\n"
                       "                               being emitted to STDERR\n"
                       "                     - master: invoked process becomes a master process (using\n"
                       "                               the `share/h2o/start_server` command) and spawns\n"
                       "                               a worker process for handling incoming\n"
                       "                               connections. Users may send SIGHUP to the master\n"
                       "                               process to reconfigure or upgrade the server.\n"
                       "                     - test:   tests the configuration and exits\n"
                       "  -t, --test         synonym of `--mode=test`\n"
                       "  -v, --version      prints the version number\n"
                       "  -h, --help         print this help\n"
                       "\n"
                       "Please refer to the documentation under `share/doc/h2o` (or available online at\n"
                       "http://h2o.examp1e.net/) for how to configure the server.\n"
                       "\n",
                       H2O_TO_STR(H2O_CONFIG_PATH));
                exit(0);
                break;
            case ':':
            case '?':
                exit(EX_CONFIG);
            default:
                assert(0);
                break;
            }
        }
        argc -= optind;
        argv += optind;
    }

    /* setup conf.server_starter */
    if ((conf.server_starter.num_fds = h2o_server_starter_get_fds(&conf.server_starter.fds)) == SIZE_MAX)
        exit(EX_CONFIG);
    if (conf.server_starter.fds != 0) {
        size_t i;
        for (i = 0; i != conf.server_starter.num_fds; ++i)
            set_cloexec(conf.server_starter.fds[i]);
        conf.server_starter.bound_fd_map = alloca(conf.server_starter.num_fds);
        memset(conf.server_starter.bound_fd_map, 0, conf.server_starter.num_fds);
        conf.server_starter.env_var = getenv("SERVER_STARTER_PORT");
    }
    unsetenv("SERVER_STARTER_PORT");

    { /* configure */
        yoml_t *yoml;
        resolve_tag_arg_t resolve_tag_arg = {{NULL}};
        yoml_parse_args_t parse_args = {
            opt_config_file,                /* filename */
            NULL,                           /* mem_set */
            {resolve_tag, &resolve_tag_arg} /* resolve_tag */
        };
        if ((yoml = load_config(&parse_args, NULL)) == NULL)
            exit(EX_CONFIG);
        if (h2o_configurator_apply(&conf.globalconf, yoml, conf.run_mode != RUN_MODE_WORKER) != 0)
            exit(EX_CONFIG);

        dispose_resolve_tag_arg(&resolve_tag_arg);
        yoml_free(yoml, NULL);
    }
    /* calculate defaults (note: open file cached is purged once every loop) */
    conf.globalconf.filecache.capacity = conf.globalconf.http2.max_concurrent_requests_per_connection * 2;

    /* check if all the fds passed in by server::starter were bound */
    if (conf.server_starter.fds != NULL) {
        size_t i;
        int all_were_bound = 1;
        for (i = 0; i != conf.server_starter.num_fds; ++i) {
            if (!conf.server_starter.bound_fd_map[i]) {
                fprintf(stderr, "no configuration found for fd:%d passed in by $SERVER_STARTER_PORT\n", conf.server_starter.fds[i]);
                all_were_bound = 0;
            }
        }
        if (!all_were_bound) {
            fprintf(stderr, "note: $SERVER_STARTER_PORT was \"%s\"\n", conf.server_starter.env_var);
            return EX_CONFIG;
        }
    }

    h2o_srand();
    /* handle run_mode == MASTER|TEST */
    switch (conf.run_mode) {
    case RUN_MODE_WORKER:
        break;
    case RUN_MODE_DAEMON:
        if (conf.error_log == NULL) {
            fprintf(stderr, "to run in `daemon` mode, `error-log` must be specified in the configuration file\n");
            return EX_CONFIG;
        }
        return run_using_server_starter(cmd, opt_config_file);
    case RUN_MODE_MASTER:
        return run_using_server_starter(cmd, opt_config_file);
    case RUN_MODE_TEST:
        printf("configuration OK\n");
        return 0;
    }

    if (getenv("H2O_VIA_MASTER") != NULL) {
        /* pid_file and error_log are the directives that are handled by the master process (invoking start_server) */
        conf.pid_file = NULL;
        conf.error_log = NULL;
    }

    { /* raise RLIMIT_NOFILE */
        struct rlimit limit;
        if (getrlimit(RLIMIT_NOFILE, &limit) == 0) {
            limit.rlim_cur = limit.rlim_max;
            if (setrlimit(RLIMIT_NOFILE, &limit) == 0
#ifdef __APPLE__
                || (limit.rlim_cur = OPEN_MAX, setrlimit(RLIMIT_NOFILE, &limit)) == 0
#endif
                ) {
                fprintf(stderr, "[INFO] raised RLIMIT_NOFILE to %d\n", (int)limit.rlim_cur);
            }
        }
    }

    setup_signal_handlers();

    /* open the log file to redirect STDIN/STDERR to, before calling setuid */
    if (conf.error_log != NULL) {
        if ((error_log_fd = h2o_access_log_open_log(conf.error_log)) == -1)
            return EX_CONFIG;
    }
    setvbuf(stdout, NULL, _IOLBF, 0);
    setvbuf(stderr, NULL, _IOLBF, 0);

    /* setuid */
    if (conf.globalconf.user != NULL) {
        if (h2o_setuidgid(conf.globalconf.user) != 0) {
            fprintf(stderr, "failed to change the running user (are you sure you are running as root?)\n");
            return EX_OSERR;
        }
        if (neverbleed != NULL && neverbleed_setuidgid(neverbleed, conf.globalconf.user, 1) != 0) {
            fprintf(stderr, "failed to change the running user of neverbleed daemon\n");
            return EX_OSERR;
        }
    } else {
        if (getuid() == 0) {
            fprintf(stderr, "refusing to run as root (and failed to switch to `nobody`); you can use the `user` directive to set "
                            "the running user\n");
            return EX_CONFIG;
        }
    }

    /* pid file must be written after setuid, since we need to remove it  */
    if (conf.pid_file != NULL) {
        FILE *fp = fopen(conf.pid_file, "wt");
        if (fp == NULL) {
            fprintf(stderr, "failed to open pid file:%s:%s\n", conf.pid_file, strerror(errno));
            return EX_OSERR;
        }
        fprintf(fp, "%d\n", (int)getpid());
        fclose(fp);
    }

    { /* initialize SSL_CTXs for session resumption and ticket-based resumption (also starts memcached client threads for the
         purpose) */
        size_t i, j;
        H2O_VECTOR(SSL_CTX *) ssl_contexts = {NULL};
        for (i = 0; i != conf.num_listeners; ++i) {
            for (j = 0; j != conf.listeners[i]->ssl.size; ++j) {
                h2o_vector_reserve(NULL, &ssl_contexts, ssl_contexts.size + 1);
                ssl_contexts.entries[ssl_contexts.size++] = conf.listeners[i]->ssl.entries[j]->ctx;
            }
        }
        ssl_setup_session_resumption(ssl_contexts.entries, ssl_contexts.size);
        free(ssl_contexts.entries);
    }

    /* all setup should be complete by now */

    /* replace STDIN to an closed pipe */
    {
        int fds[2];
        if (pipe(fds) != 0) {
            perror("pipe failed");
            return EX_OSERR;
        }
        close(fds[1]);
        dup2(fds[0], 0);
        close(fds[0]);
    }

    /* redirect STDOUT and STDERR to error_log (if specified) */
    if (error_log_fd != -1) {
        if (dup2(error_log_fd, 1) == -1 || dup2(error_log_fd, 2) == -1) {
            perror("dup(2) failed");
            return EX_OSERR;
        }
        close(error_log_fd);
        error_log_fd = -1;
    }

    fprintf(stderr, "h2o server (pid:%d) is ready to serve requests\n", (int)getpid());

    assert(conf.num_threads != 0);

    /* start the threads */
    conf.threads = alloca(sizeof(conf.threads[0]) * conf.num_threads);
    h2o_barrier_init(&conf.startup_sync_barrier, conf.num_threads);
    size_t i;
    for (i = 1; i != conf.num_threads; ++i) {
        pthread_t tid;
        h2o_multithread_create_thread(&tid, NULL, run_loop, (void *)i);
    }

    /* this thread becomes the first thread */
    run_loop((void *)0);

    /* notreached */
    return 0;
}<|MERGE_RESOLUTION|>--- conflicted
+++ resolved
@@ -89,12 +89,8 @@
     H2O_VECTOR(h2o_iovec_t) hostnames;
     char *certificate_file;
     SSL_CTX *ctx;
-<<<<<<< HEAD
     h2o_iovec_t *http2_origin_frame;
-#ifndef OPENSSL_NO_OCSP
-=======
 #if H2O_USE_OCSP
->>>>>>> 378a5e9e
     struct {
         uint64_t interval;
         unsigned max_failures;
@@ -560,14 +556,9 @@
                               yoml_t *ssl_node, struct listener_config_t *listener, int listener_is_new)
 {
     SSL_CTX *ssl_ctx = NULL;
-<<<<<<< HEAD
-    yoml_t *certificate_file = NULL, *key_file = NULL, *dh_file = NULL, *minimum_version = NULL, *cipher_suite = NULL,
-           *ocsp_update_cmd = NULL, *ocsp_update_interval_node = NULL, *ocsp_max_failures_node = NULL;
-    h2o_iovec_t *http2_origin_frame = NULL;
-=======
     yoml_t *certificate_file = NULL, *key_file = NULL, *dh_file = NULL, *min_version = NULL, *max_version = NULL,
            *cipher_suite = NULL, *ocsp_update_cmd = NULL, *ocsp_update_interval_node = NULL, *ocsp_max_failures_node = NULL;
->>>>>>> 378a5e9e
+    h2o_iovec_t *http2_origin_frame = NULL;
     long ssl_options = SSL_OP_ALL;
     uint64_t ocsp_update_interval = 4 * 60 * 60; /* defaults to 4 hours */
     unsigned ocsp_max_failures = 3;              /* defaults to 3; permit 3 failures before temporary disabling OCSP stapling */
@@ -804,22 +795,6 @@
         SSL_CTX_set_tlsext_servername_arg(listener->ssl.entries[0]->ctx, listener);
     }
 
-<<<<<<< HEAD
-    { /* create a new entry in the SSL context list */
-        struct listener_ssl_config_t *ssl_config = h2o_mem_alloc(sizeof(*ssl_config));
-        memset(ssl_config, 0, sizeof(*ssl_config));
-        h2o_vector_reserve(NULL, &listener->ssl, listener->ssl.size + 1);
-        listener->ssl.entries[listener->ssl.size++] = ssl_config;
-        if (ctx->hostconf != NULL) {
-            listener_setup_ssl_add_host(ssl_config, ctx->hostconf->authority.hostport);
-        }
-        ssl_config->ctx = ssl_ctx;
-        ssl_config->http2_origin_frame = http2_origin_frame;
-        ssl_config->certificate_file = h2o_strdup(NULL, certificate_file->data.scalar, SIZE_MAX).base;
-#ifdef OPENSSL_NO_OCSP
-        if (ocsp_update_interval != 0)
-            fprintf(stderr, "[OCSP Stapling] disabled (not support by the SSL library)\n");
-=======
     /* create a new entry in the SSL context list */
     struct listener_ssl_config_t *ssl_config = h2o_mem_alloc(sizeof(*ssl_config));
     memset(ssl_config, 0, sizeof(*ssl_config));
@@ -829,12 +804,12 @@
         listener_setup_ssl_add_host(ssl_config, ctx->hostconf->authority.hostport);
     }
     ssl_config->ctx = ssl_ctx;
+    ssl_config->http2_origin_frame = http2_origin_frame;
     ssl_config->certificate_file = h2o_strdup(NULL, certificate_file->data.scalar, SIZE_MAX).base;
 
 #if !H2O_USE_OCSP
     if (ocsp_update_interval != 0)
         fprintf(stderr, "[OCSP Stapling] disabled (not support by the SSL library)\n");
->>>>>>> 378a5e9e
 #else
 #ifndef OPENSSL_NO_OCSP
     SSL_CTX_set_tlsext_status_cb(ssl_ctx, on_staple_ocsp_ossl);
