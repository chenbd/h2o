--- conflicted
+++ resolved
@@ -143,11 +143,8 @@
     c->super.enter = on_config_enter;
     c->super.exit = on_config_exit;
 
-<<<<<<< HEAD
-    h2o_configurator_define_command(&c->super, "fastcgi.connect", H2O_CONFIGURATOR_FLAG_PATH | H2O_CONFIGURATOR_FLAG_EXTENSION,
-=======
-    h2o_configurator_define_command(&c->super, "fastcgi.connect", H2O_CONFIGURATOR_FLAG_PATH | H2O_CONFIGURATOR_FLAG_DEFERRED,
->>>>>>> 5ae5d43e
+    h2o_configurator_define_command(&c->super, "fastcgi.connect",
+                                    H2O_CONFIGURATOR_FLAG_PATH | H2O_CONFIGURATOR_FLAG_EXTENSION | H2O_CONFIGURATOR_FLAG_DEFERRED,
                                     on_config_connect);
     h2o_configurator_define_command(&c->super, "fastcgi.timeout.io",
                                     H2O_CONFIGURATOR_FLAG_ALL_LEVELS | H2O_CONFIGURATOR_FLAG_EXPECT_SCALAR, on_config_timeout_io);
