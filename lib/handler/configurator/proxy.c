--- conflicted
+++ resolved
@@ -103,8 +103,7 @@
         cert_store = SSL_CTX_get_cert_store(*ctx);
     X509_STORE_up_ref(cert_store);
     if (verify_mode == -1)
-<<<<<<< HEAD
-        verify_mode = (*ctx)->verify_mode;
+        verify_mode = SSL_CTX_get_verify_mode(*ctx);
     h2o_cache_t *new_session_cache;
     if (session_cache == NULL) {
         h2o_cache_t *current = h2o_socket_ssl_get_session_cache(*ctx);
@@ -113,9 +112,6 @@
     } else {
         new_session_cache = *session_cache;
     }
-=======
-        verify_mode = SSL_CTX_get_verify_mode(*ctx);
->>>>>>> 7c672bcc
 
     /* free the existing context */
     if (*ctx != NULL)
