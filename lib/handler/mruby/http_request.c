/*
 * Copyright (c) 2015-2016 DeNA Co., Ltd., Kazuho Oku
 *
 * Permission is hereby granted, free of charge, to any person obtaining a copy
 * of this software and associated documentation files (the "Software"), to
 * deal in the Software without restriction, including without limitation the
 * rights to use, copy, modify, merge, publish, distribute, sublicense, and/or
 * sell copies of the Software, and to permit persons to whom the Software is
 * furnished to do so, subject to the following conditions:
 *
 * The above copyright notice and this permission notice shall be included in
 * all copies or substantial portions of the Software.
 *
 * THE SOFTWARE IS PROVIDED "AS IS", WITHOUT WARRANTY OF ANY KIND, EXPRESS OR
 * IMPLIED, INCLUDING BUT NOT LIMITED TO THE WARRANTIES OF MERCHANTABILITY,
 * FITNESS FOR A PARTICULAR PURPOSE AND NONINFRINGEMENT. IN NO EVENT SHALL THE
 * AUTHORS OR COPYRIGHT HOLDERS BE LIABLE FOR ANY CLAIM, DAMAGES OR OTHER
 * LIABILITY, WHETHER IN AN ACTION OF CONTRACT, TORT OR OTHERWISE, ARISING
 * FROM, OUT OF OR IN CONNECTION WITH THE SOFTWARE OR THE USE OR OTHER DEALINGS
 * IN THE SOFTWARE.
 */
#include <mruby.h>
#include <mruby/array.h>
#include <mruby/error.h>
#include <mruby/hash.h>
#include <mruby/string.h>
#include <mruby_input_stream.h>
#include "h2o/mruby_.h"
#include "embedded.c.h"

struct st_h2o_mruby_http_request_context_t {
    h2o_mruby_context_t *ctx;
    h2o_http1client_t *client;
    mrb_value receiver;
    unsigned consumed : 1; /* flag to check that the response body is consumed only once */
    struct {
        h2o_buffer_t *buf;
        h2o_iovec_t body; /* body.base != NULL indicates that post content exists (and the length MAY be zero) */
        unsigned method_is_head : 1;
        unsigned has_transfer_encoding : 1;
        h2o_iovec_t _bufs[2];
    } req;
    struct {
        h2o_buffer_t *after_closed; /* when client becomes NULL, rest of the data will be stored to this pointer */
        int has_content;
    } resp;
    struct {
        mrb_value request;
        mrb_value input_stream;
    } refs;
    struct {
        h2o_mruby_generator_t *generator;
        void (*notify_cb)(h2o_mruby_generator_t *generator);
    } shortcut;
};

static void attach_receiver(struct st_h2o_mruby_http_request_context_t *ctx, mrb_value receiver)
{
    assert(mrb_nil_p(ctx->receiver));
    ctx->receiver = receiver;
    mrb_gc_register(ctx->ctx->shared->mrb, receiver);
}

static mrb_value detach_receiver(struct st_h2o_mruby_http_request_context_t *ctx)
{
    mrb_value ret = ctx->receiver;
    assert(!mrb_nil_p(ret));
    ctx->receiver = mrb_nil_value();
    mrb_gc_unregister(ctx->ctx->shared->mrb, ret);
    mrb_gc_protect(ctx->ctx->shared->mrb, ret);
    return ret;
}

static void dispose_context(h2o_mruby_http_request_context_t *ctx)
{
    assert(mrb_nil_p(ctx->refs.request) && mrb_nil_p(ctx->refs.input_stream));

    /* ctx must be alive until generator gets disposed when shortcut used */
    assert(ctx->shortcut.generator == NULL);

    /* clear the refs */
    if (ctx->client != NULL) {
        h2o_http1client_cancel(ctx->client);
        ctx->client = NULL;
    }

    if (!mrb_nil_p(ctx->refs.request))
        DATA_PTR(ctx->refs.request) = NULL;
    if (!mrb_nil_p(ctx->refs.input_stream))
        DATA_PTR(ctx->refs.input_stream) = NULL;

    /* clear bufs */
    h2o_buffer_dispose(&ctx->req.buf);
    h2o_buffer_dispose(&ctx->resp.after_closed);

    if (ctx->req.body.base != NULL)
        free(ctx->req.body.base);

    free(ctx);
}

static void on_gc_dispose_request(mrb_state *mrb, void *_ctx)
{
    struct st_h2o_mruby_http_request_context_t *ctx = _ctx;
    if (ctx == NULL) return;
    ctx->refs.request = mrb_nil_value();
    if (mrb_nil_p(ctx->refs.input_stream)) dispose_context(ctx);
}

const static struct mrb_data_type request_type = {"http_request", on_gc_dispose_request};

static void on_gc_dispose_input_stream(mrb_state *mrb, void *_ctx)
{
    struct st_h2o_mruby_http_request_context_t *ctx = _ctx;
    if (ctx == NULL) return;
    ctx->refs.input_stream = mrb_nil_value();
    if (mrb_nil_p(ctx->refs.request)) dispose_context(ctx);
}

const static struct mrb_data_type input_stream_type = {"http_input_stream", on_gc_dispose_input_stream};

static void post_response(struct st_h2o_mruby_http_request_context_t *ctx, int status, const h2o_header_t *headers_sorted,
                          size_t num_headers)
{
    mrb_state *mrb = ctx->ctx->shared->mrb;
    int gc_arena = mrb_gc_arena_save(mrb);
    size_t i;

    mrb_value resp = mrb_ary_new_capa(mrb, 3);

    /* set status */
    mrb_ary_set(mrb, resp, 0, mrb_fixnum_value(status));

    /* set headers */
    mrb_value headers_hash = mrb_hash_new_capa(mrb, (int)num_headers);
    for (i = 0; i < num_headers; ++i) {
        /* skip the headers, we determine the eos! */
        if (h2o_memis(headers_sorted[i].name, headers_sorted[i].name->len, H2O_STRLIT("content-length")) ||
            h2o_memis(headers_sorted[i].name, headers_sorted[i].name->len, H2O_STRLIT("transfer-encoding")))
            continue;
        /* build and set the hash entry */
        mrb_value k = mrb_str_new(mrb, headers_sorted[i].name->base, headers_sorted[i].name->len);
        mrb_value v = mrb_str_new(mrb, headers_sorted[i].value.base, headers_sorted[i].value.len);
        while (i + 1 < num_headers && h2o_memis(headers_sorted[i].name->base, headers_sorted[i].name->len,
                                                headers_sorted[i + 1].name->base, headers_sorted[i + 1].name->len)) {
            ++i;
            v = mrb_str_cat_lit(mrb, v, "\n");
            v = mrb_str_cat(mrb, v, headers_sorted[i].value.base, headers_sorted[i].value.len);
        }
        mrb_hash_set(mrb, headers_hash, k, v);
    }
    mrb_ary_set(mrb, resp, 1, headers_hash);

    /* set input stream */
    assert(mrb_nil_p(ctx->refs.input_stream));
    ctx->refs.input_stream = h2o_mruby_create_data_instance(
        mrb, mrb_ary_entry(ctx->ctx->shared->constants, H2O_MRUBY_HTTP_INPUT_STREAM_CLASS), ctx, &input_stream_type);
    mrb_ary_set(mrb, resp, 2, ctx->refs.input_stream);

    if (mrb_nil_p(ctx->receiver)) {
        /* is async */
        mrb_funcall(mrb, ctx->refs.request, "_set_response", 1, resp);
        if (mrb->exc != NULL) {
            fprintf(stderr, "_set_response failed\n");
            abort();
        }
    } else {
        /* send response to the waiting receiver */
        h2o_mruby_run_fiber(ctx->ctx, detach_receiver(ctx), resp, NULL);
    }

    mrb_gc_arena_restore(mrb, gc_arena);
}

static void post_error(struct st_h2o_mruby_http_request_context_t *ctx, const char *errstr)
{
    static const h2o_header_t headers_sorted[] = {
        {&H2O_TOKEN_CONTENT_TYPE->buf, NULL, {H2O_STRLIT("text/plain; charset=utf-8")}},
    };

    ctx->client = NULL;
    size_t errstr_len = strlen(errstr);
    h2o_buffer_reserve(&ctx->resp.after_closed, errstr_len);
    memcpy(ctx->resp.after_closed->bytes + ctx->resp.after_closed->size, errstr, errstr_len);
    ctx->resp.after_closed->size += errstr_len;
    ctx->resp.has_content = 1;

    post_response(ctx, 500, headers_sorted, sizeof(headers_sorted) / sizeof(headers_sorted[0]));
}

static mrb_value build_chunk(struct st_h2o_mruby_http_request_context_t *ctx)
{
    mrb_value chunk;

    assert(ctx->resp.has_content);

    if (ctx->client != NULL) {
        assert(ctx->client->sock->input->size != 0);
        chunk = mrb_str_new(ctx->ctx->shared->mrb, ctx->client->sock->input->bytes, ctx->client->sock->input->size);
        h2o_buffer_consume(&ctx->client->sock->input, ctx->client->sock->input->size);
        ctx->resp.has_content = 0;
    } else {
        if (ctx->resp.after_closed->size == 0) {
            chunk = mrb_nil_value();
        } else {
            chunk = mrb_str_new(ctx->ctx->shared->mrb, ctx->resp.after_closed->bytes, ctx->resp.after_closed->size);
            h2o_buffer_consume(&ctx->resp.after_closed, ctx->resp.after_closed->size);
        }
        /* has_content is retained as true, so that repeated calls will return nil immediately */
    }

    return chunk;
}

static int on_body(h2o_http1client_t *client, const char *errstr)
{
    struct st_h2o_mruby_http_request_context_t *ctx = client->data;

    if (errstr != NULL) {
        h2o_buffer_t *tmp = ctx->resp.after_closed;
        ctx->resp.after_closed = client->sock->input;
        client->sock->input = tmp;
        ctx->client = NULL;
        ctx->resp.has_content = 1;
    } else if (client->sock->input->size != 0) {
        ctx->resp.has_content = 1;
    }

    if (ctx->resp.has_content) {
        if (ctx->shortcut.notify_cb != NULL) {
            assert(ctx->shortcut.generator);
            ctx->shortcut.notify_cb(ctx->shortcut.generator);
        } else if (!mrb_nil_p(ctx->receiver)) {
            int gc_arena = mrb_gc_arena_save(ctx->ctx->shared->mrb);
            mrb_value chunk = build_chunk(ctx);
            h2o_mruby_run_fiber(ctx->ctx, detach_receiver(ctx), chunk, NULL);
            mrb_gc_arena_restore(ctx->ctx->shared->mrb, gc_arena);
        }
    }

    return 0;
}

static int headers_sort_cb(const void *_x, const void *_y)
{
    const h2o_header_t *x = _x, *y = _y;

    if (x->name->len < y->name->len)
        return -1;
    if (x->name->len > y->name->len)
        return 1;
    return memcmp(x->name->base, y->name->base, x->name->len);
}

static h2o_http1client_body_cb on_head(h2o_http1client_t *client, const char *errstr, int minor_version, int status,
                                       h2o_iovec_t msg, h2o_header_t *headers, size_t num_headers, int rlen)
{
    struct st_h2o_mruby_http_request_context_t *ctx = client->data;

    if (errstr != NULL) {
        if (errstr != h2o_http1client_error_is_eos) {
            /* error */
            post_error(ctx, errstr);
            return NULL;
        }
        /* closed without body */
        ctx->client = NULL;
    }

    qsort(headers, num_headers, sizeof(headers[0]), headers_sort_cb);
    post_response(ctx, status, headers, num_headers);
    return on_body;
}

static h2o_http1client_head_cb on_connect(h2o_http1client_t *client, const char *errstr, h2o_iovec_t **reqbufs, size_t *reqbufcnt,
<<<<<<< HEAD
                                          int *method_is_head, h2o_url_t *dummy)
=======
                                          int *method_is_head, h2o_http1client_write_req_chunk_done *req_body_done,
                                          void **req_body_done_ctx, h2o_iovec_t *cur_body)
>>>>>>> 94b5bb83
{
    struct st_h2o_mruby_http_request_context_t *ctx = client->data;

    if (errstr != NULL) {
        post_error(ctx, errstr);
        return NULL;
    }

    ctx->req._bufs[0] = h2o_iovec_init(ctx->req.buf->bytes, ctx->req.buf->size);
    if (ctx->req.body.base != NULL) {
        *reqbufcnt = 2;
        ctx->req._bufs[1] = ctx->req.body;
    } else {
        *reqbufcnt = 1;
    }
    *reqbufs = ctx->req._bufs;
    *method_is_head = ctx->req.method_is_head;

    return on_head;
}

static inline void append_to_buffer(h2o_buffer_t **buf, const void *src, size_t len)
{
    memcpy((*buf)->bytes + (*buf)->size, src, len);
    (*buf)->size += len;
}

static int flatten_request_header(h2o_mruby_shared_context_t *shared_ctx, h2o_iovec_t name, h2o_iovec_t value, void *_ctx)
{
    struct st_h2o_mruby_http_request_context_t *ctx = _ctx;

    /* ignore certain headers */
    if (h2o_lcstris(name.base, name.len, H2O_STRLIT("content-length")) ||
        h2o_lcstris(name.base, name.len, H2O_STRLIT("connection")) || h2o_lcstris(name.base, name.len, H2O_STRLIT("host")))
        return 0;

    /* mark the existence of transfer-encoding in order to prevent us from adding content-length header */
    if (h2o_lcstris(name.base, name.len, H2O_STRLIT("transfer-encoding")))
        ctx->req.has_transfer_encoding = 1;

    h2o_buffer_reserve(&ctx->req.buf, name.len + value.len + sizeof(": \r\n") - 1);
    append_to_buffer(&ctx->req.buf, name.base, name.len);
    append_to_buffer(&ctx->req.buf, H2O_STRLIT(": "));
    append_to_buffer(&ctx->req.buf, value.base, value.len);
    append_to_buffer(&ctx->req.buf, H2O_STRLIT("\r\n"));

    return 0;
}

static mrb_value http_request_method(mrb_state *mrb, mrb_value self)
{
    struct st_h2o_mruby_http_request_context_t *ctx;
    const char *arg_url;
    mrb_int arg_url_len;
    mrb_value arg_hash;
    h2o_iovec_t method;
    h2o_url_t url;

    h2o_mruby_shared_context_t *shared_ctx = mrb->ud;
    assert(shared_ctx->current_context != NULL);

    /* parse args */
    arg_hash = mrb_nil_value();
    mrb_get_args(mrb, "s|H", &arg_url, &arg_url_len, &arg_hash);

    /* allocate context and initialize */
    ctx = h2o_mem_alloc(sizeof(*ctx));
    memset(ctx, 0, sizeof(*ctx));
    ctx->ctx = shared_ctx->current_context;
    ctx->receiver = mrb_nil_value();
    h2o_buffer_init(&ctx->req.buf, &h2o_socket_buffer_prototype);
    h2o_buffer_init(&ctx->resp.after_closed, &h2o_socket_buffer_prototype);
    ctx->refs.request = mrb_nil_value();
    ctx->refs.input_stream = mrb_nil_value();

    /* uri */
    if (h2o_url_parse(arg_url, arg_url_len, &url) != 0)
        mrb_raise(mrb, E_ARGUMENT_ERROR, "invaild URL");

    /* method */
    method = h2o_iovec_init(H2O_STRLIT("GET"));
    if (mrb_hash_p(arg_hash)) {
        mrb_value t = mrb_hash_get(mrb, arg_hash, mrb_symbol_value(ctx->ctx->shared->symbols.sym_method));
        if (!mrb_nil_p(t)) {
            t = mrb_str_to_str(mrb, t);
            method = h2o_iovec_init(RSTRING_PTR(t), RSTRING_LEN(t));
        }
    }

    /* start building the request */
    h2o_buffer_reserve(&ctx->req.buf, method.len + 1);
    append_to_buffer(&ctx->req.buf, method.base, method.len);
    append_to_buffer(&ctx->req.buf, H2O_STRLIT(" "));
    h2o_buffer_reserve(&ctx->req.buf,
                       url.path.len + url.authority.len + sizeof(" HTTP/1.1\r\nConnection: close\r\nHost: \r\n") - 1);
    append_to_buffer(&ctx->req.buf, url.path.base, url.path.len);
    append_to_buffer(&ctx->req.buf, H2O_STRLIT(" HTTP/1.1\r\nConnection: close\r\nHost: "));
    append_to_buffer(&ctx->req.buf, url.authority.base, url.authority.len);
    append_to_buffer(&ctx->req.buf, H2O_STRLIT("\r\n"));

    /* headers */
    if (mrb_hash_p(arg_hash)) {
        mrb_value headers = mrb_hash_get(mrb, arg_hash, mrb_symbol_value(ctx->ctx->shared->symbols.sym_headers));
        if (!mrb_nil_p(headers)) {
            if (h2o_mruby_iterate_headers(ctx->ctx->shared, headers, flatten_request_header, ctx) != 0) {
                mrb_value exc = mrb_obj_value(mrb->exc);
                mrb->exc = NULL;
                mrb_exc_raise(mrb, exc);
            }
        }
    }
    /* body */
    if (mrb_hash_p(arg_hash)) {
        mrb_value body = mrb_hash_get(mrb, arg_hash, mrb_symbol_value(ctx->ctx->shared->symbols.sym_body));
        if (!mrb_nil_p(body)) {
            if (!mrb_string_p(body)) {
                body = mrb_funcall(mrb, body, "read", 0);
                if (!mrb_string_p(body))
                    mrb_raise(mrb, E_ARGUMENT_ERROR, "body.read did not return string");
            }
            // FIXME: how to handle fastpath and who frees this?
            ctx->req.body = h2o_strdup(NULL, RSTRING_PTR(body), RSTRING_LEN(body));
            if (!ctx->req.has_transfer_encoding) {
                char buf[64];
                size_t l = (size_t)sprintf(buf, "content-length: %zu\r\n", ctx->req.body.len);
                h2o_buffer_reserve(&ctx->req.buf, l);
                append_to_buffer(&ctx->req.buf, buf, l);
            }
        }
    }

    h2o_buffer_reserve(&ctx->req.buf, 2);
    append_to_buffer(&ctx->req.buf, H2O_STRLIT("\r\n"));

    /* build request and connect */
    ctx->refs.request = h2o_mruby_create_data_instance(
<<<<<<< HEAD
        mrb, mrb_ary_entry(ctx->ctx->shared->constants, H2O_MRUBY_HTTP_REQUEST_CLASS), ctx, &request_type);
    h2o_http1client_connect(&ctx->client, ctx, &ctx->ctx->shared->ctx->proxy.client_ctx, url.host, h2o_url_get_port(&url),
                            url.scheme == &H2O_URL_SCHEME_HTTPS, on_connect, NULL);
=======
        mrb, mrb_ary_entry(generator->ctx->shared->constants, H2O_MRUBY_HTTP_REQUEST_CLASS), ctx, &request_type);
    h2o_http1client_connect(&ctx->client, ctx, &generator->req->conn->ctx->proxy.client_ctx, url.host, h2o_url_get_port(&url),
                            url.scheme == &H2O_URL_SCHEME_HTTPS, on_connect, 0);
>>>>>>> 94b5bb83

    return ctx->refs.request;
}

mrb_value h2o_mruby_http_join_response_callback(h2o_mruby_context_t *mctx, mrb_value receiver, mrb_value args,
                                                int *run_again)
{
    mrb_state *mrb = mctx->shared->mrb;
    struct st_h2o_mruby_http_request_context_t *ctx;

    if ((ctx = mrb_data_check_get_ptr(mrb, mrb_ary_entry(args, 0), &request_type)) == NULL) {
        *run_again = 1;
        return mrb_exc_new_str_lit(mrb, E_ARGUMENT_ERROR, "HttpRequest#join wrong self");
    }

    attach_receiver(ctx, receiver);
    return mrb_nil_value();
}

static mrb_value create_already_consumed_error(mrb_state *mrb)
{
    return mrb_exc_new_str_lit(mrb, E_RUNTIME_ERROR, "http response body is already consumed");
}

mrb_value h2o_mruby_http_fetch_chunk_callback(h2o_mruby_context_t *mctx, mrb_value receiver, mrb_value args,
                                              int *run_again)
{
    mrb_state *mrb = mctx->shared->mrb;
    struct st_h2o_mruby_http_request_context_t *ctx;
    mrb_value ret;

    if ((ctx = mrb_data_check_get_ptr(mrb, mrb_ary_entry(args, 0), &input_stream_type)) == NULL) {
        *run_again = 1;
        return mrb_exc_new_str_lit(mrb, E_ARGUMENT_ERROR, "_HttpInputStream#each wrong self");
    }

    mrb_value first = mrb_ary_entry(args, 1);
    if (mrb_bool(first)) {
        /* check the body hasn't already consumed */
        if (ctx->consumed) {
            *run_again = 1;
            return create_already_consumed_error(mrb);
        }
        ctx->consumed = 1;
    }

    if (ctx->resp.has_content) {
        ret = build_chunk(ctx);
        *run_again = 1;
    } else {
        attach_receiver(ctx, receiver);
        ret = mrb_nil_value();
    }

    return ret;
}

h2o_mruby_http_request_context_t *h2o_mruby_http_set_shortcut(mrb_state *mrb, mrb_value obj, void (*cb)(h2o_mruby_generator_t *), h2o_mruby_generator_t *generator)
{
    assert(mrb->exc == NULL);
    struct st_h2o_mruby_http_request_context_t *ctx;

    if ((ctx = mrb_data_check_get_ptr(mrb, obj, &input_stream_type)) == NULL)
        return NULL;

    if (ctx->consumed) {
        mrb->exc = mrb_ptr(create_already_consumed_error(mrb));
        return NULL;
    }
    ctx->consumed = 1;

    assert(ctx->shortcut.generator == NULL);
    ctx->shortcut.notify_cb = cb;
    ctx->shortcut.generator = generator;
    return ctx;
}

void h2o_mruby_http_unset_shortcut(mrb_state *mrb, h2o_mruby_http_request_context_t *ctx, h2o_mruby_generator_t *generator)
{
    assert(ctx->shortcut.generator = generator);
    ctx->shortcut.notify_cb = NULL;
    ctx->shortcut.generator = NULL;
}

h2o_buffer_t **h2o_mruby_http_peek_content(h2o_mruby_http_request_context_t *ctx, int *is_final)
{
    *is_final = ctx->client == NULL;
    return ctx->client != NULL && ctx->resp.has_content ? &ctx->client->sock->input : &ctx->resp.after_closed;
}

void h2o_mruby_http_request_init_context(h2o_mruby_shared_context_t *ctx)
{
    mrb_state *mrb = ctx->mrb;

    h2o_mruby_eval_expr(mrb, H2O_MRUBY_CODE_HTTP_REQUEST);
    h2o_mruby_assert(mrb);

    struct RClass *module, *klass;
    module = mrb_define_module(mrb, "H2O");

    mrb_define_method(mrb, mrb->kernel_module, "http_request", http_request_method, MRB_ARGS_ARG(1, 2));

    klass = mrb_class_get_under(mrb, module, "HttpRequest");
    mrb_ary_set(mrb, ctx->constants, H2O_MRUBY_HTTP_REQUEST_CLASS, mrb_obj_value(klass));

    klass = mrb_class_get_under(mrb, module, "HttpInputStream");
    mrb_ary_set(mrb, ctx->constants, H2O_MRUBY_HTTP_INPUT_STREAM_CLASS, mrb_obj_value(klass));

    h2o_mruby_define_callback(mrb, "_h2o__http_join_response", H2O_MRUBY_CALLBACK_ID_HTTP_JOIN_RESPONSE);
    h2o_mruby_define_callback(mrb, "_h2o__http_fetch_chunk", H2O_MRUBY_CALLBACK_ID_HTTP_FETCH_CHUNK);
}<|MERGE_RESOLUTION|>--- conflicted
+++ resolved
@@ -273,12 +273,8 @@
 }
 
 static h2o_http1client_head_cb on_connect(h2o_http1client_t *client, const char *errstr, h2o_iovec_t **reqbufs, size_t *reqbufcnt,
-<<<<<<< HEAD
-                                          int *method_is_head, h2o_url_t *dummy)
-=======
                                           int *method_is_head, h2o_http1client_write_req_chunk_done *req_body_done,
-                                          void **req_body_done_ctx, h2o_iovec_t *cur_body)
->>>>>>> 94b5bb83
+                                          void **req_body_done_ctx, h2o_iovec_t *cur_body, h2o_url_t *dummy)
 {
     struct st_h2o_mruby_http_request_context_t *ctx = client->data;
 
@@ -415,15 +411,9 @@
 
     /* build request and connect */
     ctx->refs.request = h2o_mruby_create_data_instance(
-<<<<<<< HEAD
         mrb, mrb_ary_entry(ctx->ctx->shared->constants, H2O_MRUBY_HTTP_REQUEST_CLASS), ctx, &request_type);
     h2o_http1client_connect(&ctx->client, ctx, &ctx->ctx->shared->ctx->proxy.client_ctx, url.host, h2o_url_get_port(&url),
-                            url.scheme == &H2O_URL_SCHEME_HTTPS, on_connect, NULL);
-=======
-        mrb, mrb_ary_entry(generator->ctx->shared->constants, H2O_MRUBY_HTTP_REQUEST_CLASS), ctx, &request_type);
-    h2o_http1client_connect(&ctx->client, ctx, &generator->req->conn->ctx->proxy.client_ctx, url.host, h2o_url_get_port(&url),
-                            url.scheme == &H2O_URL_SCHEME_HTTPS, on_connect, 0);
->>>>>>> 94b5bb83
+                            url.scheme == &H2O_URL_SCHEME_HTTPS, on_connect, 0, NULL);
 
     return ctx->refs.request;
 }
