--- conflicted
+++ resolved
@@ -36,14 +36,9 @@
     unsigned char is_init_header_special : 1;
     unsigned char http2_should_reject : 1;
     unsigned char copy_for_push_request : 1;
-<<<<<<< HEAD
-    unsigned char dont_compress : 1;
+    unsigned char dont_compress : 1; /* consult `h2o_header_t:dont_compress` as well */
     unsigned char likely_to_repeat : 1;
-} h2o_header_flags_t;
-=======
-    unsigned char dont_compress : 1; /* consult `h2o_header_t:dont_compress` as well */
 } h2o_token_flags_t;
->>>>>>> a3858ac2
 
 /**
  * a predefined, read-only, fast variant of h2o_iovec_t, defined in h2o/token.h
@@ -61,7 +56,6 @@
     const h2o_iovec_t value;
 } h2o_hpack_static_table_entry_t;
 
-<<<<<<< HEAD
 /**
  * qpack static tables entries
  */
@@ -70,8 +64,6 @@
     const h2o_iovec_t value;
 } h2o_qpack_static_table_entry_t;
 
-=======
->>>>>>> a3858ac2
 #ifndef H2O_MAX_TOKENS
 #define H2O_MAX_TOKENS 100
 #endif
