/*
 * Copyright (c) 2019 Fastly, Kazuho Oku
 *
 * Permission is hereby granted, free of charge, to any person obtaining a copy
 * of this software and associated documentation files (the "Software"), to
 * deal in the Software without restriction, including without limitation the
 * rights to use, copy, modify, merge, publish, distribute, sublicense, and/or
 * sell copies of the Software, and to permit persons to whom the Software is
 * furnished to do so, subject to the following conditions:
 *
 * The above copyright notice and this permission notice shall be included in
 * all copies or substantial portions of the Software.
 *
 * THE SOFTWARE IS PROVIDED "AS IS", WITHOUT WARRANTY OF ANY KIND, EXPRESS OR
 * IMPLIED, INCLUDING BUT NOT LIMITED TO THE WARRANTIES OF MERCHANTABILITY,
 * FITNESS FOR A PARTICULAR PURPOSE AND NONINFRINGEMENT. IN NO EVENT SHALL THE
 * AUTHORS OR COPYRIGHT HOLDERS BE LIABLE FOR ANY CLAIM, DAMAGES OR OTHER
 * LIABILITY, WHETHER IN AN ACTION OF CONTRACT, TORT OR OTHERWISE, ARISING
 * FROM, OUT OF OR IN CONNECTION WITH THE SOFTWARE OR THE USE OR OTHER DEALINGS
 * IN THE SOFTWARE.
 */

provider h2o {
    probe h1_accept(uint64_t conn_id, struct st_h2o_socket_t *sock, struct st_h2o_conn_t *conn);
    probe h1_close(uint64_t conn_id);
<<<<<<< HEAD

=======
    probe h2_unknown_frame_type(uint64_t conn_id, uint8_t frame_type);
>>>>>>> 90653237
    probe h3_accept(uint64_t conn_id, struct st_h2o_conn_t *conn, struct st_quicly_conn_t *quic);
    probe h3_close(uint64_t conn_id);
    probe h3_stream_create(uint64_t conn_id, uint64_t req_id);
    probe h3_stream_destroy(uint64_t conn_id, uint64_t req_id);
    probe h3_stream_set_state(uint64_t conn_id, uint64_t req_id, unsigned state);
    probe h3_packet_receive(struct sockaddr *dest, struct sockaddr *src, const void *base, size_t len);
    probe h3_packet_forward(struct sockaddr *dest, struct sockaddr *src, size_t num_packets, size_t num_bytes);

    probe receive_request(uint64_t conn_id, uint64_t req_id, int http_version);
    probe receive_request_header(uint64_t conn_id, uint64_t req_id, const char *name, size_t name_len, const char *value,
                                 size_t value_len);
    probe send_response(uint64_t conn_id, uint64_t req_id, int status);
    probe send_response_header(uint64_t conn_id, uint64_t req_id, const char *name, size_t name_len, const char *value,
                               size_t value_len);
};<|MERGE_RESOLUTION|>--- conflicted
+++ resolved
@@ -23,11 +23,7 @@
 provider h2o {
     probe h1_accept(uint64_t conn_id, struct st_h2o_socket_t *sock, struct st_h2o_conn_t *conn);
     probe h1_close(uint64_t conn_id);
-<<<<<<< HEAD
-
-=======
     probe h2_unknown_frame_type(uint64_t conn_id, uint8_t frame_type);
->>>>>>> 90653237
     probe h3_accept(uint64_t conn_id, struct st_h2o_conn_t *conn, struct st_quicly_conn_t *quic);
     probe h3_close(uint64_t conn_id);
     probe h3_stream_create(uint64_t conn_id, uint64_t req_id);
