--- conflicted
+++ resolved
@@ -27,113 +27,11 @@
 #include "khash.h"
 #include "h2o/cache.h"
 #include "h2o/http2_casper.h"
-<<<<<<< HEAD
-#include "h2o/cache_digests.h"
-#include "h2o/hpack.h"
-=======
->>>>>>> b641bb04
 #include "h2o/http2_scheduler.h"
 
 typedef struct st_h2o_http2_conn_t h2o_http2_conn_t;
 typedef struct st_h2o_http2_stream_t h2o_http2_stream_t;
 
-<<<<<<< HEAD
-/* connection flow control window + alpha */
-#define H2O_HTTP2_DEFAULT_OUTBUF_SIZE 81920
-
-/* hpack */
-
-typedef struct st_h2o_hpack_header_table_t {
-    /* ring buffer */
-    struct st_h2o_hpack_header_table_entry_t *entries;
-    size_t num_entries, entry_capacity, entry_start_index;
-    /* size and capacities are 32+name_len+value_len (as defined by hpack spec.) */
-    size_t hpack_size;
-    size_t hpack_capacity;     /* the value set by SETTINGS_HEADER_TABLE_SIZE _and_ dynamic table size update */
-    size_t hpack_max_capacity; /* the value set by SETTINGS_HEADER_TABLE_SIZE */
-} h2o_hpack_header_table_t;
-
-typedef struct st_h2o_hpack_header_table_entry_t {
-    h2o_iovec_t *name;
-    h2o_iovec_t *value;
-    const char *err_desc; /* the recorded soft error description */
-} h2o_hpack_header_table_entry_t;
-
-void h2o_hpack_dispose_header_table(h2o_hpack_header_table_t *header_table);
-size_t h2o_hpack_encode_string(uint8_t *dst, const char *s, size_t len);
-void h2o_hpack_flatten_request(h2o_buffer_t **buf, h2o_hpack_header_table_t *header_table, uint32_t stream_id,
-                               size_t max_frame_size, h2o_req_t *req, uint32_t parent_stream_id);
-void h2o_hpack_flatten_response(h2o_buffer_t **buf, h2o_hpack_header_table_t *header_table, uint32_t stream_id,
-                                size_t max_frame_size, h2o_res_t *res, const h2o_iovec_t *server_name, size_t content_length);
-void h2o_hpack_flatten_trailers(h2o_buffer_t **buf, h2o_hpack_header_table_t *header_table, uint32_t stream_id,
-                                size_t max_frame_size, h2o_header_t *headers, size_t num_headers);
-static h2o_hpack_header_table_entry_t *h2o_hpack_header_table_get(h2o_hpack_header_table_t *table, size_t index);
-
-/* frames */
-
-#define H2O_HTTP2_FRAME_HEADER_SIZE 9
-
-#define H2O_HTTP2_FRAME_TYPE_DATA 0
-#define H2O_HTTP2_FRAME_TYPE_HEADERS 1
-#define H2O_HTTP2_FRAME_TYPE_PRIORITY 2
-#define H2O_HTTP2_FRAME_TYPE_RST_STREAM 3
-#define H2O_HTTP2_FRAME_TYPE_SETTINGS 4
-#define H2O_HTTP2_FRAME_TYPE_PUSH_PROMISE 5
-#define H2O_HTTP2_FRAME_TYPE_PING 6
-#define H2O_HTTP2_FRAME_TYPE_GOAWAY 7
-#define H2O_HTTP2_FRAME_TYPE_WINDOW_UPDATE 8
-#define H2O_HTTP2_FRAME_TYPE_CONTINUATION 9
-#define H2O_HTTP2_FRAME_TYPE_ORIGIN 12
-
-#define H2O_HTTP2_FRAME_FLAG_END_STREAM 0x1
-#define H2O_HTTP2_FRAME_FLAG_ACK 0x1
-#define H2O_HTTP2_FRAME_FLAG_END_HEADERS 0x4
-#define H2O_HTTP2_FRAME_FLAG_PADDED 0x8
-#define H2O_HTTP2_FRAME_FLAG_PRIORITY 0x20
-
-typedef struct st_h2o_http2_frame_t {
-    uint32_t length;
-    uint8_t type;
-    uint8_t flags;
-    uint32_t stream_id;
-    const uint8_t *payload;
-} h2o_http2_frame_t;
-
-typedef struct st_h2o_http2_data_payload_t {
-    const uint8_t *data;
-    size_t length;
-} h2o_http2_data_payload_t;
-
-typedef struct st_h2o_http2_headers_payload_t {
-    h2o_http2_priority_t priority;
-    const uint8_t *headers;
-    size_t headers_len;
-} h2o_http2_headers_payload_t;
-
-typedef struct st_h2o_http2_rst_stream_payload_t {
-    uint32_t error_code;
-} h2o_http2_rst_stream_payload_t;
-
-typedef struct st_h2o_http2_ping_payload_t {
-    uint8_t data[8];
-} h2o_http2_ping_payload_t;
-
-typedef struct st_h2o_http2_goaway_payload_t {
-    uint32_t last_stream_id;
-    uint32_t error_code;
-    h2o_iovec_t debug_data;
-} h2o_http2_goaway_payload_t;
-
-typedef struct st_h2o_http2_window_update_payload_t {
-    uint32_t window_size_increment;
-} h2o_http2_window_update_payload_t;
-
-typedef struct st_h2o_http2_window_t {
-    ssize_t _avail;
-} h2o_http2_window_t;
-
-=======
->>>>>>> b641bb04
 typedef enum enum_h2o_http2_stream_state_t {
     /**
      * stream in idle state (but registered; i.e. priority stream)
