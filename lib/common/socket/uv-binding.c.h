/*
 * Copyright (c) 2014-2016 DeNA Co., Ltd., Kazuho Oku, Fastly, Inc.
 *
 * Permission is hereby granted, free of charge, to any person obtaining a copy
 * of this software and associated documentation files (the "Software"), to
 * deal in the Software without restriction, including without limitation the
 * rights to use, copy, modify, merge, publish, distribute, sublicense, and/or
 * sell copies of the Software, and to permit persons to whom the Software is
 * furnished to do so, subject to the following conditions:
 *
 * The above copyright notice and this permission notice shall be included in
 * all copies or substantial portions of the Software.
 *
 * THE SOFTWARE IS PROVIDED "AS IS", WITHOUT WARRANTY OF ANY KIND, EXPRESS OR
 * IMPLIED, INCLUDING BUT NOT LIMITED TO THE WARRANTIES OF MERCHANTABILITY,
 * FITNESS FOR A PARTICULAR PURPOSE AND NONINFRINGEMENT. IN NO EVENT SHALL THE
 * AUTHORS OR COPYRIGHT HOLDERS BE LIABLE FOR ANY CLAIM, DAMAGES OR OTHER
 * LIABILITY, WHETHER IN AN ACTION OF CONTRACT, TORT OR OTHERWISE, ARISING
 * FROM, OUT OF OR IN CONNECTION WITH THE SOFTWARE OR THE USE OR OTHER DEALINGS
 * IN THE SOFTWARE.
 */

struct st_h2o_uv_socket_t {
    h2o_socket_t super;
    uv_handle_t *handle;
    uv_close_cb close_cb;
    union {
        struct {
            union {
                uv_connect_t _creq;
                uv_write_t _wreq;
            };
        } stream;
        struct {
            int events;
        } poll;
    };
};

static void schedule_timer(h2o_timeout_t *timeout);

static void alloc_inbuf_tcp(uv_handle_t *handle, size_t suggested_size, uv_buf_t *_buf)
{
    struct st_h2o_uv_socket_t *sock = handle->data;

    h2o_iovec_t buf = h2o_buffer_reserve(&sock->super.input, 4096);
    memcpy(_buf, &buf, sizeof(buf));
}

static void alloc_inbuf_ssl(uv_handle_t *handle, size_t suggested_size, uv_buf_t *_buf)
{
    struct st_h2o_uv_socket_t *sock = handle->data;

    h2o_iovec_t buf = h2o_buffer_reserve(&sock->super.ssl->input.encrypted, 4096);
    memcpy(_buf, &buf, sizeof(buf));
}

static void on_read_tcp(uv_stream_t *stream, ssize_t nread, const uv_buf_t *_unused)
{
    struct st_h2o_uv_socket_t *sock = stream->data;

    if (nread < 0) {
        sock->super.bytes_read = 0;
        sock->super._cb.read(&sock->super, h2o_socket_error_closed);
        return;
    }

    sock->super.input->size += nread;
    sock->super.bytes_read = nread;
    sock->super._cb.read(&sock->super, NULL);
}

static void on_read_ssl(uv_stream_t *stream, ssize_t nread, const uv_buf_t *_unused)
{
    struct st_h2o_uv_socket_t *sock = stream->data;
    size_t prev_bytes_read = sock->super.input->size;
    const char *err = h2o_socket_error_io;

    if (nread > 0) {
        sock->super.ssl->input.encrypted->size += nread;
        if (sock->super.ssl->handshake.cb == NULL)
            err = decode_ssl_input(&sock->super);
        else
            err = NULL;
    }
    sock->super.bytes_read = sock->super.input->size - prev_bytes_read;
    sock->super._cb.read(&sock->super, err);
}

static void on_poll(uv_poll_t *poll, int status, int events);
static void update_poll(struct st_h2o_uv_socket_t *sock)
{
    assert(sock->handle->type == UV_POLL);
    if (sock->poll.events == 0) {
        uv_poll_stop((uv_poll_t *)sock->handle);
    } else {
        uv_poll_start((uv_poll_t *)sock->handle, sock->poll.events, on_poll);
    }
}

static void on_poll(uv_poll_t *poll, int status, int events)
{
    struct st_h2o_uv_socket_t *sock = poll->data;
    const char *err = status == 0 ? NULL : h2o_socket_error_io;

    if ((events & UV_READABLE) != 0) {
        sock->super._cb.read(&sock->super, err);
    }
    if ((events & UV_WRITABLE) != 0) {
        sock->super._cb.write(&sock->super, err);
        sock->poll.events &= ~UV_WRITABLE;
        update_poll(sock);
    }
}

static void on_do_write_complete(uv_write_t *wreq, int status)
{
    struct st_h2o_uv_socket_t *sock = H2O_STRUCT_FROM_MEMBER(struct st_h2o_uv_socket_t, stream._wreq, wreq);
    if (sock->super._cb.write != NULL)
        on_write_complete(&sock->super, status == 0 ? NULL : h2o_socket_error_io);
}

static void free_sock(uv_handle_t *handle)
{
    struct st_h2o_uv_socket_t *sock = handle->data;
    uv_close_cb cb = sock->close_cb;
    free(sock);
    cb(handle);
}

void do_dispose_socket(h2o_socket_t *_sock)
{
    struct st_h2o_uv_socket_t *sock = (struct st_h2o_uv_socket_t *)_sock;
<<<<<<< HEAD
    uv_close(sock->handle, free_sock);
=======
    sock->super._cb.write = NULL; /* avoid the write callback getting called when closing the socket (#1249) */
    uv_close((uv_handle_t *)sock->uv.stream, free_sock);
>>>>>>> efc17b8d
}

int h2o_socket_get_fd(h2o_socket_t *_sock)
{
    int fd, ret;
    struct st_h2o_uv_socket_t *sock = (struct st_h2o_uv_socket_t *)_sock;

    ret = uv_fileno(sock->handle, (uv_os_fd_t *)&fd);
    if (ret)
        return -1;

    return fd;
}

void do_read_start(h2o_socket_t *_sock)
{
    struct st_h2o_uv_socket_t *sock = (struct st_h2o_uv_socket_t *)_sock;

    switch (sock->handle->type) {
    case UV_TCP:
        if (sock->super.ssl == NULL) {
            uv_read_start((uv_stream_t *)sock->handle, alloc_inbuf_tcp, on_read_tcp);
        } else {
            uv_read_start((uv_stream_t *)sock->handle, alloc_inbuf_ssl, on_read_ssl);
        }
        break;
    case UV_POLL:
        sock->poll.events |= UV_READABLE;
        uv_poll_start((uv_poll_t *)sock->handle, sock->poll.events, on_poll);
        break;
    default:
        h2o_fatal("unexpected handle type");
    }
}

void do_read_stop(h2o_socket_t *_sock)
{
    struct st_h2o_uv_socket_t *sock = (struct st_h2o_uv_socket_t *)_sock;

    switch (sock->handle->type) {
    case UV_TCP:
        uv_read_stop((uv_stream_t *)sock->handle);
        break;
    case UV_POLL:
        sock->poll.events &= ~UV_READABLE;
        update_poll(sock);
        break;
    default:
        h2o_fatal("unexpected handle type");
    }
}

void do_write(h2o_socket_t *_sock, h2o_iovec_t *bufs, size_t bufcnt, h2o_socket_cb cb)
{
    struct st_h2o_uv_socket_t *sock = (struct st_h2o_uv_socket_t *)_sock;
    assert(sock->handle->type == UV_TCP);

    assert(sock->super._cb.write == NULL);
    sock->super._cb.write = cb;

    uv_write(&sock->stream._wreq, (uv_stream_t *)sock->handle, (uv_buf_t *)bufs, (int)bufcnt, on_do_write_complete);
}

void h2o_socket_notify_write(h2o_socket_t *_sock, h2o_socket_cb cb)
{
    struct st_h2o_uv_socket_t *sock = (struct st_h2o_uv_socket_t *)_sock;
    assert(sock->handle->type == UV_POLL);
    assert(sock->super._cb.write == NULL);

    sock->super._cb.write = cb;
    sock->poll.events |= UV_WRITABLE;
    uv_poll_start((uv_poll_t *)sock->handle, sock->poll.events, on_poll);
}

static struct st_h2o_uv_socket_t *create_socket(h2o_loop_t *loop)
{
    uv_tcp_t *tcp = h2o_mem_alloc(sizeof(*tcp));

    if (uv_tcp_init(loop, tcp) != 0) {
        free(tcp);
        return NULL;
    }
    return (void *)h2o_uv_socket_create((void *)tcp, (uv_close_cb)free);
}

int do_export(h2o_socket_t *_sock, h2o_socket_export_t *info)
{
    struct st_h2o_uv_socket_t *sock = (void *)_sock;
    assert(sock->handle->type == UV_TCP);
    uv_os_fd_t fd;

    if (uv_fileno(sock->handle, &fd) != 0)
        return -1;
    /* FIXME: consider how to overcome the epoll(2) problem; man says,
     * "even after a file descriptor that is part of an epoll set has been closed,
     * events may be reported for that file descriptor if other file descriptors
     * referring to the same underlying file description remain open"
     */
    if ((info->fd = dup(fd)) == -1)
        return -1;
    return 0;
}

h2o_socket_t *do_import(h2o_loop_t *loop, h2o_socket_export_t *info)
{
    struct st_h2o_uv_socket_t *sock = create_socket(loop);

    if (sock == NULL)
        return NULL;
    if (uv_tcp_open((uv_tcp_t *)sock->handle, info->fd) != 0) {
        h2o_socket_close(&sock->super);
        return NULL;
    }

    return &sock->super;
}

h2o_socket_t *h2o_uv__poll_create(h2o_loop_t *loop, int fd, uv_close_cb close_cb)
{
    uv_poll_t *poll = h2o_mem_alloc(sizeof(*poll));
    if (uv_poll_init(loop, poll, fd) != 0) {
        free(poll);
        return NULL;
    }
    return h2o_uv_socket_create((uv_handle_t *)poll, close_cb);
}

h2o_socket_t *h2o_uv_socket_create(uv_handle_t *handle, uv_close_cb close_cb)
{
    struct st_h2o_uv_socket_t *sock = h2o_mem_alloc(sizeof(*sock));
    memset(sock, 0, sizeof(*sock));
    h2o_buffer_init(&sock->super.input, &h2o_socket_buffer_prototype);

    sock->handle = handle;
    sock->close_cb = close_cb;
    sock->handle->data = sock;

    return &sock->super;
}

static void on_connect(uv_connect_t *conn, int status)
{
    if (status == UV_ECANCELED)
        return;
    struct st_h2o_uv_socket_t *sock = H2O_STRUCT_FROM_MEMBER(struct st_h2o_uv_socket_t, stream._creq, conn);
    h2o_socket_cb cb = sock->super._cb.write;
    sock->super._cb.write = NULL;
    cb(&sock->super, status == 0 ? NULL : h2o_socket_error_conn_fail);
}

h2o_loop_t *h2o_socket_get_loop(h2o_socket_t *_sock)
{
    struct st_h2o_uv_socket_t *sock = (void *)_sock;
    return sock->handle->loop;
}

h2o_socket_t *h2o_socket_connect(h2o_loop_t *loop, struct sockaddr *addr, socklen_t addrlen, h2o_socket_cb cb)
{
    struct st_h2o_uv_socket_t *sock = create_socket(loop);

    if (sock == NULL)
        return NULL;
    if (uv_tcp_connect(&sock->stream._creq, (void *)sock->handle, addr, on_connect) != 0) {
        h2o_socket_close(&sock->super);
        return NULL;
    }
    sock->super._cb.write = cb;
    return &sock->super;
}

socklen_t h2o_socket_getsockname(h2o_socket_t *_sock, struct sockaddr *sa)
{
    struct st_h2o_uv_socket_t *sock = (void *)_sock;
    assert(sock->handle->type == UV_TCP);

    int len = sizeof(struct sockaddr_storage);
    if (uv_tcp_getsockname((void *)sock->handle, sa, &len) != 0)
        return 0;
    return (socklen_t)len;
}

socklen_t get_peername_uncached(h2o_socket_t *_sock, struct sockaddr *sa)
{
    struct st_h2o_uv_socket_t *sock = (void *)_sock;
    assert(sock->handle->type == UV_TCP);

    int len = sizeof(struct sockaddr_storage);
    if (uv_tcp_getpeername((void *)sock->handle, sa, &len) != 0)
        return 0;
    return (socklen_t)len;
}

static void on_timeout(uv_timer_t *timer)
{
    h2o_timeout_t *timeout = H2O_STRUCT_FROM_MEMBER(h2o_timeout_t, _backend.timer, timer);

    h2o_timeout_run(timer->loop, timeout, h2o_now(timer->loop));
    if (!h2o_linklist_is_empty(&timeout->_entries))
        schedule_timer(timeout);
}

void schedule_timer(h2o_timeout_t *timeout)
{
    h2o_timeout_entry_t *entry = H2O_STRUCT_FROM_MEMBER(h2o_timeout_entry_t, _link, timeout->_entries.next);
    uv_timer_start(&timeout->_backend.timer, on_timeout,
                   entry->registered_at + timeout->timeout - h2o_now(timeout->_backend.timer.loop), 0);
}

void h2o_timeout__do_init(h2o_loop_t *loop, h2o_timeout_t *timeout)
{
    uv_timer_init(loop, &timeout->_backend.timer);
}

void h2o_timeout__do_dispose(h2o_loop_t *loop, h2o_timeout_t *timeout)
{
    uv_close((uv_handle_t *)&timeout->_backend.timer, NULL);
}

void h2o_timeout__do_link(h2o_loop_t *loop, h2o_timeout_t *timeout, h2o_timeout_entry_t *entry)
{
    /* register the timer if the entry just being added is the only entry */
    if (timeout->_entries.next == &entry->_link)
        schedule_timer(timeout);
}

void h2o_timeout__do_post_callback(h2o_loop_t *loop)
{
    /* nothing to do */
}<|MERGE_RESOLUTION|>--- conflicted
+++ resolved
@@ -131,12 +131,8 @@
 void do_dispose_socket(h2o_socket_t *_sock)
 {
     struct st_h2o_uv_socket_t *sock = (struct st_h2o_uv_socket_t *)_sock;
-<<<<<<< HEAD
+    sock->super._cb.write = NULL; /* avoid the write callback getting called when closing the socket (#1249) */
     uv_close(sock->handle, free_sock);
-=======
-    sock->super._cb.write = NULL; /* avoid the write callback getting called when closing the socket (#1249) */
-    uv_close((uv_handle_t *)sock->uv.stream, free_sock);
->>>>>>> efc17b8d
 }
 
 int h2o_socket_get_fd(h2o_socket_t *_sock)
