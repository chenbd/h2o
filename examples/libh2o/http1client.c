--- conflicted
+++ resolved
@@ -40,13 +40,8 @@
 static int cur_body_size;
 
 static h2o_http1client_head_cb on_connect(h2o_http1client_t *client, const char *errstr, h2o_iovec_t **reqbufs, size_t *reqbufcnt,
-<<<<<<< HEAD
-                                          int *method_is_head, h2o_http1client_write_req_chunk_done *write_req_chunk_done,
-                                          void **write_req_chunk_done_ctx, h2o_iovec_t *cur_body, h2o_url_t *origin);
-=======
                                           int *method_is_head, h2o_http1client_proceed_req_cb *proceed_req_cb,
-                                          h2o_iovec_t *cur_body, h2o_url_t *location_rewrite_url);
->>>>>>> e09da9d9
+                                          h2o_iovec_t *cur_body, h2o_url_t *origin);
 static h2o_http1client_body_cb on_head(h2o_http1client_t *client, const char *errstr, int minor_version, int status,
                                        h2o_iovec_t msg, h2o_header_t *headers, size_t num_headers, int rlen);
 
