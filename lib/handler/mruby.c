--- conflicted
+++ resolved
@@ -455,7 +455,6 @@
         if (!mrb_nil_p(p))
             mrb_hash_set(mrb, env, mrb_ary_entry(generator->ctx->constants, H2O_MRUBY_LIT_REMOTE_PORT), p);
     }
-<<<<<<< HEAD
 
     { /* headers */
         h2o_header_t *headers_sorted = alloca(sizeof(*headers_sorted) * generator->req->headers.size);
@@ -467,6 +466,8 @@
             mrb_value n, v;
             if (h2o_iovec_is_token(header->name)) {
                 const h2o_token_t *token = H2O_STRUCT_FROM_MEMBER(h2o_token_t, buf, header->name);
+                if (token == H2O_TOKEN_TRANSFER_ENCODING)
+                    continue;
                 n = mrb_ary_entry(generator->ctx->constants, (mrb_int)(token - h2o__tokens));
             } else {
                 h2o_iovec_t vec = convert_header_name_to_env(&generator->req->pool, header->name->base, header->name->len);
@@ -481,23 +482,6 @@
                 v = mrb_str_append(mrb, v, mrb_str_new(mrb, header->value.base, header->value.len));
             }
             mrb_hash_set(mrb, env, n, v);
-=======
-    mrb_gc_arena_restore(mrb, arena);
-
-    /* headers */
-    size_t i = 0;
-    for (i = 0; i != generator->req->headers.size; ++i) {
-        const h2o_header_t *header = generator->req->headers.entries + i;
-        mrb_value n;
-        if (h2o_iovec_is_token(header->name)) {
-            const h2o_token_t *token = H2O_STRUCT_FROM_MEMBER(h2o_token_t, buf, header->name);
-            if (token == H2O_TOKEN_TRANSFER_ENCODING)
-                continue;
-            n = mrb_ary_entry(generator->ctx->constants, (mrb_int)(token - h2o__tokens));
-        } else {
-            h2o_iovec_t vec = convert_header_name_to_env(&generator->req->pool, header->name->base, header->name->len);
-            n = mrb_str_new(mrb, vec.base, vec.len);
->>>>>>> 2eb3e9cd
         }
     }
 
