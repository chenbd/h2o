/*
 * Copyright (c) 2014-2016 DeNA Co., Ltd., Kazuho Oku, Fastly, Inc.
 *
 * Permission is hereby granted, free of charge, to any person obtaining a copy
 * of this software and associated documentation files (the "Software"), to
 * deal in the Software without restriction, including without limitation the
 * rights to use, copy, modify, merge, publish, distribute, sublicense, and/or
 * sell copies of the Software, and to permit persons to whom the Software is
 * furnished to do so, subject to the following conditions:
 *
 * The above copyright notice and this permission notice shall be included in
 * all copies or substantial portions of the Software.
 *
 * THE SOFTWARE IS PROVIDED "AS IS", WITHOUT WARRANTY OF ANY KIND, EXPRESS OR
 * IMPLIED, INCLUDING BUT NOT LIMITED TO THE WARRANTIES OF MERCHANTABILITY,
 * FITNESS FOR A PARTICULAR PURPOSE AND NONINFRINGEMENT. IN NO EVENT SHALL THE
 * AUTHORS OR COPYRIGHT HOLDERS BE LIABLE FOR ANY CLAIM, DAMAGES OR OTHER
 * LIABILITY, WHETHER IN AN ACTION OF CONTRACT, TORT OR OTHERWISE, ARISING
 * FROM, OUT OF OR IN CONNECTION WITH THE SOFTWARE OR THE USE OR OTHER DEALINGS
 * IN THE SOFTWARE.
 */
#ifndef h2o_h
#define h2o_h

#ifdef __cplusplus
extern "C" {
#endif

#include <assert.h>
#include <stddef.h>
#include <stdint.h>
#include <string.h>
#include <stdlib.h>
#include <sys/time.h>
#include <sys/socket.h>
#include <time.h>
#include <unistd.h>
#include <openssl/ssl.h>
#include "h2o/filecache.h"
#include "h2o/hostinfo.h"
#include "h2o/memcached.h"
#include "h2o/redis.h"
#include "h2o/linklist.h"
#include "h2o/http1client.h"
#include "h2o/memory.h"
#include "h2o/multithread.h"
#include "h2o/rand.h"
#include "h2o/socket.h"
#include "h2o/string_.h"
#include "h2o/time_.h"
#include "h2o/timeout.h"
#include "h2o/url.h"
#include "h2o/version.h"

#ifndef H2O_USE_BROTLI
/* disabled for all but the standalone server, since the encoder is written in C++ */
#define H2O_USE_BROTLI 0
#endif

#ifndef H2O_MAX_HEADERS
#define H2O_MAX_HEADERS 100
#endif
#ifndef H2O_MAX_REQLEN
#define H2O_MAX_REQLEN (8192 + 4096 * (H2O_MAX_HEADERS))
#endif

#ifndef H2O_MAX_TOKENS
#define H2O_MAX_TOKENS 100
#endif

#ifndef H2O_SOMAXCONN
/* simply use a large value, and let the kernel clip it to the internal max */
#define H2O_SOMAXCONN 65535
#endif

#define H2O_DEFAULT_MAX_REQUEST_ENTITY_SIZE (1024 * 1024 * 1024)
#define H2O_DEFAULT_MAX_DELEGATIONS 5
#define H2O_DEFAULT_HANDSHAKE_TIMEOUT_IN_SECS 10
#define H2O_DEFAULT_HANDSHAKE_TIMEOUT (H2O_DEFAULT_HANDSHAKE_TIMEOUT_IN_SECS * 1000)
#define H2O_DEFAULT_HTTP1_REQ_TIMEOUT_IN_SECS 10
#define H2O_DEFAULT_HTTP1_REQ_TIMEOUT (H2O_DEFAULT_HTTP1_REQ_TIMEOUT_IN_SECS * 1000)
#define H2O_DEFAULT_HTTP1_UPGRADE_TO_HTTP2 1
#define H2O_DEFAULT_HTTP2_IDLE_TIMEOUT_IN_SECS 10
#define H2O_DEFAULT_HTTP2_IDLE_TIMEOUT (H2O_DEFAULT_HTTP2_IDLE_TIMEOUT_IN_SECS * 1000)
#define H2O_DEFAULT_HTTP2_GRACEFUL_SHUTDOWN_TIMEOUT_IN_SECS 0 /* no timeout */
#define H2O_DEFAULT_HTTP2_GRACEFUL_SHUTDOWN_TIMEOUT (H2O_DEFAULT_HTTP2_GRACEFUL_SHUTDOWN_TIMEOUT_IN_SECS * 1000)
#define H2O_DEFAULT_PROXY_IO_TIMEOUT_IN_SECS 30
#define H2O_DEFAULT_PROXY_IO_TIMEOUT (H2O_DEFAULT_PROXY_IO_TIMEOUT_IN_SECS * 1000)
#define H2O_DEFAULT_PROXY_WEBSOCKET_TIMEOUT_IN_SECS 300
#define H2O_DEFAULT_PROXY_WEBSOCKET_TIMEOUT (H2O_DEFAULT_PROXY_WEBSOCKET_TIMEOUT_IN_SECS * 1000)
#define H2O_DEFAULT_PROXY_SSL_SESSION_CACHE_CAPACITY 4096
#define H2O_DEFAULT_PROXY_SSL_SESSION_CACHE_DURATION 86400000 /* 24 hours */

typedef struct st_h2o_conn_t h2o_conn_t;
typedef struct st_h2o_context_t h2o_context_t;
typedef struct st_h2o_req_t h2o_req_t;
typedef struct st_h2o_ostream_t h2o_ostream_t;
typedef struct st_h2o_configurator_command_t h2o_configurator_command_t;
typedef struct st_h2o_configurator_t h2o_configurator_t;
typedef struct st_h2o_hostconf_t h2o_hostconf_t;
typedef struct st_h2o_globalconf_t h2o_globalconf_t;
typedef struct st_h2o_mimemap_t h2o_mimemap_t;
typedef struct st_h2o_logconf_t h2o_logconf_t;
typedef struct st_h2o_headers_command_t h2o_headers_command_t;

/**
 * a predefined, read-only, fast variant of h2o_iovec_t, defined in h2o/token.h
 */
typedef struct st_h2o_token_t {
    h2o_iovec_t buf;
    char http2_static_table_name_index; /* non-zero if any */
    unsigned char proxy_should_drop : 1;
    unsigned char is_init_header_special : 1;
    unsigned char http2_should_reject : 1;
    unsigned char copy_for_push_request : 1;
} h2o_token_t;

#include "h2o/token.h"

/**
 * basic structure of a handler (an object that MAY generate a response)
 * The handlers should register themselves to h2o_context_t::handlers.
 */
typedef struct st_h2o_handler_t {
    size_t _config_slot;
    void (*on_context_init)(struct st_h2o_handler_t *self, h2o_context_t *ctx);
    void (*on_context_dispose)(struct st_h2o_handler_t *self, h2o_context_t *ctx);
    void (*dispose)(struct st_h2o_handler_t *self);
    int (*on_req)(struct st_h2o_handler_t *self, h2o_req_t *req);
} h2o_handler_t;

/**
 * basic structure of a filter (an object that MAY modify a response)
 * The filters should register themselves to h2o_context_t::filters.
 */
typedef struct st_h2o_filter_t {
    size_t _config_slot;
    void (*on_context_init)(struct st_h2o_filter_t *self, h2o_context_t *ctx);
    void (*on_context_dispose)(struct st_h2o_filter_t *self, h2o_context_t *ctx);
    void (*dispose)(struct st_h2o_filter_t *self);
    void (*on_setup_ostream)(struct st_h2o_filter_t *self, h2o_req_t *req, h2o_ostream_t **slot);
} h2o_filter_t;

/**
 * basic structure of a logger (an object that MAY log a request)
 * The loggers should register themselves to h2o_context_t::loggers.
 */
typedef struct st_h2o_logger_t {
    size_t _config_slot;
    void (*on_context_init)(struct st_h2o_logger_t *self, h2o_context_t *ctx);
    void (*on_context_dispose)(struct st_h2o_logger_t *self, h2o_context_t *ctx);
    void (*dispose)(struct st_h2o_logger_t *self);
    void (*log_access)(struct st_h2o_logger_t *self, h2o_req_t *req);
} h2o_logger_t;

/**
 * contains stringified representations of a timestamp
 */
typedef struct st_h2o_timestamp_string_t {
    char rfc1123[H2O_TIMESTR_RFC1123_LEN + 1];
    char log[H2O_TIMESTR_LOG_LEN + 1];
} h2o_timestamp_string_t;

/**
 * a timestamp.
 * Applications should call h2o_get_timestamp to obtain a timestamp.
 */
typedef struct st_h2o_timestamp_t {
    struct timeval at;
    h2o_timestamp_string_t *str;
} h2o_timestamp_t;

typedef struct st_h2o_casper_conf_t {
    /**
     * capacity bits (0 to disable casper)
     */
    unsigned capacity_bits;
    /**
     * whether if all type of files should be tracked (or only the blocking assets)
     */
    int track_all_types;
} h2o_casper_conf_t;

typedef struct st_h2o_envconf_t {
    /**
     * parent
     */
    struct st_h2o_envconf_t *parent;
    /**
     * list of names to be unset
     */
    h2o_iovec_vector_t unsets;
    /**
     * list of name-value pairs to be set
     */
    h2o_iovec_vector_t sets;
} h2o_envconf_t;

typedef struct st_h2o_pathconf_t {
    /**
     * globalconf to which the pathconf belongs
     */
    h2o_globalconf_t *global;
    /**
     * pathname in lower case, may or may not have "/" at last, NULL terminated, or is {NULL,0} if is fallback or extension-level
     */
    h2o_iovec_t path;
    /**
     * list of handlers
     */
    H2O_VECTOR(h2o_handler_t *) handlers;
    /**
     * list of filters
     */
    H2O_VECTOR(h2o_filter_t *) filters;
    /**
     * list of loggers (h2o_logger_t)
     */
    H2O_VECTOR(h2o_logger_t *) loggers;
    /**
     * mimemap
     */
    h2o_mimemap_t *mimemap;
    /**
     * env
     */
    h2o_envconf_t *env;
    /**
     * error-log
     */
    struct {
        /**
         * if request-level errors should be emitted to stderr
         */
        unsigned emit_request_errors : 1;
    } error_log;
} h2o_pathconf_t;

struct st_h2o_hostconf_t {
    /**
     * reverse reference to the global configuration
     */
    h2o_globalconf_t *global;
    /**
     * host and port
     */
    struct {
        /**
         * host and port (in lower-case; base is NULL-terminated)
         */
        h2o_iovec_t hostport;
        /**
         *  in lower-case; base is NULL-terminated
         */
        h2o_iovec_t host;
        /**
         * port number (or 65535 if default)
         */
        uint16_t port;
    } authority;
    /**
     * list of path configurations
     */
    H2O_VECTOR(h2o_pathconf_t) paths;
    /**
     * catch-all path configuration
     */
    h2o_pathconf_t fallback_path;
    /**
     * mimemap
     */
    h2o_mimemap_t *mimemap;
    /**
     * http2
     */
    struct {
        /**
         * whether if blocking assets being pulled should be given highest priority in case of clients that do not implement
         * dependency-based prioritization
         */
        unsigned reprioritize_blocking_assets : 1;
        /**
         * if server push should be used
         */
        unsigned push_preload : 1;
        /**
         * casper settings
         */
        h2o_casper_conf_t casper;
    } http2;
};

typedef struct st_h2o_protocol_callbacks_t {
    void (*request_shutdown)(h2o_context_t *ctx);
    int (*foreach_request)(h2o_context_t *ctx, int (*cb)(h2o_req_t *req, void *cbdata), void *cbdata);
} h2o_protocol_callbacks_t;

typedef h2o_iovec_t (*final_status_handler_cb)(void *ctx, h2o_globalconf_t *gconf, h2o_req_t *req);
typedef struct st_h2o_status_handler_t {
    h2o_iovec_t name;
    void *(*init)(void); /* optional callback, allocates a context that will be passed to per_thread() */
    void (*per_thread)(void *priv, h2o_context_t *ctx); /* optional callback, will be called for each thread */
    h2o_iovec_t (* final)(void *ctx, h2o_globalconf_t *gconf, h2o_req_t *req); /* mandatory, will be passed the optional context */
} h2o_status_handler_t;

typedef H2O_VECTOR(h2o_status_handler_t) h2o_status_callbacks_t;
struct st_h2o_globalconf_t {
    /**
     * a NULL-terminated list of host contexts (h2o_hostconf_t)
     */
    h2o_hostconf_t **hosts;
    /**
     * list of configurators
     */
    h2o_linklist_t configurators;
    /**
     * name of the server (not the hostname)
     */
    h2o_iovec_t server_name;
    /**
     * maximum size of the accepted request entity (e.g. POST data)
     */
    size_t max_request_entity_size;
    /**
     * maximum count for delegations
     */
    unsigned max_delegations;
    /**
     * setuid user (or NULL)
     */
    char *user;

    /**
     * SSL handshake timeout
     */
    uint64_t handshake_timeout;

    struct {
        /**
         * request timeout (in milliseconds)
         */
        uint64_t req_timeout;
        /**
         * a boolean value indicating whether or not to upgrade to HTTP/2
         */
        int upgrade_to_http2;
        /**
         * list of callbacks
         */
        h2o_protocol_callbacks_t callbacks;
    } http1;

    struct {
        /**
         * idle timeout (in milliseconds)
         */
        uint64_t idle_timeout;
        /**
         * graceful shutdown timeout (in milliseconds)
         */
        uint64_t graceful_shutdown_timeout;
        /**
         * maximum number of HTTP2 requests (per connection) to be handled simultaneously internally.
         * H2O accepts at most 256 requests over HTTP/2, but internally limits the number of in-flight requests to the value
         * specified by this property in order to limit the resources allocated to a single connection.
         */
        size_t max_concurrent_requests_per_connection;
        /**
         * maximum nuber of streams (per connection) to be allowed in IDLE / CLOSED state (used for tracking dependencies).
         */
        size_t max_streams_for_priority;
        /**
         * conditions for latency optimization
         */
        h2o_socket_latency_optimization_conditions_t latency_optimization;
        /**
         * list of callbacks
         */
        h2o_protocol_callbacks_t callbacks;
    } http2;

    struct {
        /**
         * io timeout (in milliseconds)
         */
        uint64_t io_timeout;
        /**
         * SSL context for connections initiated by the proxy (optional, governed by the application)
         */
        SSL_CTX *ssl_ctx;
        /**
         * a boolean flag if set to true, instructs the proxy to preserve the x-forwarded-proto header passed by the client
         */
        unsigned preserve_x_forwarded_proto : 1;
        /**
         * a boolean flag if set to true, instructs the proxy to preserve the server header passed by the origin
         */
        unsigned preserve_server_header : 1;
        /**
         * a boolean flag if set to true, instructs the proxy to emit x-forwarded-proto and x-forwarded-for headers
         */
        unsigned emit_x_forwarded_headers : 1;
        /**
         * a boolean flag if set to true, instructs the proxy to emit a via header
         */
        unsigned emit_via_header : 1;
    } proxy;

    /**
     * mimemap
     */
    h2o_mimemap_t *mimemap;

    /**
     * filecache
     */
    struct {
        /* capacity of the filecache */
        size_t capacity;
    } filecache;

    /* status */
    h2o_status_callbacks_t statuses;

    size_t _num_config_slots;
};

enum {
    H2O_COMPRESS_HINT_AUTO = 0, /* default: let h2o negociate compression based on the configuration */
    H2O_COMPRESS_HINT_DISABLE,  /* compression was explicitely disabled for this request */
    H2O_COMPRESS_HINT_ENABLE,   /* compression was explicitely enabled for this request */
};

/**
 * holds various attributes related to the mime-type
 */
typedef struct st_h2o_mime_attributes_t {
    /**
     * whether if the content can be compressed by using gzip
     */
    char is_compressible;
    /**
     * how the resource should be prioritized
     */
    enum { H2O_MIME_ATTRIBUTE_PRIORITY_NORMAL = 0, H2O_MIME_ATTRIBUTE_PRIORITY_HIGHEST } priority;
} h2o_mime_attributes_t;

extern h2o_mime_attributes_t h2o_mime_attributes_as_is;

/**
 * represents either a mime-type (and associated info), or contains pathinfo in case of a dynamic type (e.g. .php files)
 */
typedef struct st_h2o_mimemap_type_t {
    enum { H2O_MIMEMAP_TYPE_MIMETYPE = 0, H2O_MIMEMAP_TYPE_DYNAMIC = 1 } type;
    union {
        struct {
            h2o_iovec_t mimetype;
            h2o_mime_attributes_t attr;
        };
        struct {
            h2o_pathconf_t pathconf;
        } dynamic;
    } data;
} h2o_mimemap_type_t;

/* defined as negated form of the error codes defined in HTTP2-spec section 7 */
#define H2O_HTTP2_ERROR_NONE 0
#define H2O_HTTP2_ERROR_PROTOCOL -1
#define H2O_HTTP2_ERROR_INTERNAL -2
#define H2O_HTTP2_ERROR_FLOW_CONTROL -3
#define H2O_HTTP2_ERROR_SETTINGS_TIMEOUT -4
#define H2O_HTTP2_ERROR_STREAM_CLOSED -5
#define H2O_HTTP2_ERROR_FRAME_SIZE -6
#define H2O_HTTP2_ERROR_REFUSED_STREAM -7
#define H2O_HTTP2_ERROR_CANCEL -8
#define H2O_HTTP2_ERROR_COMPRESSION -9
#define H2O_HTTP2_ERROR_CONNECT -10
#define H2O_HTTP2_ERROR_ENHANCE_YOUR_CALM -11
#define H2O_HTTP2_ERROR_INADEQUATE_SECURITY -12
#define H2O_HTTP2_ERROR_MAX 13
/* end of the HTT2-spec defined errors */
#define H2O_HTTP2_ERROR_INVALID_HEADER_CHAR                                                                                        \
    -254 /* an internal value indicating that invalid characters were found in the header name or value */
#define H2O_HTTP2_ERROR_INCOMPLETE -255 /* an internal value indicating that all data is not ready */
#define H2O_HTTP2_ERROR_PROTOCOL_CLOSE_IMMEDIATELY -256

enum {
    /* http1 protocol errors */
    H2O_STATUS_ERROR_400 = 0,
    H2O_STATUS_ERROR_403,
    H2O_STATUS_ERROR_404,
    H2O_STATUS_ERROR_405,
    H2O_STATUS_ERROR_413,
    H2O_STATUS_ERROR_416,
    H2O_STATUS_ERROR_417,
    H2O_STATUS_ERROR_500,
    H2O_STATUS_ERROR_502,
    H2O_STATUS_ERROR_503,
    H2O_STATUS_ERROR_MAX,
};

/**
 * holds various data related to the context
 */
typedef struct st_h2o_context_storage_item_t {
    void (*dispose)(void *data);
    void *data;
} h2o_context_storage_item_t;

typedef H2O_VECTOR(h2o_context_storage_item_t) h2o_context_storage_t;

/**
 * context of the http server.
 */
struct st_h2o_context_t {
    /**
     * points to the loop (either uv_loop_t or h2o_evloop_t, depending on the value of H2O_USE_LIBUV)
     */
    h2o_loop_t *loop;
    /**
     * timeout structure to be used for registering deferred callbacks
     */
    h2o_timeout_t zero_timeout;
    /**
     * timeout structure to be used for registering 1-second timeout callbacks
     */
    h2o_timeout_t one_sec_timeout;
    /**
     * timeout structrue to be used for registering 100-milisecond timeout callbacks
     */
    h2o_timeout_t hundred_ms_timeout;
    /**
     * pointer to the global configuration
     */
    h2o_globalconf_t *globalconf;
    /**
     * queue for receiving messages from other contexts
     */
    h2o_multithread_queue_t *queue;
    /**
     * receivers
     */
    struct {
        h2o_multithread_receiver_t hostinfo_getaddr;
    } receivers;
    /**
     * open file cache
     */
    h2o_filecache_t *filecache;
    /**
     * context scope storage for general use
     */
    h2o_context_storage_t storage;
    /**
     * flag indicating if shutdown has been requested
     */
    int shutdown_requested;

    /**
     * SSL handshake timeout
     */
    h2o_timeout_t handshake_timeout;

    struct {
        /**
         * request timeout
         */
        h2o_timeout_t req_timeout;
        /**
         * link-list of h2o_http1_conn_t
         */
        h2o_linklist_t _conns;
    } http1;

    struct {
        /**
         * idle timeout
         */
        h2o_timeout_t idle_timeout;
        /**
         * link-list of h2o_http2_conn_t
         */
        h2o_linklist_t _conns;
        /**
         * graceful shutdown timeout
         */
        h2o_timeout_t graceful_shutdown_timeout;
        /**
         * timeout entry used for graceful shutdown
         */
        h2o_timeout_entry_t _graceful_shutdown_timeout;
        struct {
            /**
             * counter for http2 errors internally emitted by h2o
             */
            uint64_t protocol_level_errors[H2O_HTTP2_ERROR_MAX];
            /**
             * premature close on read
             */
            uint64_t read_closed;
            /**
             * premature close on write
             */
            uint64_t write_closed;
        } events;
    } http2;

    struct {
        /**
         * the default client context for proxy
         */
        h2o_http1client_ctx_t client_ctx;
        /**
         * timeout handler used by the default client context
         */
        h2o_timeout_t io_timeout;
    } proxy;

    /**
     * pointer to per-module configs
     */
    void **_module_configs;

    struct {
        uint64_t uv_now_at;
        struct timeval tv_at;
        h2o_timestamp_string_t *value;
    } _timestamp_cache;

    /**
     * counter for http1 error status internally emitted by h2o
     */
    uint64_t emitted_error_status[H2O_STATUS_ERROR_MAX];

    H2O_VECTOR(h2o_pathconf_t *) _pathconfs_inited;
};

/**
 * represents a HTTP header
 */
typedef struct st_h2o_header_t {
    /**
     * name of the header (may point to h2o_token_t which is an optimized subclass of h2o_iovec_t)
     */
    h2o_iovec_t *name;
    /**
     * The name of the header as originally received from the client, same length as `name`
     */
    const char *orig_name;
    /**
     * value of the header
     */
    h2o_iovec_t value;
} h2o_header_t;

/**
 * list of headers
 */
typedef H2O_VECTOR(h2o_header_t) h2o_headers_t;

/**
 * an object that generates a response.
 * The object is typically constructed by handlers calling the h2o_start_response function.
 */
typedef struct st_h2o_generator_t {
    /**
     * called by the core to request new data to be pushed via the h2o_send function.
     */
    void (*proceed)(struct st_h2o_generator_t *self, h2o_req_t *req);
    /**
     * called by the core when there is a need to terminate the response abruptly
     */
    void (*stop)(struct st_h2o_generator_t *self, h2o_req_t *req);
} h2o_generator_t;

typedef enum h2o_send_state {
    H2O_SEND_STATE_IN_PROGRESS,
    H2O_SEND_STATE_FINAL,
    H2O_SEND_STATE_ERROR,
} h2o_send_state_t;

typedef h2o_send_state_t (*h2o_ostream_pull_cb)(h2o_generator_t *generator, h2o_req_t *req, h2o_iovec_t *buf);

static inline int h2o_send_state_is_in_progress(h2o_send_state_t s)
{
    return s == H2O_SEND_STATE_IN_PROGRESS;
}
/**
 * an output stream that may alter the output.
 * The object is typically constructed by filters calling the h2o_prepend_ostream function.
 */
struct st_h2o_ostream_t {
    /**
     * points to the next output stream
     */
    struct st_h2o_ostream_t *next;
    /**
     * called by the core to send output.
     * Intermediary output streams should process the given output and call the h2o_ostream_send_next function if any data can be
     * sent.
     */
    void (*do_send)(struct st_h2o_ostream_t *self, h2o_req_t *req, h2o_iovec_t *bufs, size_t bufcnt, h2o_send_state_t state);
    /**
     * called by the core when there is a need to terminate the response abruptly
     */
    void (*stop)(struct st_h2o_ostream_t *self, h2o_req_t *req);
    /**
     * whether if the ostream supports "pull" interface
     */
    void (*start_pull)(struct st_h2o_ostream_t *self, h2o_ostream_pull_cb cb);
};

/**
 * a HTTP response
 */
typedef struct st_h2o_res_t {
    /**
     * status code
     */
    int status;
    /**
     * reason phrase
     */
    const char *reason;
    /**
     * length of the content (that is sent as the Content-Length header).
     * The default value is SIZE_MAX, which means that the length is indeterminate.
     * Generators should set this value whenever possible.
     */
    size_t content_length;
    /**
     * list of response headers
     */
    h2o_headers_t headers;
    /**
     * mime-related attributes (may be NULL)
     */
    h2o_mime_attributes_t *mime_attr;
    /**
     * retains the original response header before rewritten by ostream filters
     */
    struct {
        int status;
        h2o_headers_t headers;
    } original;
} h2o_res_t;

/**
 * debug state (currently only for HTTP/2)
 */
typedef struct st_h2o_http2_debug_state_t {
    h2o_iovec_vector_t json;
    ssize_t conn_flow_in;
    ssize_t conn_flow_out;
} h2o_http2_debug_state_t;

typedef struct st_h2o_conn_callbacks_t {
    /**
     * getsockname (return size of the obtained address, or 0 if failed)
     */
    socklen_t (*get_sockname)(h2o_conn_t *conn, struct sockaddr *sa);
    /**
     * getpeername (return size of the obtained address, or 0 if failed)
     */
    socklen_t (*get_peername)(h2o_conn_t *conn, struct sockaddr *sa);
    /**
     * callback for server push (may be NULL)
     */
    void (*push_path)(h2o_req_t *req, const char *abspath, size_t abspath_len);
    /**
     * Return the underlying socket struct
     */
    h2o_socket_t *(*get_socket)(h2o_conn_t *_conn);
    /**
     * debug state callback (may be NULL)
     */
    h2o_http2_debug_state_t *(*get_debug_state)(h2o_req_t *req, int hpack_enabled);
    /**
     * logging callbacks (may be NULL)
     */
    union {
        struct {
            struct {
                h2o_iovec_t (*protocol_version)(h2o_req_t *req);
                h2o_iovec_t (*session_reused)(h2o_req_t *req);
                h2o_iovec_t (*cipher)(h2o_req_t *req);
                h2o_iovec_t (*cipher_bits)(h2o_req_t *req);
                h2o_iovec_t (*session_id)(h2o_req_t *req);
            } ssl;
            struct {
                h2o_iovec_t (*request_index)(h2o_req_t *req);
            } http1;
            struct {
                h2o_iovec_t (*stream_id)(h2o_req_t *req);
                h2o_iovec_t (*priority_received)(h2o_req_t *req);
                h2o_iovec_t (*priority_received_exclusive)(h2o_req_t *req);
                h2o_iovec_t (*priority_received_parent)(h2o_req_t *req);
                h2o_iovec_t (*priority_received_weight)(h2o_req_t *req);
                h2o_iovec_t (*priority_actual)(h2o_req_t *req);
                h2o_iovec_t (*priority_actual_parent)(h2o_req_t *req);
                h2o_iovec_t (*priority_actual_weight)(h2o_req_t *req);
            } http2;
        };
        h2o_iovec_t (*callbacks[1])(h2o_req_t *req);
    } log_;
} h2o_conn_callbacks_t;

/**
 * basic structure of an HTTP connection (HTTP/1, HTTP/2, etc.)
 */
struct st_h2o_conn_t {
    /**
     * the context of the server
     */
    h2o_context_t *ctx;
    /**
     * NULL-terminated list of hostconfs bound to the connection
     */
    h2o_hostconf_t **hosts;
    /**
     * time when the connection was established
     */
    struct timeval connected_at;
    /**
     * connection id
     */
    uint64_t id;
    /**
     * callbacks
     */
    const h2o_conn_callbacks_t *callbacks;
};

/**
 * filter used for capturing a response (can be used to implement subreq)
 */
typedef struct st_h2o_req_prefilter_t {
    struct st_h2o_req_prefilter_t *next;
    void (*on_setup_ostream)(struct st_h2o_req_prefilter_t *self, h2o_req_t *req, h2o_ostream_t **slot);
} h2o_req_prefilter_t;

typedef struct st_h2o_req_overrides_t {
    /**
     * specific client context (or NULL)
     */
    h2o_http1client_ctx_t *client_ctx;
    /**
     * socketpool to be used when connecting to upstream (or NULL)
     */
    h2o_socketpool_t *socketpool;
    /**
     * upstream host:port to connect to (or host.base == NULL)
     */
    struct {
        h2o_iovec_t host;
        uint16_t port;
    } hostport;
    /**
     * parameters for rewriting the `Location` header (only used if match.len != 0)
     */
    struct {
        /**
         * if the prefix of the location header matches the url, then the header will be rewritten
         */
        h2o_url_t *match;
        /**
         * path prefix to be inserted upon rewrite
         */
        h2o_iovec_t path_prefix;
    } location_rewrite;
    /**
     * whether if the PROXY header should be sent
     */
    unsigned use_proxy_protocol : 1;
    /**
     * headers rewrite commands to be used when sending requests to upstream (or NULL)
     */
    h2o_headers_command_t *headers_cmds;
} h2o_req_overrides_t;

/**
 * additional information for extension-based dynamic content
 */
typedef struct st_h2o_filereq_t {
    size_t url_path_len;
    h2o_iovec_t local_path;
} h2o_filereq_t;

/**
 * error message associated to a request
 */
typedef struct st_h2o_req_error_log_t {
    const char *module;
    h2o_iovec_t msg;
} h2o_req_error_log_t;

/**
 * a HTTP request
 */
struct st_h2o_req_t {
    /**
     * the underlying connection
     */
    h2o_conn_t *conn;
    /**
     * the request sent by the client (as is)
     */
    struct {
        /**
         * scheme (http, https, etc.)
         */
        const h2o_url_scheme_t *scheme;
        /**
         * authority (a.k.a. the Host header; the value is supplemented if missing before the handlers are being called)
         */
        h2o_iovec_t authority;
        /**
         * method
         */
        h2o_iovec_t method;
        /**
         * abs-path of the request (unmodified)
         */
        h2o_iovec_t path;
        /**
         * offset of '?' within path, or SIZE_MAX if not found
         */
        size_t query_at;
    } input;
    /**
     * the host context
     */
    h2o_hostconf_t *hostconf;
    /**
     * the path context
     */
    h2o_pathconf_t *pathconf;
    /**
     * scheme (http, https, etc.)
     */
    const h2o_url_scheme_t *scheme;
    /**
     * authority (of the processing request)
     */
    h2o_iovec_t authority;
    /**
     * method (of the processing request)
     */
    h2o_iovec_t method;
    /**
     * abs-path of the processing request
     */
    h2o_iovec_t path;
    /**
     * offset of '?' within path, or SIZE_MAX if not found
     */
    size_t query_at;
    /**
     * normalized path of the processing request (i.e. no "." or "..", no query)
     */
    h2o_iovec_t path_normalized;
    /**
     * Map of indexes of `path_normalized` into the next character in `path`; built only if `path` required normalization
     */
    size_t *norm_indexes;
    /**
     * filters assigned per request
     */
    h2o_req_prefilter_t *prefilters;
    /**
     * additional information (becomes available for extension-based dynamic content)
     */
    h2o_filereq_t *filereq;
    /**
     * overrides (maybe NULL)
     */
    h2o_req_overrides_t *overrides;
    /**
     * the HTTP version (represented as 0xMMmm (M=major, m=minor))
     */
    int version;
    /**
     * list of request headers
     */
    h2o_headers_t headers;
    /**
     * the request entity (base == NULL if none)
     */
    h2o_iovec_t entity;
    /**
     * timestamp when the request was processed
     */
    h2o_timestamp_t processed_at;
    /**
     * additional timestamps
     */
    struct {
        struct timeval request_begin_at;
        struct timeval request_body_begin_at;
        struct timeval response_start_at;
        struct timeval response_end_at;
    } timestamps;
    /**
     * the response
     */
    h2o_res_t res;
    /**
     * number of bytes sent by the generator (excluding headers)
     */
    size_t bytes_sent;
    /**
     * counts the number of times the request has been reprocessed (excluding delegation)
     */
    unsigned num_reprocessed;
    /**
     * counts the number of times the request has been delegated
     */
    unsigned num_delegated;

    /**
     * environment variables
     */
    h2o_iovec_vector_t env;

    /**
     * error logs
     */
    H2O_VECTOR(h2o_req_error_log_t) error_logs;

    /* flags */

    /**
     * whether or not the connection is persistent.
     * Applications should set this flag to zero in case the connection cannot be kept keep-alive (due to an error etc.)
     */
    char http1_is_persistent;
    /**
     * whether if the response has been delegated (i.e. reproxied).
     * For delegated responses, redirect responses would be handled internally.
     */
    char res_is_delegated;
    /**
     * Whether the producer of the response has explicitely disabled or
     * enabled compression. One of H2O_COMPRESS_HINT_*
     */
    char compress_hint;

    /**
     * the Upgrade request header (or { NULL, 0 } if not available)
     */
    h2o_iovec_t upgrade;

    /**
     * preferred chunk size by the ostream
     */
    size_t preferred_chunk_size;

    /* internal structure */
    h2o_generator_t *_generator;
    h2o_ostream_t *_ostr_top;
    size_t _next_filter_index;
    h2o_timeout_entry_t _timeout_entry;
    /* per-request memory pool (placed at the last since the structure is large) */
    h2o_mem_pool_t pool;
};

typedef struct st_h2o_accept_ctx_t {
    h2o_context_t *ctx;
    h2o_hostconf_t **hosts;
    SSL_CTX *ssl_ctx;
    int expect_proxy_line;
    h2o_multithread_receiver_t *libmemcached_receiver;
} h2o_accept_ctx_t;

typedef struct st_h2o_doublebuffer_t {
    h2o_buffer_t *buf;
    size_t bytes_inflight;
} h2o_doublebuffer_t;

static void h2o_doublebuffer_init(h2o_doublebuffer_t *db, h2o_buffer_prototype_t *prototype);
static void h2o_doublebuffer_dispose(h2o_doublebuffer_t *db);
static h2o_iovec_t h2o_doublebuffer_prepare(h2o_doublebuffer_t *db, h2o_buffer_t **receiving, size_t max_bytes);
static void h2o_doublebuffer_consume(h2o_doublebuffer_t *db);

/* token */

extern h2o_token_t h2o__tokens[H2O_MAX_TOKENS];
extern size_t h2o__num_tokens;

/**
 * returns a token (an optimized subclass of h2o_iovec_t) containing given string, or NULL if no such thing is available
 */
const h2o_token_t *h2o_lookup_token(const char *name, size_t len);
/**
 * returns an boolean value if given buffer is a h2o_token_t.
 */
int h2o_iovec_is_token(const h2o_iovec_t *buf);

/* headers */

/**
 * searches for a header of given name (fast, by comparing tokens)
 * @param headers header list
 * @param token name of the header to search for
 * @param cursor index of the last match (or set SIZE_MAX to start a new search)
 * @return index of the found header (or SIZE_MAX if not found)
 */
ssize_t h2o_find_header(const h2o_headers_t *headers, const h2o_token_t *token, ssize_t cursor);
/**
 * searches for a header of given name (slow, by comparing strings)
 * @param headers header list
 * @param name name of the header to search for
 * @param name_len length of the name
 * @param cursor index of the last match (or set SIZE_MAX to start a new search)
 * @return index of the found header (or SIZE_MAX if not found)
 */
ssize_t h2o_find_header_by_str(const h2o_headers_t *headers, const char *name, size_t name_len, ssize_t cursor);
/**
 * adds a header to list
 */
void h2o_add_header(h2o_mem_pool_t *pool, h2o_headers_t *headers, const h2o_token_t *token, const char *orig_name,
                    const char *value, size_t value_len);
/**
 * adds a header to list
 */
void h2o_add_header_by_str(h2o_mem_pool_t *pool, h2o_headers_t *headers, const char *name, size_t name_len, int maybe_token,
                           const char *orig_name, const char *value, size_t value_len);
/**
 * adds or replaces a header into the list
 */
void h2o_set_header(h2o_mem_pool_t *pool, h2o_headers_t *headers, const h2o_token_t *token, const char *value, size_t value_len,
                    int overwrite_if_exists);
/**
 * adds or replaces a header into the list
 */
void h2o_set_header_by_str(h2o_mem_pool_t *pool, h2o_headers_t *headers, const char *name, size_t name_len, int maybe_token,
                           const char *value, size_t value_len, int overwrite_if_exists);
/**
 * sets a header token
 */
void h2o_set_header_token(h2o_mem_pool_t *pool, h2o_headers_t *headers, const h2o_token_t *token, const char *value,
                          size_t value_len);
/**
 * deletes a header from list
 */
ssize_t h2o_delete_header(h2o_headers_t *headers, ssize_t cursor);

/* util */

extern const char *h2o_http2_npn_protocols;
extern const char *h2o_npn_protocols;
extern const h2o_iovec_t *h2o_http2_alpn_protocols;
extern const h2o_iovec_t *h2o_alpn_protocols;

/**
 * accepts a connection
 */
void h2o_accept(h2o_accept_ctx_t *ctx, h2o_socket_t *sock);
/**
 * creates a new connection
 */
static h2o_conn_t *h2o_create_connection(size_t sz, h2o_context_t *ctx, h2o_hostconf_t **hosts, struct timeval connected_at,
                                         const h2o_conn_callbacks_t *callbacks);
/**
 * setups accept context for memcached SSL resumption
<<<<<<< HEAD
 */
void h2o_accept_setup_memcached_ssl_resumption(h2o_memcached_context_t *ctx, unsigned expiration);
/**
 * setups accept context for redis SSL resumption
 */
=======
 */
void h2o_accept_setup_memcached_ssl_resumption(h2o_memcached_context_t *ctx, unsigned expiration);
/**
 * setups accept context for redis SSL resumption
 */
>>>>>>> d4a153dc
void h2o_accept_setup_redis_ssl_resumption(const char *host, uint16_t port, unsigned expiration, const char *prefix);

/**
 * returns the protocol version (e.g. "HTTP/1.1", "HTTP/2")
 */
size_t h2o_stringify_protocol_version(char *dst, int version);
/**
 * builds the proxy header defined by the PROXY PROTOCOL
 */
size_t h2o_stringify_proxy_header(h2o_conn_t *conn, char *buf);
#define H2O_PROXY_HEADER_MAX_LENGTH                                                                                                \
    (sizeof("PROXY TCP6 ffff:ffff:ffff:ffff:ffff:ffff:ffff:ffff ffff:ffff:ffff:ffff:ffff:ffff:ffff:ffff 65535 65535\r\n") - 1)
/**
 * extracts path to be pushed from `Link: rel=preload` header, duplicating the chunk (or returns {NULL,0} if none)
 */
h2o_iovec_vector_t h2o_extract_push_path_from_link_header(h2o_mem_pool_t *pool, const char *value, size_t value_len,
                                                          h2o_iovec_t base_path, const h2o_url_scheme_t *input_scheme,
                                                          h2o_iovec_t input_authority, const h2o_url_scheme_t *base_scheme,
                                                          h2o_iovec_t *base_authority, h2o_iovec_t *filtered_value);
/**
 * return a bitmap of compressible types, by parsing the `accept-encoding` header
 */
int h2o_get_compressible_types(const h2o_headers_t *headers);
#define H2O_COMPRESSIBLE_GZIP 1
#define H2O_COMPRESSIBLE_BROTLI 2
/**
 * builds destination URL or path, by contatenating the prefix and path_info of the request
 */
h2o_iovec_t h2o_build_destination(h2o_req_t *req, const char *prefix, size_t prefix_len, int use_path_normalized);

extern uint64_t h2o_connection_id;

/* request */

/**
 * initializes the request structure
 * @param req the request structure
 * @param conn the underlying connection
 * @param src if not NULL, the request structure would be a shallow copy of src
 */
void h2o_init_request(h2o_req_t *req, h2o_conn_t *conn, h2o_req_t *src);
/**
 * releases resources allocated for handling a request
 */
void h2o_dispose_request(h2o_req_t *req);
/**
 * called by the connection layer to start processing a request that is ready
 */
void h2o_process_request(h2o_req_t *req);
/**
 * delegates the request to the next handler; called asynchronously by handlers that returned zero from `on_req`
 */
void h2o_delegate_request(h2o_req_t *req, h2o_handler_t *current_handler);
/**
 * calls h2o_delegate_request using zero_timeout callback
 */
void h2o_delegate_request_deferred(h2o_req_t *req, h2o_handler_t *current_handler);
/**
 * reprocesses a request once more (used for internal redirection)
 */
void h2o_reprocess_request(h2o_req_t *req, h2o_iovec_t method, const h2o_url_scheme_t *scheme, h2o_iovec_t authority,
                           h2o_iovec_t path, h2o_req_overrides_t *overrides, int is_delegated);
/**
 * calls h2o_reprocess_request using zero_timeout callback
 */
void h2o_reprocess_request_deferred(h2o_req_t *req, h2o_iovec_t method, const h2o_url_scheme_t *scheme, h2o_iovec_t authority,
                                    h2o_iovec_t path, h2o_req_overrides_t *overrides, int is_delegated);
/**
 * called by handlers to set the generator
 * @param req the request
 * @param generator the generator
 */
void h2o_start_response(h2o_req_t *req, h2o_generator_t *generator);
/**
 * called by filters to insert output-stream filters for modifying the response
 * @param req the request
 * @param size of the memory to be allocated for the ostream filter
 * @param slot where the stream should be inserted
 * @return pointer to the ostream filter
 */
h2o_ostream_t *h2o_add_ostream(h2o_req_t *req, size_t sz, h2o_ostream_t **slot);
/**
 * prepares the request for processing by looking at the method, URI, headers
 */
h2o_hostconf_t *h2o_req_setup(h2o_req_t *req);
/**
 * binds configurations to the request
 */
void h2o_req_bind_conf(h2o_req_t *req, h2o_hostconf_t *hostconf, h2o_pathconf_t *pathconf);

/**
 * called by the generators to send output
 * note: generators should free itself after sending the final chunk (i.e. calling the function with is_final set to true)
 * @param req the request
 * @param bufs an array of buffers
 * @param bufcnt length of the buffers array
 * @param state describes if the output is final, has an error, or is in progress
 */
void h2o_send(h2o_req_t *req, h2o_iovec_t *bufs, size_t bufcnt, h2o_send_state_t state);
/**
 * called by the connection layer to pull the content from generator (if pull mode is being used)
 */
static h2o_send_state_t h2o_pull(h2o_req_t *req, h2o_ostream_pull_cb cb, h2o_iovec_t *buf);
/**
 * creates an uninitialized prefilter and returns pointer to it
 */
h2o_req_prefilter_t *h2o_add_prefilter(h2o_req_t *req, size_t sz);
/**
 * requests the next prefilter or filter (if any) to setup the ostream if necessary
 */
static void h2o_setup_next_prefilter(h2o_req_prefilter_t *self, h2o_req_t *req, h2o_ostream_t **slot);
/**
 * requests the next filter (if any) to setup the ostream if necessary
 */
static void h2o_setup_next_ostream(h2o_req_t *req, h2o_ostream_t **slot);
/**
 * called by the ostream filters to send output to the next ostream filter
 * note: ostream filters should free itself after sending the final chunk (i.e. calling the function with is_final set to true)
 * note: ostream filters must not set is_final flag to TRUE unless is_final flag of the do_send callback was set as such
 * @param ostr current ostream filter
 * @param req the request
 * @param bufs an array of buffers
 * @param bufcnt length of the buffers array
 * @param state whether the output is in progress, final, or in error
 */
void h2o_ostream_send_next(h2o_ostream_t *ostream, h2o_req_t *req, h2o_iovec_t *bufs, size_t bufcnt, h2o_send_state_t state);
/**
 * called by the connection layer to request additional data to the generator
 */
static void h2o_proceed_response(h2o_req_t *req);
/**
 * if NULL, supplements h2o_req_t::mime_attr
 */
void h2o_req_fill_mime_attributes(h2o_req_t *req);
/**
 * returns an environment variable
 */
static h2o_iovec_t *h2o_req_getenv(h2o_req_t *req, const char *name, size_t name_len, int allocate_if_not_found);
/**
 * unsets an environment variable
 */
static void h2o_req_unsetenv(h2o_req_t *req, const char *name, size_t name_len);

/* config */

h2o_envconf_t *h2o_config_create_envconf(h2o_envconf_t *src);
void h2o_config_setenv(h2o_envconf_t *envconf, const char *name, const char *value);
void h2o_config_unsetenv(h2o_envconf_t *envconf, const char *name);

/**
 * initializes pathconf
 * @param path path to serve, or NULL if fallback or extension-level
 * @param mimemap mimemap to use, or NULL if fallback or extension-level
 */
void h2o_config_init_pathconf(h2o_pathconf_t *pathconf, h2o_globalconf_t *globalconf, const char *path, h2o_mimemap_t *mimemap);
/**
 *
 */
void h2o_config_dispose_pathconf(h2o_pathconf_t *pathconf);
/**
 * initializes the global configuration
 */
void h2o_config_init(h2o_globalconf_t *config);
/**
 * registers a host context
 */
h2o_hostconf_t *h2o_config_register_host(h2o_globalconf_t *config, h2o_iovec_t host, uint16_t port);
/**
 * registers a path context
 * @param hostconf host-level configuration that the path-level configuration belongs to
 * @param path path
 * @param flags unused and must be set to zero
 *
 * Handling of the path argument has changed in version 2.0 (of the standard server).
 *
 * Before 2.0, the function implicitely added a trailing `/` to the supplied path (if it did not end with a `/`), and when receiving
 * a HTTP request for a matching path without the trailing `/`, libh2o sent a 301 response redirecting the client to a URI with a
 * trailing `/`.
 *
 * Since 2.0, the function retains the exact path given as the argument, and the handlers of the pathconf is invoked if one of the
 * following conditions are met:
 *
 * * request path is an exact match to the configuration path
 * * configuration path does not end with a `/`, and the request path begins with the configuration path followed by a `/`
 */
h2o_pathconf_t *h2o_config_register_path(h2o_hostconf_t *hostconf, const char *path, int flags);
/**
 * registers an extra status handler
 */
void h2o_config_register_status_handler(h2o_globalconf_t *config, h2o_status_handler_t);
void h2o_config_register_simple_status_handler(h2o_globalconf_t *config, h2o_iovec_t name, final_status_handler_cb status_handler);
/**
 * disposes of the resources allocated for the global configuration
 */
void h2o_config_dispose(h2o_globalconf_t *config);
/**
 * creates a handler associated to a given pathconf
 */
h2o_handler_t *h2o_create_handler(h2o_pathconf_t *conf, size_t sz);
/**
 * creates a filter associated to a given pathconf
 */
h2o_filter_t *h2o_create_filter(h2o_pathconf_t *conf, size_t sz);
/**
 * creates a logger associated to a given pathconf
 */
h2o_logger_t *h2o_create_logger(h2o_pathconf_t *conf, size_t sz);

/* context */

/**
 * initializes the context
 */
void h2o_context_init(h2o_context_t *context, h2o_loop_t *loop, h2o_globalconf_t *config);
/**
 * disposes of the resources allocated for the context
 */
void h2o_context_dispose(h2o_context_t *context);
/**
 * requests shutdown to the connections governed by the context
 */
void h2o_context_request_shutdown(h2o_context_t *context);
/**
 *
 */
void h2o_context_init_pathconf_context(h2o_context_t *ctx, h2o_pathconf_t *pathconf);
/**
 *
 */
void h2o_context_dispose_pathconf_context(h2o_context_t *ctx, h2o_pathconf_t *pathconf);
/**
 * returns current timestamp
 * @param ctx the context
 * @param pool memory pool (used when ts != NULL)
 * @param ts buffer to store the timestamp (optional)
 * @return current time in UTC
 */
static struct timeval *h2o_get_timestamp(h2o_context_t *ctx, h2o_mem_pool_t *pool, h2o_timestamp_t *ts);
void h2o_context_update_timestamp_cache(h2o_context_t *ctx);
/**
 * returns per-module context set
 */
static void *h2o_context_get_handler_context(h2o_context_t *ctx, h2o_handler_t *handler);
/**
 * sets per-module context
 */
static void h2o_context_set_handler_context(h2o_context_t *ctx, h2o_handler_t *handler, void *handler_ctx);
/**
 * returns per-module context set by the on_context_init callback
 */
static void *h2o_context_get_filter_context(h2o_context_t *ctx, h2o_filter_t *filter);
/**
 * sets per-module filter context
 */
static void h2o_context_set_filter_context(h2o_context_t *ctx, h2o_filter_t *filter, void *filter_ctx);
/**
 * returns per-module context set by the on_context_init callback
 */
static void *h2o_context_get_logger_context(h2o_context_t *ctx, h2o_logger_t *logger);
/*
 * return the address associated with the key in the context storage
 */
static void **h2o_context_get_storage(h2o_context_t *ctx, size_t *key, void (*dispose_cb)(void *));

/* built-in generators */

enum {
    /**
     * enforces the http1 protocol handler to close the connection after sending the response
     */
    H2O_SEND_ERROR_HTTP1_CLOSE_CONNECTION = 0x1,
    /**
     * if set, does not flush the registered response headers
     */
    H2O_SEND_ERROR_KEEP_HEADERS = 0x2
};

/**
 * sends the given string as the response
 */
void h2o_send_inline(h2o_req_t *req, const char *body, size_t len);
/**
 * sends the given information as an error response to the client
 */
void h2o_send_error_generic(h2o_req_t *req, int status, const char *reason, const char *body, int flags);
#define H2O_SEND_ERROR_XXX(status)                                                                                                 \
    static inline void h2o_send_error_##status(h2o_req_t *req, const char *reason, const char *body, int flags)                    \
    {                                                                                                                              \
        req->conn->ctx->emitted_error_status[H2O_STATUS_ERROR_##status]++;                                                         \
        h2o_send_error_generic(req, status, reason, body, flags);                                                                  \
    }

H2O_SEND_ERROR_XXX(400)
H2O_SEND_ERROR_XXX(403)
H2O_SEND_ERROR_XXX(404)
H2O_SEND_ERROR_XXX(405)
H2O_SEND_ERROR_XXX(416)
H2O_SEND_ERROR_XXX(417)
H2O_SEND_ERROR_XXX(500)
H2O_SEND_ERROR_XXX(502)
H2O_SEND_ERROR_XXX(503)

/**
 * sends error response using zero timeout; can be called by output filters while processing the headers
 */
void h2o_send_error_deferred(h2o_req_t *req, int status, const char *reason, const char *body, int flags);
/**
 * sends a redirect response
 */
void h2o_send_redirect(h2o_req_t *req, int status, const char *reason, const char *url, size_t url_len);
/**
 * handles redirect internally
 */
void h2o_send_redirect_internal(h2o_req_t *req, h2o_iovec_t method, const char *url_str, size_t url_len, int preserve_overrides);
/**
 * returns method to be used after redirection
 */
h2o_iovec_t h2o_get_redirect_method(h2o_iovec_t method, int status);
/**
 * registers push path (if necessary) by parsing a Link header
 * this returns a version of `value` that removes the links that had the `x-http2-push-only` attribute
 */
h2o_iovec_t h2o_push_path_in_link_header(h2o_req_t *req, const char *value, size_t value_len);
/**
 * logs an error
 */
void h2o_req_log_error(h2o_req_t *req, const char *module, const char *fmt, ...) __attribute__((format(printf, 3, 4)));

/* log */

enum { H2O_LOGCONF_ESCAPE_APACHE, H2O_LOGCONF_ESCAPE_JSON };

/**
 * compiles a log configuration
 */
h2o_logconf_t *h2o_logconf_compile(const char *fmt, int escape, char *errbuf);
/**
 * disposes of a log configuration
 */
void h2o_logconf_dispose(h2o_logconf_t *logconf);
/**
 * logs a request
 */
char *h2o_log_request(h2o_logconf_t *logconf, h2o_req_t *req, size_t *len, char *buf);

/* proxy */

/**
 * processes a request (by sending the request upstream)
 */
void h2o__proxy_process_request(h2o_req_t *req);

/* mime mapper */

/**
 * initializes the mimemap (the returned chunk is refcounted)
 */
h2o_mimemap_t *h2o_mimemap_create(void);
/**
 * clones a mimemap
 */
h2o_mimemap_t *h2o_mimemap_clone(h2o_mimemap_t *src);
/**
 *
 */
void h2o_mimemap_on_context_init(h2o_mimemap_t *mimemap, h2o_context_t *ctx);
/**
 *
 */
void h2o_mimemap_on_context_dispose(h2o_mimemap_t *mimemap, h2o_context_t *ctx);
/**
 * returns if the map contains a dynamic type
 */
int h2o_mimemap_has_dynamic_type(h2o_mimemap_t *mimemap);
/**
 * sets the default mime-type
 */
void h2o_mimemap_set_default_type(h2o_mimemap_t *mimemap, const char *mime, h2o_mime_attributes_t *attr);
/**
 * adds a mime-type mapping
 */
void h2o_mimemap_define_mimetype(h2o_mimemap_t *mimemap, const char *ext, const char *mime, h2o_mime_attributes_t *attr);
/**
 * adds a mime-type mapping
 */
h2o_mimemap_type_t *h2o_mimemap_define_dynamic(h2o_mimemap_t *mimemap, const char **exts, h2o_globalconf_t *globalconf);
/**
 * removes a mime-type mapping
 */
void h2o_mimemap_remove_type(h2o_mimemap_t *mimemap, const char *ext);
/**
 * sets the default mime-type
 */
h2o_mimemap_type_t *h2o_mimemap_get_default_type(h2o_mimemap_t *mimemap);
/**
 * returns the mime-type corresponding to given extension
 */
h2o_mimemap_type_t *h2o_mimemap_get_type_by_extension(h2o_mimemap_t *mimemap, h2o_iovec_t ext);
/**
 * returns the mime-type corresponding to given mimetype
 */
h2o_mimemap_type_t *h2o_mimemap_get_type_by_mimetype(h2o_mimemap_t *mimemap, h2o_iovec_t mime, int exact_match_only);
/**
 * returns the default mime attributes given a mime type
 */
void h2o_mimemap_get_default_attributes(const char *mime, h2o_mime_attributes_t *attr);

/* various handlers */

/* lib/access_log.c */

typedef struct st_h2o_access_log_filehandle_t h2o_access_log_filehandle_t;

int h2o_access_log_open_log(const char *path);
h2o_access_log_filehandle_t *h2o_access_log_open_handle(const char *path, const char *fmt, int escape);
h2o_logger_t *h2o_access_log_register(h2o_pathconf_t *pathconf, h2o_access_log_filehandle_t *handle);
void h2o_access_log_register_configurator(h2o_globalconf_t *conf);

/* lib/chunked.c */

/**
 * registers the chunked encoding output filter (added by default)
 */
void h2o_chunked_register(h2o_pathconf_t *pathconf);

/* lib/compress.c */

enum { H2O_COMPRESS_FLAG_PARTIAL, H2O_COMPRESS_FLAG_FLUSH, H2O_COMPRESS_FLAG_EOS };

/**
 * compressor context
 */
typedef struct st_h2o_compress_context_t {
    /**
     * name used in content-encoding header
     */
    h2o_iovec_t name;
    /**
     * compress or decompress callback
     */
    void (*transform)(struct st_h2o_compress_context_t *self, h2o_iovec_t *inbufs, size_t inbufcnt, h2o_send_state_t state,
                      h2o_iovec_t **outbufs, size_t *outbufcnt);
} h2o_compress_context_t;

typedef struct st_h2o_compress_args_t {
    size_t min_size;
    struct {
        int quality; /* -1 if disabled */
    } gzip;
    struct {
        int quality; /* -1 if disabled */
    } brotli;
} h2o_compress_args_t;

/**
 * registers the gzip/brotli encoding output filter (added by default, for now)
 */
void h2o_compress_register(h2o_pathconf_t *pathconf, h2o_compress_args_t *args);
/**
 * instantiates the gzip compressor
 */
h2o_compress_context_t *h2o_compress_gzip_open(h2o_mem_pool_t *pool, int quality);
/**
 * instantiates the gzip decompressor
 */
h2o_compress_context_t *h2o_compress_gunzip_open(h2o_mem_pool_t *pool);
/**
 * instantiates the brotli compressor (only available if H2O_USE_BROTLI is set)
 */
h2o_compress_context_t *h2o_compress_brotli_open(h2o_mem_pool_t *pool, int quality, size_t estimated_cotent_length);
/**
 * registers the configurator for the gzip/brotli output filter
 */
void h2o_compress_register_configurator(h2o_globalconf_t *conf);

/* lib/handler/throttle_resp.c */
/**
 * registers the throttle response filter
 */
void h2o_throttle_resp_register(h2o_pathconf_t *pathconf);
/**
 * configurator
 */
void h2o_throttle_resp_register_configurator(h2o_globalconf_t *conf);

/* lib/errordoc.c */

typedef struct st_h2o_errordoc_t {
    int status;
    h2o_iovec_t url; /* can be relative */
} h2o_errordoc_t;

/**
 * registers the errordocument output filter
 */
void h2o_errordoc_register(h2o_pathconf_t *pathconf, h2o_errordoc_t *errdocs, size_t cnt);
/**
 *
 */
void h2o_errordoc_register_configurator(h2o_globalconf_t *conf);

/* lib/expires.c */

enum { H2O_EXPIRES_MODE_ABSOLUTE, H2O_EXPIRES_MODE_MAX_AGE };

typedef struct st_h2o_expires_args_t {
    int mode;
    union {
        const char *absolute;
        uint64_t max_age;
    } data;
} h2o_expires_args_t;

/**
 * registers a filter that adds an Expires (or Cache-Control) header
 */
void h2o_expires_register(h2o_pathconf_t *pathconf, h2o_expires_args_t *args);
/**
 *
 */
void h2o_expires_register_configurator(h2o_globalconf_t *conf);

/* lib/fastcgi.c */

typedef struct st_h2o_fastcgi_handler_t h2o_fastcgi_handler_t;

#define H2O_DEFAULT_FASTCGI_IO_TIMEOUT 30000

typedef struct st_h2o_fastcgi_config_vars_t {
    uint64_t io_timeout;
    uint64_t keepalive_timeout; /* 0 to disable */
    h2o_iovec_t document_root;  /* .base=NULL if not set */
    int send_delegated_uri;     /* whether to send the rewritten HTTP_HOST & REQUEST_URI by delegation, or the original */
    struct {
        void (*dispose)(h2o_fastcgi_handler_t *handler, void *data);
        void *data;
    } callbacks;
} h2o_fastcgi_config_vars_t;

/**
 * registers the fastcgi handler to the context
 */
h2o_fastcgi_handler_t *h2o_fastcgi_register_by_hostport(h2o_pathconf_t *pathconf, const char *host, uint16_t port,
                                                        h2o_fastcgi_config_vars_t *vars);
/**
 * registers the fastcgi handler to the context
 */
h2o_fastcgi_handler_t *h2o_fastcgi_register_by_address(h2o_pathconf_t *pathconf, struct sockaddr *sa, socklen_t salen,
                                                       h2o_fastcgi_config_vars_t *vars);
/**
 * registers the fastcgi handler to the context
 */
h2o_fastcgi_handler_t *h2o_fastcgi_register_by_spawnproc(h2o_pathconf_t *pathconf, char **argv, h2o_fastcgi_config_vars_t *vars);
/**
 * registers the configurator
 */
void h2o_fastcgi_register_configurator(h2o_globalconf_t *conf);

/* lib/file.c */

enum {
    H2O_FILE_FLAG_NO_ETAG = 0x1,
    H2O_FILE_FLAG_DIR_LISTING = 0x2,
    H2O_FILE_FLAG_SEND_COMPRESSED = 0x4,
    H2O_FILE_FLAG_GUNZIP = 0x8
};

typedef struct st_h2o_file_handler_t h2o_file_handler_t;

extern const char **h2o_file_default_index_files;

/**
 * sends given file as the response to the client
 */
int h2o_file_send(h2o_req_t *req, int status, const char *reason, const char *path, h2o_iovec_t mime_type, int flags);
/**
 * registers a handler that serves a directory of statically-served files
 * @param pathconf
 * @param virtual_path
 * @param real_path
 * @param index_files optional NULL-terminated list of of filenames to be considered as the "directory-index"
 * @param mimemap the mimemap (h2o_mimemap_create is called internally if the argument is NULL)
 */
h2o_file_handler_t *h2o_file_register(h2o_pathconf_t *pathconf, const char *real_path, const char **index_files,
                                      h2o_mimemap_t *mimemap, int flags);
/**
 * registers a handler that serves a specific file
 * @param pathconf
 * @param virtual_path
 * @param real_path
 * @param index_files optional NULL-terminated list of of filenames to be considered as the "directory-index"
 * @param mimemap the mimemap (h2o_mimemap_create is called internally if the argument is NULL)
 */
h2o_handler_t *h2o_file_register_file(h2o_pathconf_t *pathconf, const char *real_path, h2o_mimemap_type_t *mime_type, int flags);
/**
 * returns the associated mimemap
 */
h2o_mimemap_t *h2o_file_get_mimemap(h2o_file_handler_t *handler);
/**
 * registers the configurator
 */
void h2o_file_register_configurator(h2o_globalconf_t *conf);

/* lib/headers.c */

enum {
    H2O_HEADERS_CMD_NULL,
    H2O_HEADERS_CMD_ADD,        /* adds a new header line */
    H2O_HEADERS_CMD_APPEND,     /* adds a new header line or contenates to the existing header */
    H2O_HEADERS_CMD_MERGE,      /* merges the value into a comma-listed values of the named header */
    H2O_HEADERS_CMD_SET,        /* sets a header line, overwriting the existing one (if any) */
    H2O_HEADERS_CMD_SETIFEMPTY, /* sets a header line if empty */
    H2O_HEADERS_CMD_UNSET       /* removes the named header(s) */
};

struct st_h2o_headers_command_t {
    int cmd;
    h2o_iovec_t *name; /* maybe a token */
    h2o_iovec_t value;
};

/**
 * registers a list of commands terminated by cmd==H2O_HEADERS_CMD_NULL
 */
void h2o_headers_register(h2o_pathconf_t *pathconf, h2o_headers_command_t *cmds);
/**
 * returns whether if the given name can be registered to the filter
 */
int h2o_headers_is_prohibited_name(const h2o_token_t *token);
/**
 * registers the configurator
 */
void h2o_headers_register_configurator(h2o_globalconf_t *conf);

/* lib/proxy.c */

typedef struct st_h2o_proxy_config_vars_t {
    uint64_t io_timeout;
    unsigned preserve_host : 1;
    unsigned use_proxy_protocol : 1;
    uint64_t keepalive_timeout; /* in milliseconds; set to zero to disable keepalive */
    struct {
        int enabled;
        uint64_t timeout;
    } websocket;
    h2o_headers_command_t *headers_cmds;
    SSL_CTX *ssl_ctx; /* optional */
} h2o_proxy_config_vars_t;

/**
 * registers the reverse proxy handler to the context
 */
void h2o_proxy_register_reverse_proxy(h2o_pathconf_t *pathconf, h2o_url_t *upstream, h2o_proxy_config_vars_t *config);
/**
 * registers the configurator
 */
void h2o_proxy_register_configurator(h2o_globalconf_t *conf);

/* lib/redirect.c */

typedef struct st_h2o_redirect_handler_t h2o_redirect_handler_t;

/**
 * registers the redirect handler to the context
 * @param pathconf
 * @param internal whether if the redirect is internal or external
 * @param status status code to be sent (e.g. 301, 303, 308, ...)
 * @param prefix prefix of the destitation URL
 */
h2o_redirect_handler_t *h2o_redirect_register(h2o_pathconf_t *pathconf, int internal, int status, const char *prefix);
/**
 * registers the configurator
 */
void h2o_redirect_register_configurator(h2o_globalconf_t *conf);

/* lib/handler/reproxy.c */

typedef struct st_h2o_reproxy_handler_t h2o_reproxy_handler_t;

/**
 * registers the reproxy filter
 */
void h2o_reproxy_register(h2o_pathconf_t *pathconf);
/**
 * registers the configurator
 */
void h2o_reproxy_register_configurator(h2o_globalconf_t *conf);

/* lib/handler/status.c */

/**
 * registers the status handler
 */
void h2o_status_register(h2o_pathconf_t *pathconf);
/**
 * registers the duration handler
 */
void h2o_duration_stats_register(h2o_globalconf_t *conf);
/**
 * registers the configurator
 */
void h2o_status_register_configurator(h2o_globalconf_t *conf);

/* lib/handler/headers_util.c */

/**
 * appends a headers command to the list
 */
void h2o_headers_append_command(h2o_headers_command_t **cmds, int cmd, h2o_iovec_t *name, h2o_iovec_t value);
/**
 * rewrite headers by the command provided
 */
void h2o_rewrite_headers(h2o_mem_pool_t *pool, h2o_headers_t *headers, h2o_headers_command_t *cmd);

/* lib/handler/http2_debug_state.c */

/**
 * registers the http2 debug state handler
 */
void h2o_http2_debug_state_register(h2o_hostconf_t *hostconf, int hpack_enabled);
/**
 * registers the configurator
 */
void h2o_http2_debug_state_register_configurator(h2o_globalconf_t *conf);

/* inline defs */

inline h2o_conn_t *h2o_create_connection(size_t sz, h2o_context_t *ctx, h2o_hostconf_t **hosts, struct timeval connected_at,
                                         const h2o_conn_callbacks_t *callbacks)
{
    h2o_conn_t *conn = (h2o_conn_t *)h2o_mem_alloc(sz);

    conn->ctx = ctx;
    conn->hosts = hosts;
    conn->connected_at = connected_at;
    conn->id = __sync_add_and_fetch(&h2o_connection_id, 1);
    conn->callbacks = callbacks;

    return conn;
}

inline void h2o_proceed_response(h2o_req_t *req)
{
    if (req->_generator != NULL) {
        req->_generator->proceed(req->_generator, req);
    } else {
        req->_ostr_top->do_send(req->_ostr_top, req, NULL, 0, H2O_SEND_STATE_FINAL);
    }
}

inline h2o_iovec_t *h2o_req_getenv(h2o_req_t *req, const char *name, size_t name_len, int allocate_if_not_found)
{
    size_t i;
    for (i = 0; i != req->env.size; i += 2)
        if (h2o_memis(req->env.entries[i].base, req->env.entries[i].len, name, name_len))
            return req->env.entries + i + 1;
    if (!allocate_if_not_found)
        return NULL;
    h2o_vector_reserve(&req->pool, &req->env, req->env.size + 2);
    req->env.entries[req->env.size++] = h2o_iovec_init(name, name_len);
    req->env.entries[req->env.size++] = h2o_iovec_init(NULL, 0);
    return req->env.entries + req->env.size - 1;
}

inline void h2o_req_unsetenv(h2o_req_t *req, const char *name, size_t name_len)
{
    size_t i;
    for (i = 0; i != req->env.size; i += 2)
        if (h2o_memis(req->env.entries[i].base, req->env.entries[i].len, name, name_len))
            goto Found;
    /* not found */
    return;
Found:
    memmove(req->env.entries + i, req->env.entries + i + 2, req->env.size - i - 2);
    req->env.size -= 2;
}

inline h2o_send_state_t h2o_pull(h2o_req_t *req, h2o_ostream_pull_cb cb, h2o_iovec_t *buf)
{
    h2o_send_state_t send_state;
    assert(req->_generator != NULL);
    send_state = cb(req->_generator, req, buf);
    req->bytes_sent += buf->len;
    if (!h2o_send_state_is_in_progress(send_state))
        req->_generator = NULL;
    return send_state;
}

inline void h2o_setup_next_ostream(h2o_req_t *req, h2o_ostream_t **slot)
{
    h2o_filter_t *next;

    if (req->_next_filter_index < req->pathconf->filters.size) {
        next = req->pathconf->filters.entries[req->_next_filter_index++];
        next->on_setup_ostream(next, req, slot);
    }
}

inline void h2o_setup_next_prefilter(h2o_req_prefilter_t *self, h2o_req_t *req, h2o_ostream_t **slot)
{
    h2o_req_prefilter_t *next = self->next;

    if (next != NULL)
        next->on_setup_ostream(next, req, slot);
    else
        h2o_setup_next_ostream(req, slot);
}

inline struct timeval *h2o_get_timestamp(h2o_context_t *ctx, h2o_mem_pool_t *pool, h2o_timestamp_t *ts)
{
    uint64_t now = h2o_now(ctx->loop);

    if (ctx->_timestamp_cache.uv_now_at != now) {
        h2o_context_update_timestamp_cache(ctx);
    }

    if (ts != NULL) {
        ts->at = ctx->_timestamp_cache.tv_at;
        h2o_mem_link_shared(pool, ctx->_timestamp_cache.value);
        ts->str = ctx->_timestamp_cache.value;
    }

    return &ctx->_timestamp_cache.tv_at;
}

inline void *h2o_context_get_handler_context(h2o_context_t *ctx, h2o_handler_t *handler)
{
    return ctx->_module_configs[handler->_config_slot];
}

inline void h2o_context_set_handler_context(h2o_context_t *ctx, h2o_handler_t *handler, void *handler_ctx)
{
    ctx->_module_configs[handler->_config_slot] = handler_ctx;
}

inline void *h2o_context_get_filter_context(h2o_context_t *ctx, h2o_filter_t *filter)
{
    return ctx->_module_configs[filter->_config_slot];
}

inline void h2o_context_set_filter_context(h2o_context_t *ctx, h2o_filter_t *filter, void *filter_ctx)
{
    ctx->_module_configs[filter->_config_slot] = filter_ctx;
}

inline void *h2o_context_get_logger_context(h2o_context_t *ctx, h2o_logger_t *logger)
{
    return ctx->_module_configs[logger->_config_slot];
}

inline void **h2o_context_get_storage(h2o_context_t *ctx, size_t *key, void (*dispose_cb)(void *))
{
    /* SIZE_MAX might not be available in case the file is included from a C++ source file */
    size_t size_max = (size_t)-1;
    if (*key == size_max)
        *key = ctx->storage.size;
    if (ctx->storage.size <= *key) {
        h2o_vector_reserve(NULL, &ctx->storage, *key + 1);
        memset(ctx->storage.entries + ctx->storage.size, 0, (*key + 1 - ctx->storage.size) * sizeof(ctx->storage.entries[0]));
        ctx->storage.size = *key + 1;
    }

    ctx->storage.entries[*key].dispose = dispose_cb;
    return &ctx->storage.entries[*key].data;
}

static inline void h2o_context_set_logger_context(h2o_context_t *ctx, h2o_logger_t *logger, void *logger_ctx)
{
    ctx->_module_configs[logger->_config_slot] = logger_ctx;
}

static inline void h2o_doublebuffer_init(h2o_doublebuffer_t *db, h2o_buffer_prototype_t *prototype)
{
    h2o_buffer_init(&db->buf, prototype);
    db->bytes_inflight = 0;
}

static inline void h2o_doublebuffer_dispose(h2o_doublebuffer_t *db)
{
    h2o_buffer_dispose(&db->buf);
}

static inline h2o_iovec_t h2o_doublebuffer_prepare(h2o_doublebuffer_t *db, h2o_buffer_t **receiving, size_t max_bytes)
{
    assert(db->bytes_inflight == 0);

    if (db->buf->size == 0) {
        if ((*receiving)->size == 0)
            return h2o_iovec_init(NULL, 0);
        /* swap buffers */
        h2o_buffer_t *t = db->buf;
        db->buf = *receiving;
        *receiving = t;
    }
    if ((db->bytes_inflight = db->buf->size) > max_bytes)
        db->bytes_inflight = max_bytes;
    return h2o_iovec_init(db->buf->bytes, db->bytes_inflight);
}

static inline void h2o_doublebuffer_consume(h2o_doublebuffer_t *db)
{
    assert(db->bytes_inflight != 0);
    h2o_buffer_consume(&db->buf, db->bytes_inflight);
    db->bytes_inflight = 0;
}

#define COMPUTE_DURATION(name, from, until)                                                                                        \
    static inline int h2o_time_compute_##name(struct st_h2o_req_t *req, int64_t *delta_usec)                                       \
    {                                                                                                                              \
        if (h2o_timeval_is_null((from)) || h2o_timeval_is_null((until))) {                                                         \
            return 0;                                                                                                              \
        }                                                                                                                          \
        *delta_usec = h2o_timeval_subtract((from), (until));                                                                       \
        return 1;                                                                                                                  \
    }

COMPUTE_DURATION(connect_time, &req->conn->connected_at, &req->timestamps.request_begin_at);
COMPUTE_DURATION(header_time, &req->timestamps.request_begin_at, h2o_timeval_is_null(&req->timestamps.request_body_begin_at)
                                                                     ? &req->processed_at.at
                                                                     : &req->timestamps.request_body_begin_at);
COMPUTE_DURATION(body_time, h2o_timeval_is_null(&req->timestamps.request_body_begin_at) ? &req->processed_at.at
                                                                                        : &req->timestamps.request_body_begin_at,
                 &req->processed_at.at);
COMPUTE_DURATION(request_total_time, &req->timestamps.request_begin_at, &req->processed_at.at);
COMPUTE_DURATION(process_time, &req->processed_at.at, &req->timestamps.response_start_at);
COMPUTE_DURATION(response_time, &req->timestamps.response_start_at, &req->timestamps.response_end_at);
COMPUTE_DURATION(duration, &req->timestamps.request_begin_at, &req->timestamps.response_end_at);

#undef COMPUTE_DURATION

#ifdef __cplusplus
}
#endif

#endif<|MERGE_RESOLUTION|>--- conflicted
+++ resolved
@@ -1163,19 +1163,11 @@
                                          const h2o_conn_callbacks_t *callbacks);
 /**
  * setups accept context for memcached SSL resumption
-<<<<<<< HEAD
  */
 void h2o_accept_setup_memcached_ssl_resumption(h2o_memcached_context_t *ctx, unsigned expiration);
 /**
  * setups accept context for redis SSL resumption
  */
-=======
- */
-void h2o_accept_setup_memcached_ssl_resumption(h2o_memcached_context_t *ctx, unsigned expiration);
-/**
- * setups accept context for redis SSL resumption
- */
->>>>>>> d4a153dc
 void h2o_accept_setup_redis_ssl_resumption(const char *host, uint16_t port, unsigned expiration, const char *prefix);
 
 /**
